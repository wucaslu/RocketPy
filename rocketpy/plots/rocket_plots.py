--- conflicted
+++ resolved
@@ -166,13 +166,9 @@
             lower=0, upper=self.rocket.motor.burn_out_time
         )
 
-<<<<<<< HEAD
         return None
 
     def draw(self, vis_args=None, plane="xz"):
-=======
-    def draw(self, vis_args=None):
->>>>>>> e953e0dc
         """Draws the rocket in a matplotlib figure.
 
         Parameters
