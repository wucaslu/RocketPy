# -*- coding: utf-8 -*-

__author__ = "Giovani Hidalgo Ceotto, João Lemes Gribel Soares"
__copyright__ = "Copyright 20XX, Projeto Jupiter"
__license__ = "MIT"

import re
import math
import bisect
import warnings
import time
from datetime import datetime, timedelta
from inspect import signature, getsourcelines
from collections import namedtuple

import numpy as np
from scipy import integrate
from scipy import linalg
import matplotlib.pyplot as plt
from mpl_toolkits.mplot3d import Axes3D
from matplotlib import cm

from .Function import Function


class Flight:
    """Keeps all flight information and has a method to simulate flight.

    Attributes
    ----------
        Other classes:
        Flight.env : Environment
            Environment object describing rail length, elevation, gravity and
            weather condition. See Environment class for more details.
        Flight.rocket : Rocket
            Rocket class describing rocket. See Rocket class for more
            details.
        Flight.parachutes : Parachutes
            Direct link to parachutes of the Rocket. See Rocket class
            for more details.
        Flight.frontalSurfaceWind : float
            Surface wind speed in m/s aligned with the launch rail.
        Flight.lateralSurfaceWind : float
            Surface wind speed in m/s perpendicular to launch rail.

        Helper classes:
        Flight.flightPhases : class
            Helper class to organize and manage different flight phases.
        Flight.timeNodes : class
            Helper class to manage time discretization during simulation.

        Helper functions:
        Flight.timeIterator : function
            Helper iterator function to generate time discretization points.

        Helper parameters:
        Flight.effective1RL : float
            Original rail length minus the distance measured from nozzle exit
            to the upper rail button. It assumes the nozzle to be aligned with
            the beginning of the rail.
        Flight.effective2RL : float
            Original rail length minus the distance measured from nozzle exit
            to the lower rail button. It assumes the nozzle to be aligned with
            the beginning of the rail.


        Numerical Integration settings:
        Flight.maxTime : int, float
            Maximum simulation time allowed. Refers to physical time
            being simulated, not time taken to run simulation.
        Flight.maxTimeStep : int, float
            Maximum time step to use during numerical integration in seconds.
        Flight.minTimeStep : int, float
            Minimum time step to use during numerical integration in seconds.
        Flight.rtol : int, float
            Maximum relative error tolerance to be tolerated in the
            numerical integration scheme.
        Flight.atol : int, float
            Maximum absolute error tolerance to be tolerated in the
            integration scheme.
        Flight.timeOvershoot : bool, optional
            If True, decouples ODE time step from parachute trigger functions
            sampling rate. The time steps can overshoot the necessary trigger
            function evaluation points and then interpolation is used to
            calculate them and feed the triggers. Can greatly improve run
            time in some cases.
        Flight.terminateOnApogee : bool
            Whether to terminate simulation when rocket reaches apogee.
        Flight.solver : scipy.integrate.LSODA
            Scipy LSODA integration scheme.

        State Space Vector Definition:
        (Only available after Flight.postProcess has been called.)
        Flight.x : Function
            Rocket's X coordinate (positive east) as a function of time.
        Flight.y : Function
            Rocket's Y coordinate (positive north) as a function of time.
        Flight.z : Function
            Rocket's z coordinate (positive up) as a function of time.
        Flight.vx : Function
            Rocket's X velocity as a function of time.
        Flight.vy : Function
            Rocket's Y velocity as a function of time.
        Flight.vz : Function
            Rocket's Z velocity as a function of time.
        Flight.e0 : Function
            Rocket's Euler parameter 0 as a function of time.
        Flight.e1 : Function
            Rocket's Euler parameter 1 as a function of time.
        Flight.e2 : Function
            Rocket's Euler parameter 2 as a function of time.
        Flight.e3 : Function
            Rocket's Euler parameter 3 as a function of time.
        Flight.w1 : Function
            Rocket's angular velocity Omega 1 as a function of time.
            Direction 1 is in the rocket's body axis and points perpendicular
            to the rocket's axis of cylindrical symmetry.
        Flight.w2 : Function
            Rocket's angular velocity Omega 2 as a function of time.
            Direction 2 is in the rocket's body axis and points perpendicular
            to the rocket's axis of cylindrical symmetry and direction 1.
        Flight.w3 : Function
            Rocket's angular velocity Omega 3 as a function of time.
            Direction 3 is in the rocket's body axis and points in the
            direction of cylindrical symmetry.

        Solution attributes:
        Flight.inclination : int, float
            Launch rail inclination angle relative to ground, given in degrees.
        Flight.heading : int, float
            Launch heading angle relative to north given in degrees.
        Flight.initialSolution : list
            List defines initial condition - [tInit, xInit,
            yInit, zInit, vxInit, vyInit, vzInit, e0Init, e1Init,
            e2Init, e3Init, w1Init, w2Init, w3Init]
        Flight.tInitial : int, float
            Initial simulation time in seconds. Usually 0.
        Flight.solution : list
            Solution array which keeps results from each numerical
            integration.
        Flight.t : float
            Current integration time.
        Flight.y : list
            Current integration state vector u.
        Flight.postProcessed : bool
            Defines if solution data has been post processed.

        Solution monitor attributes:
        Flight.initialSolution : list
            List defines initial condition - [tInit, xInit,
            yInit, zInit, vxInit, vyInit, vzInit, e0Init, e1Init,
            e2Init, e3Init, w1Init, w2Init, w3Init]
        Flight.outOfRailTime : int, float
            Time, in seconds, in which the rocket completely leaves the
            rail.
        Flight.outOfRailState : list
            State vector u corresponding to state when the rocket
            completely leaves the rail.
        Flight.outOfRailVelocity : int, float
            Velocity, in m/s, with which the rocket completely leaves the
            rail.
        Flight.apogeeState : array
            State vector u corresponding to state when the rocket's
            vertical velocity is zero in the apogee.
        Flight.apogeeTime : int, float
            Time, in seconds, in which the rocket's vertical velocity
            reaches zero in the apogee.
        Flight.apogeeX : int, float
            X coordinate (positive east) of the center of mass of the
            rocket when it reaches apogee.
        Flight.apogeeY : int, float
            Y coordinate (positive north) of the center of mass of the
            rocket when it reaches apogee.
        Flight.apogee : int, float
            Z coordinate, or altitude, of the center of mass of the
            rocket when it reaches apogee.
        Flight.xImpact : int, float
            X coordinate (positive east) of the center of mass of the
            rocket when it impacts ground.
        Flight.yImpact : int, float
            Y coordinate (positive east) of the center of mass of the
            rocket when it impacts ground.
        Flight.impactVelocity : int, float
            Velocity magnitude of the center of mass of the rocket when
            it impacts ground.
        Flight.impactState : array
            State vector u corresponding to state when the rocket
            impacts the ground.
        Flight.parachuteEvents : array
            List that stores parachute events triggered during flight.
        Flight.functionEvaluations : array
            List that stores number of derivative function evaluations
            during numerical integration in cumulative manner.
        Flight.functionEvaluationsPerTimeStep : array
            List that stores number of derivative function evaluations
            per time step during numerical integration.
        Flight.timeSteps : array
            List of time steps taking during numerical integration in
            seconds.
        Flight.flightPhases : Flight.FlightPhases
            Stores and manages flight phases.

        Solution Secondary Attributes:
        (Only available after Flight.postProcess has been called.)
        Atmospheric:
        Flight.windVelocityX : Function
            Wind velocity X (East) experienced by the rocket as a
            function of time. Can be called or accessed as array.
        Flight.windVelocityY : Function
            Wind velocity Y (North) experienced by the rocket as a
            function of time. Can be called or accessed as array.
        Flight.density : Function
            Air density experienced by the rocket as a function of
            time. Can be called or accessed as array.
        Flight.pressure : Function
            Air pressure experienced by the rocket as a function of
            time. Can be called or accessed as array.
        Flight.dynamicViscosity : Function
            Air dynamic viscosity experienced by the rocket as a function of
            time. Can be called or accessed as array.
        Flight.speedOfSound : Function
            Speed of Sound in air experienced by the rocket as a
            function of time. Can be called or accessed as array.

        Kinematics:
        Flight.ax : Function
            Rocket's X (East) acceleration as a function of time, in m/s².
            Can be called or accessed as array.
        Flight.ay : Function
            Rocket's Y (North) acceleration as a function of time, in m/s².
            Can be called or accessed as array.
        Flight.az : Function
            Rocket's Z (Up) acceleration as a function of time, in m/s².
            Can be called or accessed as array.
        Flight.alpha1 : Function
            Rocket's angular acceleration Alpha 1 as a function of time.
            Direction 1 is in the rocket's body axis and points perpendicular
            to the rocket's axis of cylindrical symmetry.
            Units of rad/s². Can be called or accessed as array.
        Flight.alpha2 : Function
            Rocket's angular acceleration Alpha 2 as a function of time.
            Direction 2 is in the rocket's body axis and points perpendicular
            to the rocket's axis of cylindrical symmetry and direction 1.
            Units of rad/s². Can be called or accessed as array.
        Flight.alpha3 : Function
            Rocket's angular acceleration Alpha 3 as a function of time.
            Direction 3 is in the rocket's body axis and points in the
            direction of cylindrical symmetry.
            Units of rad/s². Can be called or accessed as array.
        Flight.speed : Function
            Rocket velocity magnitude in m/s relative to ground as a
            function of time. Can be called or accessed as array.
        Flight.maxSpeed : float
            Maximum velocity magnitude in m/s reached by the rocket
            relative to ground during flight.
        Flight.maxSpeedTime : float
            Time in seconds at which rocket reaches maximum velocity
            magnitude relative to ground.
        Flight.horizontalSpeed : Function
            Rocket's velocity magnitude in the horizontal (North-East)
            plane in m/s as a function of time. Can be called or
            accessed as array.
        Flight.Acceleration : Function
            Rocket acceleration magnitude in m/s² relative to ground as a
            function of time. Can be called or accessed as array.
        Flight.maxAcceleration : float
            Maximum acceleration magnitude in m/s² reached by the rocket
            relative to ground during flight.
        Flight.maxAccelerationTime : float
            Time in seconds at which rocket reaches maximum acceleration
            magnitude relative to ground.
        Flight.pathAngle : Function
            Rocket's flight path angle, or the angle that the
            rocket's velocity makes with the horizontal (North-East)
            plane. Measured in degrees and expressed as a function
            of time. Can be called or accessed as array.
        Flight.attitudeVectorX : Function
            Rocket's attitude vector, or the vector that points
            in the rocket's axis of symmetry, component in the X
            direction (East) as a function of time.
            Can be called or accessed as array.
        Flight.attitudeVectorY : Function
            Rocket's attitude vector, or the vector that points
            in the rocket's axis of symmetry, component in the Y
            direction (East) as a function of time.
            Can be called or accessed as array.
        Flight.attitudeVectorZ : Function
            Rocket's attitude vector, or the vector that points
            in the rocket's axis of symmetry, component in the Z
            direction (East) as a function of time.
            Can be called or accessed as array.
        Flight.attitudeAngle : Function
            Rocket's attitude angle, or the angle that the
            rocket's axis of symmetry makes with the horizontal (North-East)
            plane. Measured in degrees and expressed as a function
            of time. Can be called or accessed as array.
        Flight.lateralAttitudeAngle : Function
            Rocket's lateral attitude angle, or the angle that the
            rocket's axis of symmetry makes with plane defined by
            the launch rail direction and the Z (up) axis.
            Measured in degrees and expressed as a function
            of time. Can be called or accessed as array.
        Flight.phi : Function
            Rocket's Spin Euler Angle, φ, according to the 3-2-3 rotation
            system (NASA Standard Aerospace). Measured in degrees and
            expressed as a function of time. Can be called or accessed as array.
        Flight.theta : Function
            Rocket's Nutation Euler Angle, θ, according to the 3-2-3 rotation
            system (NASA Standard Aerospace). Measured in degrees and
            expressed as a function of time. Can be called or accessed as array.
        Flight.psi : Function
            Rocket's Precession Euler Angle, ψ, according to the 3-2-3 rotation
            system (NASA Standard Aerospace). Measured in degrees and
            expressed as a function of time. Can be called or accessed as array.

        Dynamics:
        Flight.R1 : Function
            Resultant force perpendicular to rockets axis due to
            aerodynamic forces as a function of time. Units in N.
            Expressed as a function of time. Can be called or accessed
            as array.
            Direction 1 is in the rocket's body axis and points perpendicular
            to the rocket's axis of cylindrical symmetry.
        Flight.R2 : Function
            Resultant force perpendicular to rockets axis due to
            aerodynamic forces as a function of time. Units in N.
            Expressed as a function of time. Can be called or accessed
            as array.
            Direction 2 is in the rocket's body axis and points perpendicular
            to the rocket's axis of cylindrical symmetry and direction 1.
        Flight.R3 : Function
            Resultant force in rockets axis due to aerodynamic forces
            as a function of time. Units in N. Usually just drag.
            Expressed as a function of time. Can be called or accessed
            as array.
            Direction 3 is in the rocket's body axis and points in the
            direction of cylindrical symmetry.
        Flight.M1 : Function
            Resultant moment (torque) perpendicular to rockets axis due to
            aerodynamic forces and eccentricity as a function of time.
            Units in N*m.
            Expressed as a function of time. Can be called or accessed
            as array.
            Direction 1 is in the rocket's body axis and points perpendicular
            to the rocket's axis of cylindrical symmetry.
        Flight.M2 : Function
            Resultant moment (torque) perpendicular to rockets axis due to
            aerodynamic forces and eccentricity as a function of time.
            Units in N*m.
            Expressed as a function of time. Can be called or accessed
            as array.
            Direction 2 is in the rocket's body axis and points perpendicular
            to the rocket's axis of cylindrical symmetry and direction 1.
        Flight.M3 : Function
            Resultant moment (torque) in rockets axis due to aerodynamic
            forces and eccentricity as a function of time. Units in N*m.
            Expressed as a function of time. Can be called or accessed
            as array.
            Direction 3 is in the rocket's body axis and points in the
            direction of cylindrical symmetry.
        Flight.aerodynamicLift : Function
            Resultant force perpendicular to rockets axis due to
            aerodynamic effects as a function of time. Units in N.
            Expressed as a function of time. Can be called or accessed
            as array.
        Flight.aerodynamicDrag : Function
            Resultant force aligned with the rockets axis due to
            aerodynamic effects as a function of time. Units in N.
            Expressed as a function of time. Can be called or accessed
            as array.
        Flight.aerodynamicBendingMoment : Function
            Resultant moment perpendicular to rocket's axis due to
            aerodynamic effects as a function of time. Units in N m.
            Expressed as a function of time. Can be called or accessed
            as array.
        Flight.aerodynamicSpinMoment : Function
            Resultant moment aligned with the rockets axis due to
            aerodynamic effects as a function of time. Units in N m.
            Expressed as a function of time. Can be called or accessed
            as array.
        Flight.railButton1NormalForce : Function
            Upper rail button normal force in N as a function
            of time. Can be called or accessed as array.
        Flight.maxRailButton1NormalForce : float
            Maximum upper rail button normal force experienced
            during rail flight phase in N.
        Flight.railButton1ShearForce : Function
            Upper rail button shear force in N as a function
            of time. Can be called or accessed as array.
        Flight.maxRailButton1ShearForce : float
            Maximum upper rail button shear force experienced
            during rail flight phase in N.
        Flight.railButton2NormalForce : Function
            Lower rail button normal force in N as a function
            of time. Can be called or accessed as array.
        Flight.maxRailButton2NormalForce : float
            Maximum lower rail button normal force experienced
            during rail flight phase in N.
        Flight.railButton2ShearForce : Function
            Lower rail button shear force in N as a function
            of time. Can be called or accessed as array.
        Flight.maxRailButton2ShearForce : float
            Maximum lower rail button shear force experienced
            during rail flight phase in N.
        Flight.rotationalEnergy : Function
            Rocket's rotational kinetic energy as a function of time.
            Units in J.
        Flight.translationalEnergy : Function
            Rocket's translational kinetic energy as a function of time.
            Units in J.
        Flight.kineticEnergy : Function
            Rocket's total kinetic energy as a function of time.
            Units in J.
        Flight.potentialEnergy : Function
            Rocket's gravitational potential energy as a function of
            time. Units in J.
        Flight.totalEnergy : Function
            Rocket's total mechanical energy as a function of time.
            Units in J.
        Flight.thrustPower : Function
            Rocket's engine thrust power output as a function
            of time in Watts. Can be called or accessed as array.
        Flight.dragPower : Function
            Aerodynamic drag power output as a function
            of time in Watts. Can be called or accessed as array.

        Stability and Control:
        Flight.attitudeFrequencyResponse : Function
            Fourier Frequency Analysis of the rocket's attitude angle.
            Expressed as the absolute vale of the magnitude as a function
            of frequency in Hz. Can be called or accessed as array.
        Flight.omega1FrequencyResponse : Function
            Fourier Frequency Analysis of the rocket's angular velocity omega 1.
            Expressed as the absolute vale of the magnitude as a function
            of frequency in Hz. Can be called or accessed as array.
        Flight.omega2FrequencyResponse : Function
            Fourier Frequency Analysis of the rocket's angular velocity omega 2.
            Expressed as the absolute vale of the magnitude as a function
            of frequency in Hz. Can be called or accessed as array.
        Flight.omega3FrequencyResponse : Function
            Fourier Frequency Analysis of the rocket's angular velocity omega 3.
            Expressed as the absolute vale of the magnitude as a function
            of frequency in Hz. Can be called or accessed as array.

        Flight.staticMargin : Function
            Rocket's static margin during flight in calibers.

        Fluid Mechanics:
        Flight.streamVelocityX : Function
            Freestream velocity x (East) component, in m/s, as a function of
            time. Can be called or accessed as array.
        Flight.streamVelocityY : Function
            Freestream velocity y (North) component, in m/s, as a function of
            time. Can be called or accessed as array.
        Flight.streamVelocityZ : Function
            Freestream velocity z (up) component, in m/s, as a function of
            time. Can be called or accessed as array.
        Flight.freestreamSpeed : Function
            Freestream velocity magnitude, in m/s, as a function of time.
            Can be called or accessed as array.
        Flight.apogeeFreestreamSpeed : float
            Freestream speed of the rocket at apogee in m/s.
        Flight.MachNumber : Function
            Rocket's Mach number defined as its freestream speed
            divided by the speed of sound at its altitude. Expressed
            as a function of time. Can be called or accessed as array.
        Flight.maxMachNumber : float
            Rocket's maximum Mach number experienced during flight.
        Flight.maxMachNumberTime : float
            Time at which the rocket experiences the maximum Mach number.
        Flight.ReynoldsNumber : Function
            Rocket's Reynolds number, using its diameter as reference
            length and freestreamSpeed as reference velocity. Expressed
            as a function of time. Can be called or accessed as array.
        Flight.maxReynoldsNumber : float
            Rocket's maximum Reynolds number experienced during flight.
        Flight.maxReynoldsNumberTime : float
            Time at which the rocket experiences the maximum Reynolds number.
        Flight.dynamicPressure : Function
            Dynamic pressure experienced by the rocket in Pa as a function
            of time, defined by 0.5*rho*V^2, where rho is air density and V
            is the freestream speed. Can be called or accessed as array.
        Flight.maxDynamicPressure : float
            Maximum dynamic pressure, in Pa, experienced by the rocket.
        Flight.maxDynamicPressureTime : float
            Time at which the rocket experiences maximum dynamic pressure.
        Flight.totalPressure : Function
            Total pressure experienced by the rocket in Pa as a function
            of time. Can be called or accessed as array.
        Flight.maxTotalPressure : float
            Maximum total pressure, in Pa, experienced by the rocket.
        Flight.maxTotalPressureTime : float
            Time at which the rocket experiences maximum total pressure.
        Flight.angleOfAttack : Function
            Rocket's angle of attack in degrees as a function of time.
            Defined as the minimum angle between the attitude vector and
            the freestream velocity vector. Can be called or accessed as
            array.

        Fin Flutter Analysis:
        Flight.flutterMachNumber: Function
            The freestream velocity at which begins flutter phenomenon in
            rocket's fins. It's expressed as a function of the air pressure
            experienced  for the rocket. Can be called or accessed as array.
        Flight.difference: Function
            Difference between flutterMachNumber and machNumber, as a function of time.
        Flight.safetyFactor: Function
            Ratio between the flutterMachNumber and machNumber, as a function of time.
    """

    def __init__(
        self,
        rocket,
        environment,
        inclination=80,
        heading=90,
        initialSolution=None,
        terminateOnApogee=False,
        maxTime=600,
        maxTimeStep=np.inf,
        minTimeStep=0,
        rtol=1e-6,
        atol=6 * [1e-3] + 4 * [1e-6] + 3 * [1e-3],
        timeOvershoot=True,
        verbose=False,
    ):
        """Run a trajectory simulation.

        Parameters
        ----------
        rocket : Rocket
            Rocket to simulate. See help(Rocket) for more information.
        environment : Environment
            Environment to run simulation on. See help(Environment) for
            more information.
        inclination : int, float, optional
            Rail inclination angle relative to ground, given in degrees.
            Default is 80.
        heading : int, float, optional
            Heading angle relative to north given in degrees.
            Default is 90, which points in the x direction.
        initialSolution : array, optional
            Initial solution array to be used. Format is
            initialSolution = [self.tInitial,
                                xInit, yInit, zInit,
                                vxInit, vyInit, vzInit,
                                e0Init, e1Init, e2Init, e3Init,
                                w1Init, w2Init, w3Init].
            If None, the initial solution will start with all null values,
            except for the euler parameters which will be calculated based
            on given values of inclination and heading. Default is None.
        terminateOnApogee : boolean, optional
            Whether to terminate simulation when rocket reaches apogee.
            Default is False.
        maxTime : int, float, optional
            Maximum time in which to simulate trajectory in seconds.
            Using this without setting a maxTimeStep may cause unexpected
            errors. Default is 600.
        maxTimeStep : int, float, optional
            Maximum time step to use during integration in seconds.
            Default is 0.01.
        minTimeStep : int, float, optional
            Minimum time step to use during integration in seconds.
            Default is 0.01.
        rtol : float, array, optional
            Maximum relative error tolerance to be tolerated in the
            integration scheme. Can be given as array for each
            state space variable. Default is 1e-3.
        atol : float, optional
            Maximum absolute error tolerance to be tolerated in the
            integration scheme. Can be given as array for each
            state space variable. Default is 6*[1e-3] + 4*[1e-6] + 3*[1e-3].
        timeOvershoot : bool, optional
            If True, decouples ODE time step from parachute trigger functions
            sampling rate. The time steps can overshoot the necessary trigger
            function evaluation points and then interpolation is used to
            calculate them and feed the triggers. Can greatly improve run
            time in some cases. Default is True.
        verbose : bool, optional
            If true, verbose mode is activated. Default is False.

        Returns
        -------
        None
        """
        # Fetch helper classes and functions
        FlightPhases = self.FlightPhases
        TimeNodes = self.TimeNodes
        timeIterator = self.timeIterator

        # Save rocket, parachutes, environment, maximum simulation time
        # and termination events
        self.env = environment
        self.rocket = rocket
        self.parachutes = self.rocket.parachutes[:]
        self.inclination = inclination
        self.heading = heading
        self.maxTime = maxTime
        self.maxTimeStep = maxTimeStep
        self.minTimeStep = minTimeStep
        self.rtol = rtol
        self.atol = atol
        self.initialSolution = initialSolution
        self.timeOvershoot = timeOvershoot
        self.terminateOnApogee = terminateOnApogee

        # Modifying Rail Length for a better out of rail condition
        upperRButton = max(self.rocket.railButtons[0])
        lowerRButton = min(self.rocket.railButtons[0])
        nozzle = self.rocket.distanceRocketNozzle
        self.effective1RL = self.env.rL - abs(nozzle - upperRButton)
        self.effective2RL = self.env.rL - abs(nozzle - lowerRButton)

        # Flight initialization
        # Initialize solution monitors
        self.outOfRailTime = 0
        self.outOfRailState = np.array([0])
        self.outOfRailVelocity = 0
        self.apogeeState = np.array([0])
        self.apogeeTime = 0
        self.apogeeX = 0
        self.apogeeY = 0
        self.apogee = 0
        self.xImpact = 0
        self.yImpact = 0
        self.impactVelocity = 0
        self.impactState = np.array([0])
        self.parachuteEvents = []
        self.postProcessed = False
        # Initialize solver monitors
        self.functionEvaluations = []
        self.functionEvaluationsPerTimeStep = []
        self.timeSteps = []
        # Initialize solution state
        self.solution = []
        if self.initialSolution is None:
            # Initialize time and state variables
            self.tInitial = 0
            xInit, yInit, zInit = 0, 0, self.env.elevation
            vxInit, vyInit, vzInit = 0, 0, 0
            w1Init, w2Init, w3Init = 0, 0, 0
            # Initialize attitude
            psiInit = -heading * (np.pi / 180)  # Precession / Heading Angle
            thetaInit = (inclination - 90) * (np.pi / 180)  # Nutation Angle
            e0Init = np.cos(psiInit / 2) * np.cos(thetaInit / 2)
            e1Init = np.cos(psiInit / 2) * np.sin(thetaInit / 2)
            e2Init = np.sin(psiInit / 2) * np.sin(thetaInit / 2)
            e3Init = np.sin(psiInit / 2) * np.cos(thetaInit / 2)
            # Store initial conditions
            self.initialSolution = [
                self.tInitial,
                xInit,
                yInit,
                zInit,
                vxInit,
                vyInit,
                vzInit,
                e0Init,
                e1Init,
                e2Init,
                e3Init,
                w1Init,
                w2Init,
                w3Init,
            ]
            # Set initial derivative for rail phase
            self.initialDerivative = self.uDotRail1
        else:
            # Initial solution given, ignore rail phase
            # TODO: Check if rocket is actually out of rail. Otherwise, start at rail
            self.outOfRailState = self.initialSolution[1:]
            self.outOfRailTime = self.initialSolution[0]
            self.initialDerivative = self.uDot

        self.tInitial = self.initialSolution[0]
        self.solution.append(self.initialSolution)
        self.t = self.solution[-1][0]
        self.y = self.solution[-1][1:]

        # Calculate normal and lateral surface wind
        windU = self.env.windVelocityX(self.env.elevation)
        windV = self.env.windVelocityY(self.env.elevation)
        headingRad = heading * np.pi / 180
        self.frontalSurfaceWind = windU * np.sin(headingRad) + windV * np.cos(
            headingRad
        )
        self.lateralSurfaceWind = -windU * np.cos(headingRad) + windV * np.sin(
            headingRad
        )

        # Create known flight phases
        self.flightPhases = FlightPhases()
        self.flightPhases.addPhase(self.tInitial, self.initialDerivative, clear=False)
        self.flightPhases.addPhase(self.maxTime)

        # Simulate flight
        for phase_index, phase in timeIterator(self.flightPhases):
            # print('\nCurrent Flight Phase List')
            # print(self.flightPhases)
            # print('\n\tCurrent Flight Phase')
            # print('\tIndex: ', phase_index, ' | Phase: ', phase)
            # Determine maximum time for this flight phase
            phase.timeBound = self.flightPhases[phase_index + 1].t

            # Evaluate callbacks
            for callback in phase.callbacks:
                callback(self)

            # Create solver for this flight phase
            self.functionEvaluations.append(0)
            phase.solver = integrate.LSODA(
                phase.derivative,
                t0=phase.t,
                y0=self.y,
                t_bound=phase.timeBound,
                min_step=self.minTimeStep,
                max_step=self.maxTimeStep,
                rtol=self.rtol,
                atol=self.atol,
            )
            # print('\n\tSolver Initialization Details')
            # print('\tInitial Time: ', phase.t)
            # print('\tInitial State: ', self.y)
            # print('\tTime Bound: ', phase.timeBound)
            # print('\tMin Step: ', self.minTimeStep)
            # print('\tMax Step: ', self.maxTimeStep)
            # print('\tTolerances: ', self.rtol, self.atol)

            # Initialize phase time nodes
            phase.timeNodes = TimeNodes()
            # Add first time node to permanent list
            phase.timeNodes.addNode(phase.t, [], [])
            # Add non-overshootable parachute time nodes
            if self.timeOvershoot is False:
                phase.timeNodes.addParachutes(self.parachutes, phase.t, phase.timeBound)
            # Add lst time node to permanent list
            phase.timeNodes.addNode(phase.timeBound, [], [])
            # Sort time nodes
            phase.timeNodes.sort()
            # Merge equal time nodes
            phase.timeNodes.merge()
            # Clear triggers from first time node if necessary
            if phase.clear:
                phase.timeNodes[0].parachutes = []
                phase.timeNodes[0].callbacks = []

            # print('\n\tPhase Time Nodes')
            # print('\tTime Nodes Length: ', str(len(phase.timeNodes)), ' | Time Nodes Preview: ', phase.timeNodes[0:3])

            # Iterate through time nodes
            for node_index, node in timeIterator(phase.timeNodes):
                # print('\n\t\tCurrent Time Node')
                # print('\t\tIndex: ', node_index, ' | Time Node: ', node)
                # Determine time bound for this time node
                node.timeBound = phase.timeNodes[node_index + 1].t
                phase.solver.t_bound = node.timeBound
                phase.solver._lsoda_solver._integrator.rwork[0] = phase.solver.t_bound
                phase.solver._lsoda_solver._integrator.call_args[
                    4
                ] = phase.solver._lsoda_solver._integrator.rwork
                phase.solver.status = "running"

                # Feed required parachute and discrete controller triggers
                for callback in node.callbacks:
                    callback(self)

                for parachute in node.parachutes:
                    # Calculate and save pressure signal
                    pressure = self.env.pressure.getValueOpt(self.y[2])
                    parachute.cleanPressureSignal.append([node.t, pressure])
                    # Calculate and save noise
                    noise = parachute.noiseFunction()
                    parachute.noiseSignal.append([node.t, noise])
                    parachute.noisyPressureSignal.append([node.t, pressure + noise])
                    if parachute.trigger(pressure + noise, self.y):
                        # print('\nEVENT DETECTED')
                        # print('Parachute Triggered')
                        # print('Name: ', parachute.name, ' | Lag: ', parachute.lag)
                        # Remove parachute from flight parachutes
                        self.parachutes.remove(parachute)
                        # Create flight phase for time after detection and before inflation
                        self.flightPhases.addPhase(
                            node.t, phase.derivative, clear=True, index=phase_index + 1
                        )
                        # Create flight phase for time after inflation
                        callbacks = [
                            lambda self, parachuteCdS=parachute.CdS: setattr(
                                self, "parachuteCdS", parachuteCdS
                            )
                        ]
                        self.flightPhases.addPhase(
                            node.t + parachute.lag,
                            self.uDotParachute,
                            callbacks,
                            clear=False,
                            index=phase_index + 2,
                        )
                        # Prepare to leave loops and start new flight phase
                        phase.timeNodes.flushAfter(node_index)
                        phase.timeNodes.addNode(self.t, [], [])
                        phase.solver.status = "finished"
                        # Save parachute event
                        self.parachuteEvents.append([self.t, parachute])

                # Step through simulation
                while phase.solver.status == "running":
                    # Step
                    phase.solver.step()
                    # Save step result
                    self.solution += [[phase.solver.t, *phase.solver.y]]
                    # Step step metrics
                    self.functionEvaluationsPerTimeStep.append(
                        phase.solver.nfev - self.functionEvaluations[-1]
                    )
                    self.functionEvaluations.append(phase.solver.nfev)
                    self.timeSteps.append(phase.solver.step_size)
                    # Update time and state
                    self.t = phase.solver.t
                    self.y = phase.solver.y
                    if verbose:
                        print(
                            "Current Simulation Time: {:3.4f} s".format(self.t),
                            end="\r",
                        )
                    # print('\n\t\t\tCurrent Step Details')
                    # print('\t\t\tIState: ', phase.solver._lsoda_solver._integrator.istate)
                    # print('\t\t\tTime: ', phase.solver.t)
                    # print('\t\t\tAltitude: ', phase.solver.y[2])
                    # print('\t\t\tEvals: ', self.functionEvaluationsPerTimeStep[-1])

                    # Check for first out of rail event
                    if len(self.outOfRailState) == 1 and (
                        self.y[0] ** 2
                        + self.y[1] ** 2
                        + (self.y[2] - self.env.elevation) ** 2
                        >= self.effective1RL**2
                    ):
                        # Rocket is out of rail
                        # Check exactly when it went out using root finding
                        # States before and after
                        # t0 -> 0
                        # print('\nEVENT DETECTED')
                        # print('Rocket is Out of Rail!')
                        # Disconsider elevation
                        self.solution[-2][3] -= self.env.elevation
                        self.solution[-1][3] -= self.env.elevation
                        # Get points
                        y0 = (
                            sum([self.solution[-2][i] ** 2 for i in [1, 2, 3]])
                            - self.effective1RL**2
                        )
                        yp0 = 2 * sum(
                            [
                                self.solution[-2][i] * self.solution[-2][i + 3]
                                for i in [1, 2, 3]
                            ]
                        )
                        t1 = self.solution[-1][0] - self.solution[-2][0]
                        y1 = (
                            sum([self.solution[-1][i] ** 2 for i in [1, 2, 3]])
                            - self.effective1RL**2
                        )
                        yp1 = 2 * sum(
                            [
                                self.solution[-1][i] * self.solution[-1][i + 3]
                                for i in [1, 2, 3]
                            ]
                        )
                        # Put elevation back
                        self.solution[-2][3] += self.env.elevation
                        self.solution[-1][3] += self.env.elevation
                        # Cubic Hermite interpolation (ax**3 + bx**2 + cx + d)
                        D = float(phase.solver.step_size)
                        d = float(y0)
                        c = float(yp0)
                        b = float((3 * y1 - yp1 * D - 2 * c * D - 3 * d) / (D**2))
                        a = float(-(2 * y1 - yp1 * D - c * D - 2 * d) / (D**3)) + 1e-5
                        # Find roots
                        d0 = b**2 - 3 * a * c
                        d1 = 2 * b**3 - 9 * a * b * c + 27 * d * a**2
                        c1 = ((d1 + (d1**2 - 4 * d0**3) ** (0.5)) / 2) ** (1 / 3)
                        t_roots = []
                        for k in [0, 1, 2]:
                            c2 = c1 * (-1 / 2 + 1j * (3**0.5) / 2) ** k
                            t_roots.append(-(1 / (3 * a)) * (b + c2 + d0 / c2))
                        # Find correct root
                        valid_t_root = []
                        for t_root in t_roots:
                            if 0 < t_root.real < t1 and abs(t_root.imag) < 0.001:
                                valid_t_root.append(t_root.real)
                        if len(valid_t_root) > 1:
                            raise ValueError(
                                "Multiple roots found when solving for rail exit time."
                            )
                        # Determine final state when upper button is going out of rail
                        self.t = valid_t_root[0] + self.solution[-2][0]
                        interpolator = phase.solver.dense_output()
                        self.y = interpolator(self.t)
                        self.solution[-1] = [self.t, *self.y]
                        self.outOfRailTime = self.t
                        self.outOfRailState = self.y
                        self.outOfRailVelocity = (
                            self.y[3] ** 2 + self.y[4] ** 2 + self.y[5] ** 2
                        ) ** (0.5)
                        # Create new flight phase
                        self.flightPhases.addPhase(
                            self.t, self.uDot, index=phase_index + 1
                        )
                        # Prepare to leave loops and start new flight phase
                        phase.timeNodes.flushAfter(node_index)
                        phase.timeNodes.addNode(self.t, [], [])
                        phase.solver.status = "finished"

                    # Check for apogee event
                    if len(self.apogeeState) == 1 and self.y[5] < 0:
                        # print('\nPASSIVE EVENT DETECTED')
                        # print('Rocket Has Reached Apogee!')
                        # Apogee reported
                        # Assume linear vz(t) to detect when vz = 0
                        vz0 = self.solution[-2][6]
                        t0 = self.solution[-2][0]
                        vz1 = self.solution[-1][6]
                        t1 = self.solution[-1][0]
                        t_root = -(t1 - t0) * vz0 / (vz1 - vz0) + t0
                        # Fetch state at t_root
                        interpolator = phase.solver.dense_output()
                        self.apogeeState = interpolator(t_root)
                        # Store apogee data
                        self.apogeeTime = t_root
                        self.apogeeX = self.apogeeState[0]
                        self.apogeeY = self.apogeeState[1]
                        self.apogee = self.apogeeState[2]
                        if self.terminateOnApogee:
                            # print('Terminate on Apogee Activated!')
                            self.t = t_root
                            self.tFinal = self.t
                            self.state = self.apogeeState
                            # Roll back solution
                            self.solution[-1] = [self.t, *self.state]
                            # Set last flight phase
                            self.flightPhases.flushAfter(phase_index)
                            self.flightPhases.addPhase(self.t)
                            # Prepare to leave loops and start new flight phase
                            phase.timeNodes.flushAfter(node_index)
                            phase.timeNodes.addNode(self.t, [], [])
                            phase.solver.status = "finished"
                    # Check for impact event
                    if self.y[2] < self.env.elevation:
                        # print('\nPASSIVE EVENT DETECTED')
                        # print('Rocket Has Reached Ground!')
                        # Impact reported
                        # Check exactly when it went out using root finding
                        # States before and after
                        # t0 -> 0
                        # Disconsider elevation
                        self.solution[-2][3] -= self.env.elevation
                        self.solution[-1][3] -= self.env.elevation
                        # Get points
                        y0 = self.solution[-2][3]
                        yp0 = self.solution[-2][6]
                        t1 = self.solution[-1][0] - self.solution[-2][0]
                        y1 = self.solution[-1][3]
                        yp1 = self.solution[-1][6]
                        # Put elevation back
                        self.solution[-2][3] += self.env.elevation
                        self.solution[-1][3] += self.env.elevation
                        # Cubic Hermite interpolation (ax**3 + bx**2 + cx + d)
                        D = float(phase.solver.step_size)
                        d = float(y0)
                        c = float(yp0)
                        b = float((3 * y1 - yp1 * D - 2 * c * D - 3 * d) / (D**2))
                        a = float(-(2 * y1 - yp1 * D - c * D - 2 * d) / (D**3))
                        # Find roots
                        d0 = b**2 - 3 * a * c
                        d1 = 2 * b**3 - 9 * a * b * c + 27 * d * a**2
                        c1 = ((d1 + (d1**2 - 4 * d0**3) ** (0.5)) / 2) ** (1 / 3)
                        t_roots = []
                        for k in [0, 1, 2]:
                            c2 = c1 * (-1 / 2 + 1j * (3**0.5) / 2) ** k
                            t_roots.append(-(1 / (3 * a)) * (b + c2 + d0 / c2))
                        # Find correct root
                        valid_t_root = []
                        for t_root in t_roots:
                            if 0 < t_root.real < t1 and abs(t_root.imag) < 0.001:
                                valid_t_root.append(t_root.real)
                        if len(valid_t_root) > 1:
                            raise ValueError(
                                "Multiple roots found when solving for impact time."
                            )
                        # Determine impact state at t_root
                        self.t = valid_t_root[0] + self.solution[-2][0]
                        interpolator = phase.solver.dense_output()
                        self.y = interpolator(self.t)
                        # Roll back solution
                        self.solution[-1] = [self.t, *self.y]
                        # Save impact state
                        self.impactState = self.y
                        self.xImpact = self.impactState[0]
                        self.yImpact = self.impactState[1]
                        self.zImpact = self.impactState[2]
                        self.impactVelocity = self.impactState[5]
                        self.tFinal = self.t
                        # Set last flight phase
                        self.flightPhases.flushAfter(phase_index)
                        self.flightPhases.addPhase(self.t)
                        # Prepare to leave loops and start new flight phase
                        phase.timeNodes.flushAfter(node_index)
                        phase.timeNodes.addNode(self.t, [], [])
                        phase.solver.status = "finished"

                    # List and feed overshootable time nodes
                    if self.timeOvershoot:
                        # Initialize phase overshootable time nodes
                        overshootableNodes = TimeNodes()
                        # Add overshootable parachute time nodes
                        overshootableNodes.addParachutes(
                            self.parachutes, self.solution[-2][0], self.t
                        )
                        # Add last time node (always skipped)
                        overshootableNodes.addNode(self.t, [], [])
                        if len(overshootableNodes) > 1:
                            # Sort overshootable time nodes
                            overshootableNodes.sort()
                            # Merge equal overshootable time nodes
                            overshootableNodes.merge()
                            # Clear if necessary
                            if overshootableNodes[0].t == phase.t and phase.clear:
                                overshootableNodes[0].parachutes = []
                                overshootableNodes[0].callbacks = []
                            # print('\n\t\t\t\tOvershootable Time Nodes')
                            # print('\t\t\t\tInterval: ', self.solution[-2][0], self.t)
                            # print('\t\t\t\tOvershootable Nodes Length: ', str(len(overshootableNodes)), ' | Overshootable Nodes: ', overshootableNodes)
                            # Feed overshootable time nodes trigger
                            interpolator = phase.solver.dense_output()
                            for overshootable_index, overshootableNode in timeIterator(
                                overshootableNodes
                            ):
                                # print('\n\t\t\t\tCurrent Overshootable Node')
                                # print('\t\t\t\tIndex: ', overshootable_index, ' | Overshootable Node: ', overshootableNode)
                                # Calculate state at node time
                                overshootableNode.y = interpolator(overshootableNode.t)
                                # Calculate and save pressure signal
                                pressure = self.env.pressure.getValueOpt(
                                    overshootableNode.y[2]
                                )
                                for parachute in overshootableNode.parachutes:
                                    # Save pressure signal
                                    parachute.cleanPressureSignal.append(
                                        [overshootableNode.t, pressure]
                                    )
                                    # Calculate and save noise
                                    noise = parachute.noiseFunction()
                                    parachute.noiseSignal.append(
                                        [overshootableNode.t, noise]
                                    )
                                    parachute.noisyPressureSignal.append(
                                        [overshootableNode.t, pressure + noise]
                                    )
                                    if parachute.trigger(
                                        pressure + noise, overshootableNode.y
                                    ):
                                        # print('\nEVENT DETECTED')
                                        # print('Parachute Triggered')
                                        # print('Name: ', parachute.name, ' | Lag: ', parachute.lag)
                                        # Remove parachute from flight parachutes
                                        self.parachutes.remove(parachute)
                                        # Create flight phase for time after detection and before inflation
                                        self.flightPhases.addPhase(
                                            overshootableNode.t,
                                            phase.derivative,
                                            clear=True,
                                            index=phase_index + 1,
                                        )
                                        # Create flight phase for time after inflation
                                        callbacks = [
                                            lambda self, parachuteCdS=parachute.CdS: setattr(
                                                self, "parachuteCdS", parachuteCdS
                                            )
                                        ]
                                        self.flightPhases.addPhase(
                                            overshootableNode.t + parachute.lag,
                                            self.uDotParachute,
                                            callbacks,
                                            clear=False,
                                            index=phase_index + 2,
                                        )
                                        # Rollback history
                                        self.t = overshootableNode.t
                                        self.y = overshootableNode.y
                                        self.solution[-1] = [
                                            overshootableNode.t,
                                            *overshootableNode.y,
                                        ]
                                        # Prepare to leave loops and start new flight phase
                                        overshootableNodes.flushAfter(
                                            overshootable_index
                                        )
                                        phase.timeNodes.flushAfter(node_index)
                                        phase.timeNodes.addNode(self.t, [], [])
                                        phase.solver.status = "finished"
                                        # Save parachute event
                                        self.parachuteEvents.append([self.t, parachute])

        self.tFinal = self.t
        if verbose:
            print("Simulation Completed at Time: {:3.4f} s".format(self.t))

    def uDotRail1(self, t, u, postProcessing=False):
        """Calculates derivative of u state vector with respect to time
        when rocket is flying in 1 DOF motion in the rail.

        Parameters
        ----------
        t : float
            Time in seconds
        u : list
            State vector defined by u = [x, y, z, vx, vy, vz, e0, e1,
            e2, e3, omega1, omega2, omega3].
        postProcessing : bool, optional
            If True, adds flight data information directly to self
            variables such as self.attackAngle. Default is False.

        Return
        ------
        uDot : list
            State vector defined by uDot = [vx, vy, vz, ax, ay, az,
            e0Dot, e1Dot, e2Dot, e3Dot, alpha1, alpha2, alpha3].

        """
        # Check if post processing mode is on
        if postProcessing:
            # Use uDot post processing code
            return self.uDot(t, u, True)

        # Retrieve integration data
        x, y, z, vx, vy, vz, e0, e1, e2, e3, omega1, omega2, omega3 = u

        # Retrieve important quantities
        # Mass
        M = self.rocket.totalMass.getValueOpt(t)

        # Get freestream speed
        freestreamSpeed = (
            (self.env.windVelocityX.getValueOpt(z) - vx) ** 2
            + (self.env.windVelocityY.getValueOpt(z) - vy) ** 2
            + (vz) ** 2
        ) ** 0.5
        freestreamMach = freestreamSpeed / self.env.speedOfSound.getValueOpt(z)
        dragCoeff = self.rocket.powerOnDrag.getValueOpt(freestreamMach)

        # Calculate Forces
        Thrust = self.rocket.motor.thrust.getValueOpt(t)
        rho = self.env.density.getValueOpt(z)
        R3 = -0.5 * rho * (freestreamSpeed**2) * self.rocket.area * (dragCoeff)

        # Calculate Linear acceleration
        a3 = (R3 + Thrust) / M - (e0**2 - e1**2 - e2**2 + e3**2) * self.env.g
        if a3 > 0:
            ax = 2 * (e1 * e3 + e0 * e2) * a3
            ay = 2 * (e2 * e3 - e0 * e1) * a3
            az = (1 - 2 * (e1**2 + e2**2)) * a3
        else:
            ax, ay, az = 0, 0, 0

        return [vx, vy, vz, ax, ay, az, 0, 0, 0, 0, 0, 0, 0]

    def uDotRail2(self, t, u, postProcessing=False):
        """[Still not implemented] Calculates derivative of u state vector with
        respect to time when rocket is flying in 3 DOF motion in the rail.

        Parameters
        ----------
        t : float
            Time in seconds
        u : list
            State vector defined by u = [x, y, z, vx, vy, vz, e0, e1,
            e2, e3, omega1, omega2, omega3].
        postProcessing : bool, optional
            If True, adds flight data information directly to self
            variables such as self.attackAngle, by default False

        Returns
        -------
        uDot : list
            State vector defined by uDot = [vx, vy, vz, ax, ay, az,
            e0Dot, e1Dot, e2Dot, e3Dot, alpha1, alpha2, alpha3].
        """
        # Hey! We will finish this function later, now we just can use uDot
        return self.uDot(t, u, postProcessing=postProcessing)

    def uDot(self, t, u, postProcessing=False):
        """Calculates derivative of u state vector with respect to time
        when rocket is flying in 6 DOF motion during ascent out of rail
        and descent without parachute.

        Parameters
        ----------
        t : float
            Time in seconds
        u : list
            State vector defined by u = [x, y, z, vx, vy, vz, e0, e1,
            e2, e3, omega1, omega2, omega3].
        postProcessing : bool, optional
            If True, adds flight data information directly to self
            variables such as self.attackAngle, by default False

        Returns
        -------
        uDot : list
            State vector defined by uDot = [vx, vy, vz, ax, ay, az,
            e0Dot, e1Dot, e2Dot, e3Dot, alpha1, alpha2, alpha3].
        """

        # Retrieve integration data
        x, y, z, vx, vy, vz, e0, e1, e2, e3, omega1, omega2, omega3 = u
        # Determine lift force and moment
        R1, R2 = 0, 0
        M1, M2, M3 = 0, 0, 0
        # Determine current behavior
        if t < self.rocket.motor.burnOutTime:
            # Motor burning
            # Retrieve important motor quantities
            # Inertias
            Tz = self.rocket.motor.inertiaZ.getValueOpt(t)
            Ti = self.rocket.motor.inertiaI.getValueOpt(t)
            TzDot = self.rocket.motor.inertiaZDot.getValueOpt(t)
            TiDot = self.rocket.motor.inertiaIDot.getValueOpt(t)
            # Mass
            MtDot = self.rocket.motor.massDot.getValueOpt(t)
            Mt = self.rocket.motor.mass.getValueOpt(t)
            # Thrust
            Thrust = self.rocket.motor.thrust.getValueOpt(t)
            # Off center moment
            M1 += self.rocket.thrustEccentricityX * Thrust
            M2 -= self.rocket.thrustEccentricityY * Thrust
        else:
            # Motor stopped
            # Retrieve important motor quantities
            # Inertias
            Tz, Ti, TzDot, TiDot = 0, 0, 0, 0
            # Mass
            MtDot, Mt = 0, 0
            # Thrust
            Thrust = 0

        # Retrieve important quantities
        # Inertias
        Rz = self.rocket.inertiaZ
        Ri = self.rocket.inertiaI
        # Mass
        Mr = self.rocket.mass
        M = Mt + Mr
        mu = (Mt * Mr) / (Mt + Mr)
        # Geometry
        b = -self.rocket.distanceRocketPropellant
        c = -self.rocket.distanceRocketNozzle
        a = b * Mt / M
        rN = self.rocket.motor.nozzleRadius
        # Prepare transformation matrix
        a11 = 1 - 2 * (e2**2 + e3**2)
        a12 = 2 * (e1 * e2 - e0 * e3)
        a13 = 2 * (e1 * e3 + e0 * e2)
        a21 = 2 * (e1 * e2 + e0 * e3)
        a22 = 1 - 2 * (e1**2 + e3**2)
        a23 = 2 * (e2 * e3 - e0 * e1)
        a31 = 2 * (e1 * e3 - e0 * e2)
        a32 = 2 * (e2 * e3 + e0 * e1)
        a33 = 1 - 2 * (e1**2 + e2**2)
        # Transformation matrix: (123) -> (XYZ)
        K = [[a11, a12, a13], [a21, a22, a23], [a31, a32, a33]]
        # Transformation matrix: (XYZ) -> (123) or K transpose
        Kt = [[a11, a21, a31], [a12, a22, a32], [a13, a23, a33]]

        # Calculate Forces and Moments
        # Get freestream speed
        windVelocityX = self.env.windVelocityX.getValueOpt(z)
        windVelocityY = self.env.windVelocityY.getValueOpt(z)
        freestreamSpeed = (
            (windVelocityX - vx) ** 2 + (windVelocityY - vy) ** 2 + (vz) ** 2
        ) ** 0.5
        freestreamMach = freestreamSpeed / self.env.speedOfSound.getValueOpt(z)

        # Determine aerodynamics forces
        # Determine Drag Force
        if t > self.rocket.motor.burnOutTime:
            dragCoeff = self.rocket.powerOnDrag.getValueOpt(freestreamMach)
        else:
            dragCoeff = self.rocket.powerOffDrag.getValueOpt(freestreamMach)
        rho = self.env.density.getValueOpt(z)
        R3 = -0.5 * rho * (freestreamSpeed**2) * self.rocket.area * (dragCoeff)
        # Off center moment
        M1 += self.rocket.cpEccentricityY * R3
        M2 -= self.rocket.cpEccentricityX * R3
        # Get rocket velocity in body frame
        vxB = a11 * vx + a21 * vy + a31 * vz
        vyB = a12 * vx + a22 * vy + a32 * vz
        vzB = a13 * vx + a23 * vy + a33 * vz
        # Calculate lift and moment for each component of the rocket
        for aerodynamicSurface in self.rocket.aerodynamicSurfaces:
<<<<<<< HEAD
            compCp = aerodynamicSurface[0][2]
            compCl = aerodynamicSurface[1]
=======
            compCp = aerodynamicSurface["cp"][2]
>>>>>>> 324abec8
            # Component absolute velocity in body frame
            compVxB = vxB + compCp * omega2
            compVyB = vyB - compCp * omega1
            compVzB = vzB
            # Wind velocity at component
            compZ = z + compCp
            compWindVx = self.env.windVelocityX.getValueOpt(compZ)
            compWindVy = self.env.windVelocityY.getValueOpt(compZ)
            # Component freestream velocity in body frame
            compWindVxB = a11 * compWindVx + a21 * compWindVy
            compWindVyB = a12 * compWindVx + a22 * compWindVy
            compWindVzB = a13 * compWindVx + a23 * compWindVy
            compStreamVxB = compWindVxB - compVxB
            compStreamVyB = compWindVyB - compVyB
            compStreamVzB = compWindVzB - compVzB
            compStreamSpeed = (
                compStreamVxB**2 + compStreamVyB**2 + compStreamVzB**2
            ) ** 0.5
            # Component attack angle and lift force
            compAttackAngle = 0
            compLift, compLiftXB, compLiftYB = 0, 0, 0
            if compStreamVxB**2 + compStreamVyB**2 != 0:
                # Normalize component stream velocity in body frame
                compStreamVzBn = compStreamVzB / compStreamSpeed
                if -1 * compStreamVzBn < 1:
                    compAttackAngle = np.arccos(-compStreamVzBn)
<<<<<<< HEAD
                    compLift = compCl(compAttackAngle)
                    # Component lift force magnitude
                    compLift = (
                        0.5 * rho * (compStreamSpeed**2) * self.rocket.area * compLift
=======
                    cLift = abs(
                        aerodynamicSurface["cl"](compAttackAngle, freestreamMach)
                    )
                    # Component lift force magnitude
                    compLift = (
                        0.5 * rho * (compStreamSpeed**2) * self.rocket.area * cLift
>>>>>>> 324abec8
                    )
                    # Component lift force components
                    liftDirNorm = (compStreamVxB**2 + compStreamVyB**2) ** 0.5
                    compLiftXB = compLift * (compStreamVxB / liftDirNorm)
                    compLiftYB = compLift * (compStreamVyB / liftDirNorm)
                    # Add to total lift force
                    R1 += compLiftXB
                    R2 += compLiftYB
                    # Add to total moment
                    M1 -= (compCp + a) * compLiftYB
                    M2 += (compCp + a) * compLiftXB
            # Calculates Roll Moment
            if aerodynamicSurface["name"] == "Fins":
                Clfdelta, Cldomega, cantAngleRad = aerodynamicSurface["roll parameters"]
                M3f = (
                    (1 / 2 * rho * freestreamSpeed ** 2)
                    * self.rocket.area
                    * 2
                    * self.rocket.radius
                    * Clfdelta(freestreamMach)
                    * cantAngleRad
                )
                M3d = (
                    (1 / 2 * rho * freestreamSpeed)
                    * self.rocket.area
                    * (2 * self.rocket.radius) ** 2
                    * Cldomega(freestreamMach)
                    * omega3
                    / 2
                )
                M3 += M3f - M3d
        # Calculate derivatives
        # Angular acceleration
        alpha1 = (
            M1
            - (
                omega2 * omega3 * (Rz + Tz - Ri - Ti - mu * b**2)
                + omega1
                * (
                    (TiDot + MtDot * (Mr - 1) * (b / M) ** 2)
                    - MtDot * ((rN / 2) ** 2 + (c - b * mu / Mr) ** 2)
                )
            )
        ) / (Ri + Ti + mu * b**2)
        alpha2 = (
            M2
            - (
                omega1 * omega3 * (Ri + Ti + mu * b**2 - Rz - Tz)
                + omega2
                * (
                    (TiDot + MtDot * (Mr - 1) * (b / M) ** 2)
                    - MtDot * ((rN / 2) ** 2 + (c - b * mu / Mr) ** 2)
                )
            )
        ) / (Ri + Ti + mu * b**2)
        alpha3 = (M3 - omega3 * (TzDot - MtDot * (rN**2) / 2)) / (Rz + Tz)
        # Euler parameters derivative
        e0Dot = 0.5 * (-omega1 * e1 - omega2 * e2 - omega3 * e3)
        e1Dot = 0.5 * (omega1 * e0 + omega3 * e2 - omega2 * e3)
        e2Dot = 0.5 * (omega2 * e0 - omega3 * e1 + omega1 * e3)
        e3Dot = 0.5 * (omega3 * e0 + omega2 * e1 - omega1 * e2)

        # Linear acceleration
        L = [
            (R1 - b * Mt * (omega2**2 + omega3**2) - 2 * c * MtDot * omega2) / M,
            (R2 + b * Mt * (alpha3 + omega1 * omega2) + 2 * c * MtDot * omega1) / M,
            (R3 - b * Mt * (alpha2 - omega1 * omega3) + Thrust) / M,
        ]
        ax, ay, az = np.dot(K, L)
        az -= self.env.g  # Include gravity

        # Create uDot
        uDot = [
            vx,
            vy,
            vz,
            ax,
            ay,
            az,
            e0Dot,
            e1Dot,
            e2Dot,
            e3Dot,
            alpha1,
            alpha2,
            alpha3,
        ]

        if postProcessing:
            # Dynamics variables
            self.R1.append([t, R1])
            self.R2.append([t, R2])
            self.R3.append([t, R3])
            self.M1.append([t, M1])
            self.M2.append([t, M2])
            self.M3.append([t, M3])
            # Atmospheric Conditions
            self.windVelocityX.append([t, self.env.windVelocityX(z)])
            self.windVelocityY.append([t, self.env.windVelocityY(z)])
            self.density.append([t, self.env.density(z)])
            self.dynamicViscosity.append([t, self.env.dynamicViscosity(z)])
            self.pressure.append([t, self.env.pressure(z)])
            self.speedOfSound.append([t, self.env.speedOfSound(z)])

        return uDot

    def uDotParachute(self, t, u, postProcessing=False):
        """Calculates derivative of u state vector with respect to time
        when rocket is flying under parachute. A 3 DOF approximation is
        used.

        Parameters
        ----------
        t : float
            Time in seconds
        u : list
            State vector defined by u = [x, y, z, vx, vy, vz, e0, e1,
            e2, e3, omega1, omega2, omega3].
        postProcessing : bool, optional
            If True, adds flight data information directly to self
            variables such as self.attackAngle. Default is False.

        Return
        ------
        uDot : list
            State vector defined by uDot = [vx, vy, vz, ax, ay, az,
            e0Dot, e1Dot, e2Dot, e3Dot, alpha1, alpha2, alpha3].

        """
        # Parachute data
        CdS = self.parachuteCdS
        ka = 1
        R = 1.5
        rho = self.env.density.getValueOpt(u[2])
        to = 1.2
        ma = ka * rho * (4 / 3) * np.pi * R**3
        mp = self.rocket.mass
        eta = 1
        Rdot = (6 * R * (1 - eta) / (1.2**6)) * (
            (1 - eta) * t**5 + eta * (to**3) * (t**2)
        )
        Rdot = 0
        # Get relevant state data
        x, y, z, vx, vy, vz, e0, e1, e2, e3, omega1, omega2, omega3 = u
        # Get wind data
        windVelocityX = self.env.windVelocityX.getValueOpt(z)
        windVelocityY = self.env.windVelocityY.getValueOpt(z)
        freestreamSpeed = (
            (windVelocityX - vx) ** 2 + (windVelocityY - vy) ** 2 + (vz) ** 2
        ) ** 0.5
        freestreamX = vx - windVelocityX
        freestreamY = vy - windVelocityY
        freestreamZ = vz
        # Determine drag force
        pseudoD = (
            -0.5 * rho * CdS * freestreamSpeed - ka * rho * 4 * np.pi * (R**2) * Rdot
        )
        Dx = pseudoD * freestreamX
        Dy = pseudoD * freestreamY
        Dz = pseudoD * freestreamZ
        ax = Dx / (mp + ma)
        ay = Dy / (mp + ma)
        az = (Dz - 9.8 * mp) / (mp + ma)

        if postProcessing:
            # Dynamics variables
            self.R1.append([t, Dx])
            self.R2.append([t, Dy])
            self.R3.append([t, Dz])
            self.M1.append([t, 0])
            self.M2.append([t, 0])
            self.M3.append([t, 0])
            # Atmospheric Conditions
            self.windVelocityX.append([t, self.env.windVelocityX(z)])
            self.windVelocityY.append([t, self.env.windVelocityY(z)])
            self.density.append([t, self.env.density(z)])
            self.dynamicViscosity.append([t, self.env.dynamicViscosity(z)])
            self.pressure.append([t, self.env.pressure(z)])
            self.speedOfSound.append([t, self.env.speedOfSound(z)])

        return [vx, vy, vz, ax, ay, az, 0, 0, 0, 0, 0, 0, 0]

    def postProcess(self, interpolation="spline", extrapolation="natural"):
        """Post-process all Flight information produced during
        simulation. Includes the calculation of maximum values,
        calculation of secondary values such as energy and conversion
        of lists to Function objects to facilitate plotting.

        Parameters
        ----------
        None

        Return
        ------
        None
        """
        # Process first type of outputs - state vector
        # Transform solution array into Functions
        sol = np.array(self.solution)
        self.x = Function(
            sol[:, [0, 1]], "Time (s)", "X (m)", interpolation, extrapolation
        )
        self.y = Function(
            sol[:, [0, 2]], "Time (s)", "Y (m)", interpolation, extrapolation
        )
        self.z = Function(
            sol[:, [0, 3]], "Time (s)", "Z (m)", interpolation, extrapolation
        )
        self.vx = Function(
            sol[:, [0, 4]], "Time (s)", "Vx (m/s)", interpolation, extrapolation
        )
        self.vy = Function(
            sol[:, [0, 5]], "Time (s)", "Vy (m/s)", interpolation, extrapolation
        )
        self.vz = Function(
            sol[:, [0, 6]], "Time (s)", "Vz (m/s)", interpolation, extrapolation
        )
        self.e0 = Function(
            sol[:, [0, 7]], "Time (s)", "e0", interpolation, extrapolation
        )
        self.e1 = Function(
            sol[:, [0, 8]], "Time (s)", "e1", interpolation, extrapolation
        )
        self.e2 = Function(
            sol[:, [0, 9]], "Time (s)", "e2", interpolation, extrapolation
        )
        self.e3 = Function(
            sol[:, [0, 10]], "Time (s)", "e3", interpolation, extrapolation
        )
        self.w1 = Function(
            sol[:, [0, 11]], "Time (s)", "ω1 (rad/s)", interpolation, extrapolation
        )
        self.w2 = Function(
            sol[:, [0, 12]], "Time (s)", "ω2 (rad/s)", interpolation, extrapolation
        )
        self.w3 = Function(
            sol[:, [0, 13]], "Time (s)", "ω3 (rad/s)", interpolation, extrapolation
        )

        # Process second type of outputs - accelerations
        # Initialize acceleration arrays
        self.ax, self.ay, self.az = [], [], []
        self.alpha1, self.alpha2, self.alpha3 = [], [], []
        # Go through each time step and calculate accelerations
        # Get flight phases
        for phase_index, phase in self.timeIterator(self.flightPhases):
            initTime = phase.t
            finalTime = self.flightPhases[phase_index + 1].t
            currentDerivative = phase.derivative
            # Call callback functions
            for callback in phase.callbacks:
                callback(self)
            # Loop through time steps in flight phase
            for step in self.solution:  # Can be optimized
                if initTime < step[0] <= finalTime:
                    # Get derivatives
                    uDot = currentDerivative(step[0], step[1:])
                    # Get accelerations
                    ax, ay, az = uDot[3:6]
                    alpha1, alpha2, alpha3 = uDot[10:]
                    # Save accelerations
                    self.ax.append([step[0], ax])
                    self.ay.append([step[0], ay])
                    self.az.append([step[0], az])
                    self.alpha1.append([step[0], alpha1])
                    self.alpha2.append([step[0], alpha2])
                    self.alpha3.append([step[0], alpha3])
        # Convert accelerations to functions
        self.ax = Function(self.ax, "Time (s)", "Ax (m/s2)", interpolation)
        self.ay = Function(self.ay, "Time (s)", "Ay (m/s2)", interpolation)
        self.az = Function(self.az, "Time (s)", "Az (m/s2)", interpolation)
        self.alpha1 = Function(self.alpha1, "Time (s)", "α1 (rad/s2)", interpolation)
        self.alpha2 = Function(self.alpha2, "Time (s)", "α2 (rad/s2)", interpolation)
        self.alpha3 = Function(self.alpha3, "Time (s)", "α3 (rad/s2)", interpolation)

        # Process third type of outputs - temporary values calculated during integration
        # Initialize force and atmospheric arrays
        self.R1, self.R2, self.R3, self.M1, self.M2, self.M3 = [], [], [], [], [], []
        self.pressure, self.density, self.dynamicViscosity, self.speedOfSound = (
            [],
            [],
            [],
            [],
        )
        self.windVelocityX, self.windVelocityY = [], []
        # Go through each time step and calculate forces and atmospheric values
        # Get flight phases
        for phase_index, phase in self.timeIterator(self.flightPhases):
            initTime = phase.t
            finalTime = self.flightPhases[phase_index + 1].t
            currentDerivative = phase.derivative
            # Call callback functions
            for callback in phase.callbacks:
                callback(self)
            # Loop through time steps in flight phase
            for step in self.solution:  # Can be optimized
                if initTime < step[0] <= finalTime or (initTime == 0 and step[0] == 0):
                    # Call derivatives in post processing mode
                    uDot = currentDerivative(step[0], step[1:], postProcessing=True)
        # Convert forces and atmospheric arrays to functions
        self.R1 = Function(self.R1, "Time (s)", "R1 (N)", interpolation)
        self.R2 = Function(self.R2, "Time (s)", "R2 (N)", interpolation)
        self.R3 = Function(self.R3, "Time (s)", "R3 (N)", interpolation)
        self.M1 = Function(self.M1, "Time (s)", "M1 (Nm)", interpolation)
        self.M2 = Function(self.M2, "Time (s)", "M2 (Nm)", interpolation)
        self.M3 = Function(self.M3, "Time (s)", "M3 (Nm)", interpolation)
        self.windVelocityX = Function(
            self.windVelocityX,
            "Time (s)",
            "Wind Velocity X (East) (m/s)",
            interpolation,
        )
        self.windVelocityY = Function(
            self.windVelocityY,
            "Time (s)",
            "Wind Velocity Y (North) (m/s)",
            interpolation,
        )
        self.density = Function(
            self.density, "Time (s)", "Density (kg/m³)", interpolation
        )
        self.pressure = Function(
            self.pressure, "Time (s)", "Pressure (Pa)", interpolation
        )
        self.dynamicViscosity = Function(
            self.dynamicViscosity, "Time (s)", "Dynamic Viscosity (Pa s)", interpolation
        )
        self.speedOfSound = Function(
            self.speedOfSound, "Time (s)", "Speed of Sound (m/s)", interpolation
        )

        # Process fourth type of output - values calculated from previous outputs

        # Kinematics functions and values
        # Velocity Magnitude
        self.speed = (self.vx**2 + self.vy**2 + self.vz**2) ** 0.5
        self.speed.setOutputs("Speed - Velocity Magnitude (m/s)")
        maxSpeedTimeIndex = np.argmax(self.speed[:, 1])
        self.maxSpeed = self.speed[maxSpeedTimeIndex, 1]
        self.maxSpeedTime = self.speed[maxSpeedTimeIndex, 0]
        # Acceleration
        self.acceleration = (self.ax**2 + self.ay**2 + self.az**2) ** 0.5
        self.acceleration.setOutputs("Acceleration Magnitude (m/s²)")
        maxAccelerationTimeIndex = np.argmax(self.acceleration[:, 1])
        self.maxAcceleration = self.acceleration[maxAccelerationTimeIndex, 1]
        self.maxAccelerationTime = self.acceleration[maxAccelerationTimeIndex, 0]
        # Path Angle
        self.horizontalSpeed = (self.vx**2 + self.vy**2) ** 0.5
        pathAngle = (180 / np.pi) * np.arctan2(
            self.vz[:, 1], self.horizontalSpeed[:, 1]
        )
        pathAngle = np.column_stack([self.vz[:, 0], pathAngle])
        self.pathAngle = Function(pathAngle, "Time (s)", "Path Angle (°)")
        # Attitude Angle
        self.attitudeVectorX = 2 * (self.e1 * self.e3 + self.e0 * self.e2)  # a13
        self.attitudeVectorY = 2 * (self.e2 * self.e3 - self.e0 * self.e1)  # a23
        self.attitudeVectorZ = 1 - 2 * (self.e1**2 + self.e2**2)  # a33
        horizontalAttitudeProj = (
            self.attitudeVectorX**2 + self.attitudeVectorY**2
        ) ** 0.5
        attitudeAngle = (180 / np.pi) * np.arctan2(
            self.attitudeVectorZ[:, 1], horizontalAttitudeProj[:, 1]
        )
        attitudeAngle = np.column_stack([self.attitudeVectorZ[:, 0], attitudeAngle])
        self.attitudeAngle = Function(attitudeAngle, "Time (s)", "Attitude Angle (°)")
        # Lateral Attitude Angle
        lateralVectorAngle = (np.pi / 180) * (self.heading - 90)
        lateralVectorX = np.sin(lateralVectorAngle)
        lateralVectorY = np.cos(lateralVectorAngle)
        attitudeLateralProj = (
            lateralVectorX * self.attitudeVectorX[:, 1]
            + lateralVectorY * self.attitudeVectorY[:, 1]
        )
        attitudeLateralProjX = attitudeLateralProj * lateralVectorX
        attitudeLateralProjY = attitudeLateralProj * lateralVectorY
        attitudeLateralPlaneProjX = self.attitudeVectorX[:, 1] - attitudeLateralProjX
        attitudeLateralPlaneProjY = self.attitudeVectorY[:, 1] - attitudeLateralProjY
        attitudeLateralPlaneProjZ = self.attitudeVectorZ[:, 1]
        attitudeLateralPlaneProj = (
            attitudeLateralPlaneProjX**2
            + attitudeLateralPlaneProjY**2
            + attitudeLateralPlaneProjZ**2
        ) ** 0.5
        lateralAttitudeAngle = (180 / np.pi) * np.arctan2(
            attitudeLateralProj, attitudeLateralPlaneProj
        )
        lateralAttitudeAngle = np.column_stack(
            [self.attitudeVectorZ[:, 0], lateralAttitudeAngle]
        )
        self.lateralAttitudeAngle = Function(
            lateralAttitudeAngle, "Time (s)", "Lateral Attitude Angle (°)"
        )
        # Euler Angles
        psi = (180 / np.pi) * (
            np.arctan2(self.e3[:, 1], self.e0[:, 1])
            + np.arctan2(-self.e2[:, 1], -self.e1[:, 1])
        )  # Precession angle
        psi = np.column_stack([self.e1[:, 0], psi])  # Precession angle
        self.psi = Function(psi, "Time (s)", "Precession Angle - ψ (°)")

        phi = (180 / np.pi) * (
            np.arctan2(self.e3[:, 1], self.e0[:, 1])
            - np.arctan2(-self.e2[:, 1], -self.e1[:, 1])
        )  # Spin angle
        phi = np.column_stack([self.e1[:, 0], phi])  # Spin angle
        self.phi = Function(phi, "Time (s)", "Spin Angle - φ (°)")

        theta = (
            (180 / np.pi)
            * 2
            * np.arcsin(-((self.e1[:, 1] ** 2 + self.e2[:, 1] ** 2) ** 0.5))
        )  # Nutation angle
        theta = np.column_stack([self.e1[:, 0], theta])  # Nutation angle
        self.theta = Function(theta, "Time (s)", "Nutation Angle - θ (°)")

        # Dynamics functions and variables
        # Rail Button Forces
        alpha = self.rocket.railButtons.angularPosition * (
            np.pi / 180
        )  # Rail buttons angular position
        D1 = self.rocket.railButtons.distanceToCM[
            0
        ]  # Distance from Rail Button 1 (upper) to CM
        D2 = self.rocket.railButtons.distanceToCM[
            1
        ]  # Distance from Rail Button 2 (lower) to CM
        F11 = (self.R1 * D2 - self.M2) / (
            D1 + D2
        )  # Rail Button 1 force in the 1 direction
        F12 = (self.R2 * D2 + self.M1) / (
            D1 + D2
        )  # Rail Button 1 force in the 2 direction
        F21 = (self.R1 * D1 + self.M2) / (
            D1 + D2
        )  # Rail Button 2 force in the 1 direction
        F22 = (self.R2 * D1 - self.M1) / (
            D1 + D2
        )  # Rail Button 2 force in the 2 direction
        outOfRailTimeIndex = np.searchsorted(
            F11[:, 0], self.outOfRailTime
        )  # Find out of rail time index
        # F11 = F11[:outOfRailTimeIndex + 1, :] # Limit force calculation to when rocket is in rail
        # F12 = F12[:outOfRailTimeIndex + 1, :] # Limit force calculation to when rocket is in rail
        # F21 = F21[:outOfRailTimeIndex + 1, :] # Limit force calculation to when rocket is in rail
        # F22 = F22[:outOfRailTimeIndex + 1, :] # Limit force calculation to when rocket is in rail
        self.railButton1NormalForce = F11 * np.cos(alpha) + F12 * np.sin(alpha)
        self.railButton1NormalForce.setOutputs("Upper Rail Button Normal Force (N)")
        self.railButton1ShearForce = F11 * -np.sin(alpha) + F12 * np.cos(alpha)
        self.railButton1ShearForce.setOutputs("Upper Rail Button Shear Force (N)")
        self.railButton2NormalForce = F21 * np.cos(alpha) + F22 * np.sin(alpha)
        self.railButton2NormalForce.setOutputs("Lower Rail Button Normal Force (N)")
        self.railButton2ShearForce = F21 * -np.sin(alpha) + F22 * np.cos(alpha)
        self.railButton2ShearForce.setOutputs("Lower Rail Button Shear Force (N)")
        # Rail Button Maximum Forces
        if outOfRailTimeIndex == 0:
            self.maxRailButton1NormalForce = 0
            self.maxRailButton1ShearForce = 0
            self.maxRailButton2NormalForce = 0
            self.maxRailButton2ShearForce = 0
        else:
            self.maxRailButton1NormalForce = np.amax(
                self.railButton1NormalForce[:outOfRailTimeIndex]
            )
            self.maxRailButton1ShearForce = np.amax(
                self.railButton1ShearForce[:outOfRailTimeIndex]
            )
            self.maxRailButton2NormalForce = np.amax(
                self.railButton2NormalForce[:outOfRailTimeIndex]
            )
            self.maxRailButton2ShearForce = np.amax(
                self.railButton2ShearForce[:outOfRailTimeIndex]
            )
        # Aerodynamic Lift and Drag
        self.aerodynamicLift = (self.R1**2 + self.R2**2) ** 0.5
        self.aerodynamicLift.setOutputs("Aerodynamic Lift Force (N)")
        self.aerodynamicDrag = -1 * self.R3
        self.aerodynamicDrag.setOutputs("Aerodynamic Drag Force (N)")
        self.aerodynamicBendingMoment = (self.M1**2 + self.M2**2) ** 0.5
        self.aerodynamicBendingMoment.setOutputs("Aerodynamic Bending Moment (N m)")
        self.aerodynamicSpinMoment = self.M3
        self.aerodynamicSpinMoment.setOutputs("Aerodynamic Spin Moment (N m)")
        # Energy
        b = -self.rocket.distanceRocketPropellant
        totalMass = self.rocket.totalMass
        mu = self.rocket.reducedMass
        Rz = self.rocket.inertiaZ
        Ri = self.rocket.inertiaI
        Tz = self.rocket.motor.inertiaZ
        Ti = self.rocket.motor.inertiaI
        I1, I2, I3 = (Ri + Ti + mu * b**2), (Ri + Ti + mu * b**2), (Rz + Tz)
        # Redefine I1, I2 and I3 grid
        grid = self.vx[:, 0]
        I1 = Function(np.column_stack([grid, I1(grid)]), "Time (s)")
        I2 = Function(np.column_stack([grid, I2(grid)]), "Time (s)")
        I3 = Function(np.column_stack([grid, I3(grid)]), "Time (s)")
        # Redefine total mass grid
        totalMass = Function(np.column_stack([grid, totalMass(grid)]), "Time (s)")
        # Redefine thrust grid
        thrust = Function(
            np.column_stack([grid, self.rocket.motor.thrust(grid)]), "Time (s)"
        )
        # Get some nicknames
        vx, vy, vz = self.vx, self.vy, self.vz
        w1, w2, w3 = self.w1, self.w2, self.w3
        # Kinetic Energy
        self.rotationalEnergy = 0.5 * (I1 * w1**2 + I2 * w2**2 + I3 * w3**2)
        self.rotationalEnergy.setOutputs("Rotational Kinetic Energy (J)")
        self.translationalEnergy = 0.5 * totalMass * (vx**2 + vy**2 + vz**2)
        self.translationalEnergy.setOutputs("Translational Kinetic Energy (J)")
        self.kineticEnergy = self.rotationalEnergy + self.translationalEnergy
        self.kineticEnergy.setOutputs("Kinetic Energy (J)")
        # Potential Energy
        self.potentialEnergy = totalMass * self.env.g * self.z
        self.potentialEnergy.setInputs("Time (s)")
        # Total Mechanical Energy
        self.totalEnergy = self.kineticEnergy + self.potentialEnergy
        self.totalEnergy.setOutputs("Total Mechanical Energy (J)")
        # Thrust Power
        self.thrustPower = thrust * self.speed
        self.thrustPower.setOutputs("Thrust Power (W)")
        # Drag Power
        self.dragPower = self.R3 * self.speed
        self.dragPower.setOutputs("Drag Power (W)")

        # Stability and Control variables
        # Angular velocities frequency response - Fourier Analysis
        # Omega 1 - w1
        Fs = 100.0
        # sampling rate
        Ts = 1.0 / Fs
        # sampling interval
        t = np.arange(1, self.tFinal, Ts)  # time vector
        y = self.w1(t)
        y -= np.mean(y)
        n = len(y)  # length of the signal
        k = np.arange(n)
        T = n / Fs
        frq = k / T  # two sides frequency range
        frq = frq[range(n // 2)]  # one side frequency range
        Y = np.fft.fft(y) / n  # fft computing and normalization
        Y = Y[range(n // 2)]
        omega1FrequencyResponse = np.column_stack([frq, abs(Y)])
        self.omega1FrequencyResponse = Function(
            omega1FrequencyResponse, "Frequency (Hz)", "Omega 1 Angle Fourier Amplitude"
        )
        # Omega 2 - w2
        Fs = 100.0
        # sampling rate
        Ts = 1.0 / Fs
        # sampling interval
        t = np.arange(1, self.tFinal, Ts)  # time vector
        y = self.w2(t)
        y -= np.mean(y)
        n = len(y)  # length of the signal
        k = np.arange(n)
        T = n / Fs
        frq = k / T  # two sides frequency range
        frq = frq[range(n // 2)]  # one side frequency range
        Y = np.fft.fft(y) / n  # fft computing and normalization
        Y = Y[range(n // 2)]
        omega2FrequencyResponse = np.column_stack([frq, abs(Y)])
        self.omega2FrequencyResponse = Function(
            omega2FrequencyResponse, "Frequency (Hz)", "Omega 2 Angle Fourier Amplitude"
        )
        # Omega 3 - w3
        Fs = 100.0
        # sampling rate
        Ts = 1.0 / Fs
        # sampling interval
        t = np.arange(1, self.tFinal, Ts)  # time vector
        y = self.w3(t)
        y -= np.mean(y)
        n = len(y)  # length of the signal
        k = np.arange(n)
        T = n / Fs
        frq = k / T  # two sides frequency range
        frq = frq[range(n // 2)]  # one side frequency range
        Y = np.fft.fft(y) / n  # fft computing and normalization
        Y = Y[range(n // 2)]
        omega3FrequencyResponse = np.column_stack([frq, abs(Y)])
        self.omega3FrequencyResponse = Function(
            omega3FrequencyResponse, "Frequency (Hz)", "Omega 3 Angle Fourier Amplitude"
        )
        # Attitude Frequency Response
        Fs = 100.0
        # sampling rate
        Ts = 1.0 / Fs
        # sampling interval
        t = np.arange(1, self.tFinal, Ts)  # time vector
        y = self.attitudeAngle(t)
        y -= np.mean(y)
        n = len(y)  # length of the signal
        k = np.arange(n)
        T = n / Fs
        frq = k / T  # two sides frequency range
        frq = frq[range(n // 2)]  # one side frequency range
        Y = np.fft.fft(y) / n  # fft computing and normalization
        Y = Y[range(n // 2)]
        attitudeFrequencyResponse = np.column_stack([frq, abs(Y)])
        self.attitudeFrequencyResponse = Function(
            attitudeFrequencyResponse,
            "Frequency (Hz)",
            "Attitude Angle Fourier Amplitude",
        )
        # Static Margin
        self.staticMargin = self.rocket.staticMargin

        # Fluid Mechanics variables
        # Freestream Velocity
        self.streamVelocityX = self.windVelocityX - self.vx
        self.streamVelocityX.setOutputs("Freestream Velocity X (m/s)")
        self.streamVelocityY = self.windVelocityY - self.vy
        self.streamVelocityY.setOutputs("Freestream Velocity Y (m/s)")
        self.streamVelocityZ = -1 * self.vz
        self.streamVelocityZ.setOutputs("Freestream Velocity Z (m/s)")
        self.freestreamSpeed = (
            self.streamVelocityX**2
            + self.streamVelocityY**2
            + self.streamVelocityZ**2
        ) ** 0.5
        self.freestreamSpeed.setOutputs("Freestream Speed (m/s)")
        # Apogee Freestream speed
        self.apogeeFreestreamSpeed = self.freestreamSpeed(self.apogeeTime)
        # Mach Number
        self.MachNumber = self.freestreamSpeed / self.speedOfSound
        self.MachNumber.setOutputs("Mach Number")
        maxMachNumberTimeIndex = np.argmax(self.MachNumber[:, 1])
        self.maxMachNumberTime = self.MachNumber[maxMachNumberTimeIndex, 0]
        self.maxMachNumber = self.MachNumber[maxMachNumberTimeIndex, 1]
        # Reynolds Number
        self.ReynoldsNumber = (
            self.density * self.freestreamSpeed / self.dynamicViscosity
        ) * (2 * self.rocket.radius)
        self.ReynoldsNumber.setOutputs("Reynolds Number")
        maxReynoldsNumberTimeIndex = np.argmax(self.ReynoldsNumber[:, 1])
        self.maxReynoldsNumberTime = self.ReynoldsNumber[maxReynoldsNumberTimeIndex, 0]
        self.maxReynoldsNumber = self.ReynoldsNumber[maxReynoldsNumberTimeIndex, 1]
        # Dynamic Pressure
        self.dynamicPressure = 0.5 * self.density * self.freestreamSpeed**2
        self.dynamicPressure.setOutputs("Dynamic Pressure (Pa)")
        maxDynamicPressureTimeIndex = np.argmax(self.dynamicPressure[:, 1])
        self.maxDynamicPressureTime = self.dynamicPressure[
            maxDynamicPressureTimeIndex, 0
        ]
        self.maxDynamicPressure = self.dynamicPressure[maxDynamicPressureTimeIndex, 1]
        # Total Pressure
        self.totalPressure = self.pressure * (1 + 0.2 * self.MachNumber**2) ** (3.5)
        self.totalPressure.setOutputs("Total Pressure (Pa)")
        maxtotalPressureTimeIndex = np.argmax(self.totalPressure[:, 1])
        self.maxtotalPressureTime = self.totalPressure[maxtotalPressureTimeIndex, 0]
        self.maxtotalPressure = self.totalPressure[maxDynamicPressureTimeIndex, 1]
        # Angle of Attack
        angleOfAttack = []
        for i in range(len(self.attitudeVectorX[:, 1])):
            dotProduct = -(
                self.attitudeVectorX[i, 1] * self.streamVelocityX[i, 1]
                + self.attitudeVectorY[i, 1] * self.streamVelocityY[i, 1]
                + self.attitudeVectorZ[i, 1] * self.streamVelocityZ[i, 1]
            )
            if self.freestreamSpeed[i, 1] < 1e-6:
                angleOfAttack.append([self.freestreamSpeed[i, 0], 0])
            else:
                dotProductNormalized = dotProduct / self.freestreamSpeed[i, 1]
                dotProductNormalized = (
                    1 if dotProductNormalized > 1 else dotProductNormalized
                )
                dotProductNormalized = (
                    -1 if dotProductNormalized < -1 else dotProductNormalized
                )
                angleOfAttack.append(
                    [
                        self.freestreamSpeed[i, 0],
                        (180 / np.pi) * np.arccos(dotProductNormalized),
                    ]
                )
        self.angleOfAttack = Function(
            angleOfAttack, "Time (s)", "Angle Of Attack (°)", "linear"
        )

        # Post process other quantities

        # Transform parachute sensor feed into functions
        for parachute in self.rocket.parachutes:
            parachute.cleanPressureSignalFunction = Function(
                parachute.cleanPressureSignal,
                "Time (s)",
                "Pressure - Without Noise (Pa)",
                "linear",
            )
            parachute.noisyPressureSignalFunction = Function(
                parachute.noisyPressureSignal,
                "Time (s)",
                "Pressure - With Noise (Pa)",
                "linear",
            )
            parachute.noiseSignalFunction = Function(
                parachute.noiseSignal, "Time (s)", "Pressure Noise (Pa)", "linear"
            )

        # Register post processing
        self.postProcessed = True

        return None

    def info(self):
        """Prints out a summary of the data available about the Flight.

        Parameters
        ----------
        None

        Return
        ------
        None
        """
        # Post-process results
        if self.postProcessed is False:
            self.postProcess()

        # Get index of out of rail time
        outOfRailTimeIndexes = np.nonzero(self.x[:, 0] == self.outOfRailTime)
        outOfRailTimeIndex = (
            -1 if len(outOfRailTimeIndexes) == 0 else outOfRailTimeIndexes[0][0]
        )

        # Get index of time before parachute event
        if len(self.parachuteEvents) > 0:
            eventTime = self.parachuteEvents[0][0] + self.parachuteEvents[0][1].lag
            eventTimeIndex = np.nonzero(self.x[:, 0] == eventTime)[0][0]
        else:
            eventTime = self.tFinal
            eventTimeIndex = -1

        # Print surface wind conditions
        print("Surface Wind Conditions\n")
        print("Frontal Surface Wind Speed: {:.2f} m/s".format(self.frontalSurfaceWind))
        print("Lateral Surface Wind Speed: {:.2f} m/s".format(self.lateralSurfaceWind))

        # Print out of rail conditions
        print("\n\n Rail Departure State\n")
        print("Rail Departure Time: {:.3f} s".format(self.outOfRailTime))
        print("Rail Departure Velocity: {:.3f} m/s".format(self.outOfRailVelocity))
        print(
            "Rail Departure Static Margin: {:.3f} c".format(
                self.staticMargin(self.outOfRailTime)
            )
        )
        print(
            "Rail Departure Angle of Attack: {:.3f}°".format(
                self.angleOfAttack(self.outOfRailTime)
            )
        )
        print(
            "Rail Departure Thrust-Weight Ratio: {:.3f}".format(
                self.rocket.thrustToWeight(self.outOfRailTime)
            )
        )
        print(
            "Rail Departure Reynolds Number: {:.3e}".format(
                self.ReynoldsNumber(self.outOfRailTime)
            )
        )

        # Print burnOut conditions
        print("\n\nBurnOut State\n")
        print("BurnOut time: {:.3f} s".format(self.rocket.motor.burnOutTime))
        print(
            "Altitude at burnOut: {:.3f} m (AGL)".format(
                self.z(self.rocket.motor.burnOutTime) - self.env.elevation
            )
        )
        print(
            "Rocket velocity at burnOut: {:.3f} m/s".format(
                self.speed(self.rocket.motor.burnOutTime)
            )
        )
        print(
            "Freestream velocity at burnOut: {:.3f} m/s".format(
                (
                    self.streamVelocityX(self.rocket.motor.burnOutTime) ** 2
                    + self.streamVelocityY(self.rocket.motor.burnOutTime) ** 2
                    + self.streamVelocityZ(self.rocket.motor.burnOutTime) ** 2
                )
                ** 0.5
            )
        )
        print(
            "Mach Number at burnOut: {:.3f}".format(
                self.MachNumber(self.rocket.motor.burnOutTime)
            )
        )
        print(
            "Kinetic energy at burnOut: {:.3e} J".format(
                self.kineticEnergy(self.rocket.motor.burnOutTime)
            )
        )

        # Print apogee conditions
        print("\n\nApogee\n")
        print(
            "Apogee Altitude: {:.3f} m (ASL) | {:.3f} m (AGL)".format(
                self.apogee, self.apogee - self.env.elevation
            )
        )
        print("Apogee Time: {:.3f} s".format(self.apogeeTime))
        print("Apogee Freestream Speed: {:.3f} m/s".format(self.apogeeFreestreamSpeed))

        # Print events registered
        print("\n\nEvents\n")
        if len(self.parachuteEvents) == 0:
            print("No Parachute Events Were Triggered.")
        for event in self.parachuteEvents:
            triggerTime = event[0]
            parachute = event[1]
            openTime = triggerTime + parachute.lag
            velocity = self.freestreamSpeed(openTime)
            altitude = self.z(openTime)
            name = parachute.name.title()
            print(name + " Ejection Triggered at: {:.3f} s".format(triggerTime))
            print(name + " Parachute Inflated at: {:.3f} s".format(openTime))
            print(
                name
                + " Parachute Inflated with Freestream Speed of: {:.3f} m/s".format(
                    velocity
                )
            )
            print(
                name
                + " Parachute Inflated at Height of: {:.3f} m (AGL)".format(
                    altitude - self.env.elevation
                )
            )

        # Print impact conditions
        if len(self.impactState) != 0:
            print("\n\nImpact\n")
            print("X Impact: {:.3f} m".format(self.xImpact))
            print("Y Impact: {:.3f} m".format(self.yImpact))
            print("Time of Impact: {:.3f} s".format(self.tFinal))
            print("Velocity at Impact: {:.3f} m/s".format(self.impactVelocity))
        elif self.terminateOnApogee is False:
            print("\n\nEnd of Simulation\n")
            print("Time: {:.3f} s".format(self.solution[-1][0]))
            print("Altitude: {:.3f} m".format(self.solution[-1][3]))

        # Print maximum values
        print("\n\nMaximum Values\n")
        print(
            "Maximum Speed: {:.3f} m/s at {:.2f} s".format(
                self.maxSpeed, self.maxSpeedTime
            )
        )
        print(
            "Maximum Mach Number: {:.3f} Mach at {:.2f} s".format(
                self.maxMachNumber, self.maxMachNumberTime
            )
        )
        print(
            "Maximum Reynolds Number: {:.3e} at {:.2f} s".format(
                self.maxReynoldsNumber, self.maxReynoldsNumberTime
            )
        )
        print(
            "Maximum Dynamic Pressure: {:.3e} Pa at {:.2f} s".format(
                self.maxDynamicPressure, self.maxDynamicPressureTime
            )
        )
        print(
            "Maximum Acceleration: {:.3f} m/s² at {:.2f} s".format(
                self.maxAcceleration, self.maxAccelerationTime
            )
        )
        print(
            "Maximum Gs: {:.3f} g at {:.2f} s".format(
                self.maxAcceleration / self.env.g, self.maxAccelerationTime
            )
        )
        print(
            "Maximum Upper Rail Button Normal Force: {:.3f} N".format(
                self.maxRailButton1NormalForce
            )
        )
        print(
            "Maximum Upper Rail Button Shear Force: {:.3f} N".format(
                self.maxRailButton1ShearForce
            )
        )
        print(
            "Maximum Lower Rail Button Normal Force: {:.3f} N".format(
                self.maxRailButton2NormalForce
            )
        )
        print(
            "Maximum Lower Rail Button Shear Force: {:.3f} N".format(
                self.maxRailButton2ShearForce
            )
        )

        return None

    def printInitialConditionsData(self):
        """Prints all initial conditions data available about the flight

        Parameters
        ----------
        None

        Return
        ------
        None
        """
        # Post-process results
        if self.postProcessed is False:
            self.postProcess()

        print(
            "Position - x: {:.2f} m | y: {:.2f} m | z: {:.2f} m".format(
                self.x(0), self.y(0), self.z(0)
            )
        )
        print(
            "Velocity - Vx: {:.2f} m/s | Vy: {:.2f} m/s | Vz: {:.2f} m/s".format(
                self.vx(0), self.vy(0), self.vz(0)
            )
        )
        print(
            "Attitude - e0: {:.3f} | e1: {:.3f} | e2: {:.3f} | e3: {:.3f}".format(
                self.e0(0), self.e1(0), self.e2(0), self.e3(0)
            )
        )
        print(
            "Euler Angles - Spin φ : {:.2f}° | Nutation θ: {:.2f}° | Precession ψ: {:.2f}°".format(
                self.phi(0), self.theta(0), self.psi(0)
            )
        )
        print(
            "Angular Velocity - ω1: {:.2f} rad/s | ω2: {:.2f} rad/s| ω3: {:.2f} rad/s".format(
                self.w1(0), self.w2(0), self.w3(0)
            )
        )
        return None

    def printNumericalIntegrationSettings(self):
        """Prints out the Numerical Integration settings

        Parameters
        ----------
        None

        Return
        ------
        None
        """
        print("Maximum Allowed Flight Time: {:f} s".format(self.maxTime))
        print("Maximum Allowed Time Step: {:f} s".format(self.maxTimeStep))
        print("Minimum Allowed Time Step: {:e} s".format(self.minTimeStep))
        print("Relative Error Tolerance: ", self.rtol)
        print("Absolute Error Tolerance: ", self.atol)
        print("Allow Event Overshoot: ", self.timeOvershoot)
        print("Terminate Simulation on Apogee: ", self.terminateOnApogee)
        print("Number of Time Steps Used: ", len(self.timeSteps))
        print(
            "Number of Derivative Functions Evaluation: ",
            sum(self.functionEvaluationsPerTimeStep),
        )
        print(
            "Average Function Evaluations per Time Step: {:3f}".format(
                sum(self.functionEvaluationsPerTimeStep) / len(self.timeSteps)
            )
        )

        return None

    def calculateStallWindVelocity(self, stallAngle):
        """Function to calculate the maximum wind velocity before the angle of
        attack exceeds a desired angle, at the instant of departing rail launch.
        Can be helpful if you know the exact stall angle of all aerodynamics
        surfaces.

        Parameters
        ----------
        stallAngle : float
            Angle, in degrees, for which you would like to know the maximum wind
            speed before the angle of attack exceeds it
        Return
        ------
        None
        """
        vF = self.outOfRailVelocity

        # Convert angle to radians
        theta = self.inclination * np.pi / 180
        stallAngle = stallAngle * np.pi / 180

        c = (math.cos(stallAngle) ** 2 - math.cos(theta) ** 2) / math.sin(
            stallAngle
        ) ** 2
        wV = (
            2 * vF * math.cos(theta) / c
            + (
                4 * vF * vF * math.cos(theta) * math.cos(theta) / (c**2)
                + 4 * 1 * vF * vF / c
            )
            ** 0.5
        ) / 2

        # Convert stallAngle to degrees
        stallAngle = stallAngle * 180 / np.pi
        print(
            "Maximum wind velocity at Rail Departure time before angle of attack exceeds {:.3f}°: {:.3f} m/s".format(
                stallAngle, wV
            )
        )

        return None

    def plot3dTrajectory(self):
        """Plot a 3D graph of the trajectory

        Parameters
        ----------
        None

        Return
        ------
        None
        """
        # Post-process results
        if self.postProcessed is False:
            self.postProcess()

        # Get max and min x and y
        maxZ = max(self.z[:, 1] - self.env.elevation)
        maxX = max(self.x[:, 1])
        minX = min(self.x[:, 1])
        maxY = max(self.y[:, 1])
        minY = min(self.y[:, 1])
        maxXY = max(maxX, maxY)
        minXY = min(minX, minY)

        # Create figure
        fig1 = plt.figure(figsize=(9, 9))
        ax1 = plt.subplot(111, projection="3d")
        ax1.plot(self.x[:, 1], self.y[:, 1], zs=0, zdir="z", linestyle="--")
        ax1.plot(
            self.x[:, 1],
            self.z[:, 1] - self.env.elevation,
            zs=minXY,
            zdir="y",
            linestyle="--",
        )
        ax1.plot(
            self.y[:, 1],
            self.z[:, 1] - self.env.elevation,
            zs=minXY,
            zdir="x",
            linestyle="--",
        )
        ax1.plot(
            self.x[:, 1], self.y[:, 1], self.z[:, 1] - self.env.elevation, linewidth="2"
        )
        ax1.scatter(0, 0, 0)
        ax1.set_xlabel("X - East (m)")
        ax1.set_ylabel("Y - North (m)")
        ax1.set_zlabel("Z - Altitude Above Ground Level (m)")
        ax1.set_title("Flight Trajectory")
        ax1.set_zlim3d([0, maxZ])
        ax1.set_ylim3d([minXY, maxXY])
        ax1.set_xlim3d([minXY, maxXY])
        ax1.view_init(15, 45)
        plt.show()

        return None

    def plotLinearKinematicsData(self):
        """Prints out all Kinematics graphs available about the Flight

        Parameters
        ----------
        None

        Return
        ------
        None
        """
        # Post-process results
        if self.postProcessed is False:
            self.postProcess()

        # Velocity and acceleration plots
        fig2 = plt.figure(figsize=(9, 12))

        ax1 = plt.subplot(414)
        ax1.plot(self.vx[:, 0], self.vx[:, 1], color="#ff7f0e")
        ax1.set_xlim(0, self.tFinal)
        ax1.set_title("Velocity X | Acceleration X")
        ax1.set_xlabel("Time (s)")
        ax1.set_ylabel("Velocity X (m/s)", color="#ff7f0e")
        ax1.tick_params("y", colors="#ff7f0e")
        ax1.grid(True)

        ax1up = ax1.twinx()
        ax1up.plot(self.ax[:, 0], self.ax[:, 1], color="#1f77b4")
        ax1up.set_ylabel("Acceleration X (m/s²)", color="#1f77b4")
        ax1up.tick_params("y", colors="#1f77b4")

        ax2 = plt.subplot(413)
        ax2.plot(self.vy[:, 0], self.vy[:, 1], color="#ff7f0e")
        ax2.set_xlim(0, self.tFinal)
        ax2.set_title("Velocity Y | Acceleration Y")
        ax2.set_xlabel("Time (s)")
        ax2.set_ylabel("Velocity Y (m/s)", color="#ff7f0e")
        ax2.tick_params("y", colors="#ff7f0e")
        ax2.grid(True)

        ax2up = ax2.twinx()
        ax2up.plot(self.ay[:, 0], self.ay[:, 1], color="#1f77b4")
        ax2up.set_ylabel("Acceleration Y (m/s²)", color="#1f77b4")
        ax2up.tick_params("y", colors="#1f77b4")

        ax3 = plt.subplot(412)
        ax3.plot(self.vz[:, 0], self.vz[:, 1], color="#ff7f0e")
        ax3.set_xlim(0, self.tFinal)
        ax3.set_title("Velocity Z | Acceleration Z")
        ax3.set_xlabel("Time (s)")
        ax3.set_ylabel("Velocity Z (m/s)", color="#ff7f0e")
        ax3.tick_params("y", colors="#ff7f0e")
        ax3.grid(True)

        ax3up = ax3.twinx()
        ax3up.plot(self.az[:, 0], self.az[:, 1], color="#1f77b4")
        ax3up.set_ylabel("Acceleration Z (m/s²)", color="#1f77b4")
        ax3up.tick_params("y", colors="#1f77b4")

        ax4 = plt.subplot(411)
        ax4.plot(self.speed[:, 0], self.speed[:, 1], color="#ff7f0e")
        ax4.set_xlim(0, self.tFinal)
        ax4.set_title("Velocity Magnitude | Acceleration Magnitude")
        ax4.set_xlabel("Time (s)")
        ax4.set_ylabel("Velocity (m/s)", color="#ff7f0e")
        ax4.tick_params("y", colors="#ff7f0e")
        ax4.grid(True)

        ax4up = ax4.twinx()
        ax4up.plot(self.acceleration[:, 0], self.acceleration[:, 1], color="#1f77b4")
        ax4up.set_ylabel("Acceleration (m/s²)", color="#1f77b4")
        ax4up.tick_params("y", colors="#1f77b4")

        plt.subplots_adjust(hspace=0.5)
        plt.show()
        return None

    def plotAttitudeData(self):
        """Prints out all Angular position graphs available about the Flight

        Parameters
        ----------
        None

        Return
        ------
        None
        """
        # Post-process results
        if self.postProcessed is False:
            self.postProcess()

        # Get index of time before parachute event
        if len(self.parachuteEvents) > 0:
            eventTime = self.parachuteEvents[0][0] + self.parachuteEvents[0][1].lag
            eventTimeIndex = np.nonzero(self.x[:, 0] == eventTime)[0][0]
        else:
            eventTime = self.tFinal
            eventTimeIndex = -1

        # Angular position plots
        fig3 = plt.figure(figsize=(9, 12))

        ax1 = plt.subplot(411)
        ax1.plot(self.e0[:, 0], self.e0[:, 1], label="$e_0$")
        ax1.plot(self.e1[:, 0], self.e1[:, 1], label="$e_1$")
        ax1.plot(self.e2[:, 0], self.e2[:, 1], label="$e_2$")
        ax1.plot(self.e3[:, 0], self.e3[:, 1], label="$e_3$")
        ax1.set_xlim(0, eventTime)
        ax1.set_xlabel("Time (s)")
        ax1.set_ylabel("Euler Parameters")
        ax1.set_title("Euler Parameters")
        ax1.legend()
        ax1.grid(True)

        ax2 = plt.subplot(412)
        ax2.plot(self.psi[:, 0], self.psi[:, 1])
        ax2.set_xlim(0, eventTime)
        ax2.set_xlabel("Time (s)")
        ax2.set_ylabel("ψ (°)")
        ax2.set_title("Euler Precession Angle")
        ax2.grid(True)

        ax3 = plt.subplot(413)
        ax3.plot(self.theta[:, 0], self.theta[:, 1], label="θ - Nutation")
        ax3.set_xlim(0, eventTime)
        ax3.set_xlabel("Time (s)")
        ax3.set_ylabel("θ (°)")
        ax3.set_title("Euler Nutation Angle")
        ax3.grid(True)

        ax4 = plt.subplot(414)
        ax4.plot(self.phi[:, 0], self.phi[:, 1], label="φ - Spin")
        ax4.set_xlim(0, eventTime)
        ax4.set_xlabel("Time (s)")
        ax4.set_ylabel("φ (°)")
        ax4.set_title("Euler Spin Angle")
        ax4.grid(True)

        plt.subplots_adjust(hspace=0.5)
        plt.show()

        return None

    def plotFlightPathAngleData(self):
        """Prints out Flight path and Rocket Attitude angle graphs available
        about the Flight

        Parameters
        ----------
        None

        Return
        ------
        None
        """
        # Post-process results
        if self.postProcessed is False:
            self.postProcess()

        # Get index of time before parachute event
        if len(self.parachuteEvents) > 0:
            eventTime = self.parachuteEvents[0][0] + self.parachuteEvents[0][1].lag
            eventTimeIndex = np.nonzero(self.x[:, 0] == eventTime)[0][0]
        else:
            eventTime = self.tFinal
            eventTimeIndex = -1

        # Path, Attitude and Lateral Attitude Angle
        # Angular position plots
        fig5 = plt.figure(figsize=(9, 6))

        ax1 = plt.subplot(211)
        ax1.plot(self.pathAngle[:, 0], self.pathAngle[:, 1], label="Flight Path Angle")
        ax1.plot(
            self.attitudeAngle[:, 0],
            self.attitudeAngle[:, 1],
            label="Rocket Attitude Angle",
        )
        ax1.set_xlim(0, eventTime)
        ax1.legend()
        ax1.grid(True)
        ax1.set_xlabel("Time (s)")
        ax1.set_ylabel("Angle (°)")
        ax1.set_title("Flight Path and Attitude Angle")

        ax2 = plt.subplot(212)
        ax2.plot(self.lateralAttitudeAngle[:, 0], self.lateralAttitudeAngle[:, 1])
        ax2.set_xlim(0, eventTime)
        ax2.set_xlabel("Time (s)")
        ax2.set_ylabel("Lateral Attitude Angle (°)")
        ax2.set_title("Lateral Attitude Angle")
        ax2.grid(True)

        plt.subplots_adjust(hspace=0.5)
        plt.show()

        return None

    def plotAngularKinematicsData(self):
        """Prints out all Angular velocity and acceleration graphs available
        about the Flight

        Parameters
        ----------
        None

        Return
        ------
        None
        """
        # Post-process results
        if self.postProcessed is False:
            self.postProcess()

        # Get index of time before parachute event
        if len(self.parachuteEvents) > 0:
            eventTime = self.parachuteEvents[0][0] + self.parachuteEvents[0][1].lag
            eventTimeIndex = np.nonzero(self.x[:, 0] == eventTime)[0][0]
        else:
            eventTime = self.tFinal
            eventTimeIndex = -1

        # Angular velocity and acceleration plots
        fig4 = plt.figure(figsize=(9, 9))
        ax1 = plt.subplot(311)
        ax1.plot(self.w1[:, 0], self.w1[:, 1], color="#ff7f0e")
        ax1.set_xlim(0, eventTime)
        ax1.set_xlabel("Time (s)")
        ax1.set_ylabel("Angular Velocity - ${\omega_1}$ (rad/s)", color="#ff7f0e")
        ax1.set_title(
            "Angular Velocity ${\omega_1}$ | Angular Acceleration ${\\alpha_1}$"
        )
        ax1.tick_params("y", colors="#ff7f0e")
        ax1.grid(True)

        ax1up = ax1.twinx()
        ax1up.plot(self.alpha1[:, 0], self.alpha1[:, 1], color="#1f77b4")
        ax1up.set_ylabel(
            "Angular Acceleration - ${\\alpha_1}$ (rad/s²)", color="#1f77b4"
        )
        ax1up.tick_params("y", colors="#1f77b4")

        ax2 = plt.subplot(312)
        ax2.plot(self.w2[:, 0], self.w2[:, 1], color="#ff7f0e")
        ax2.set_xlim(0, eventTime)
        ax2.set_xlabel("Time (s)")
        ax2.set_ylabel("Angular Velocity - ${\omega_2}$ (rad/s)", color="#ff7f0e")
        ax2.set_title(
            "Angular Velocity ${\omega_2}$ | Angular Acceleration ${\\alpha_2}$"
        )
        ax2.tick_params("y", colors="#ff7f0e")
        ax2.grid(True)

        ax2up = ax2.twinx()
        ax2up.plot(self.alpha2[:, 0], self.alpha2[:, 1], color="#1f77b4")
        ax2up.set_ylabel(
            "Angular Acceleration - ${\\alpha_2}$ (rad/s²)", color="#1f77b4"
        )
        ax2up.tick_params("y", colors="#1f77b4")

        ax3 = plt.subplot(313)
        ax3.plot(self.w3[:, 0], self.w3[:, 1], color="#ff7f0e")
        ax3.set_xlim(0, eventTime)
        ax3.set_xlabel("Time (s)")
        ax3.set_ylabel("Angular Velocity - ${\omega_3}$ (rad/s)", color="#ff7f0e")
        ax3.set_title(
            "Angular Velocity ${\omega_3}$ | Angular Acceleration ${\\alpha_3}$"
        )
        ax3.tick_params("y", colors="#ff7f0e")
        ax3.grid(True)

        ax3up = ax3.twinx()
        ax3up.plot(self.alpha3[:, 0], self.alpha3[:, 1], color="#1f77b4")
        ax3up.set_ylabel(
            "Angular Acceleration - ${\\alpha_3}$ (rad/s²)", color="#1f77b4"
        )
        ax3up.tick_params("y", colors="#1f77b4")

        plt.subplots_adjust(hspace=0.5)
        plt.show()

        return None

    def plotTrajectoryForceData(self):
        """Prints out all Forces and Moments graphs available about the Flight

        Parameters
        ----------
        None

        Return
        ------
        None
        """
        # Post-process results
        if self.postProcessed is False:
            self.postProcess()

        # Get index of out of rail time
        outOfRailTimeIndexes = np.nonzero(self.x[:, 0] == self.outOfRailTime)
        outOfRailTimeIndex = (
            -1 if len(outOfRailTimeIndexes) == 0 else outOfRailTimeIndexes[0][0]
        )

        # Get index of time before parachute event
        if len(self.parachuteEvents) > 0:
            eventTime = self.parachuteEvents[0][0] + self.parachuteEvents[0][1].lag
            eventTimeIndex = np.nonzero(self.x[:, 0] == eventTime)[0][0]
        else:
            eventTime = self.tFinal
            eventTimeIndex = -1

        # Rail Button Forces
        fig6 = plt.figure(figsize=(9, 6))

        ax1 = plt.subplot(211)
        ax1.plot(
            self.railButton1NormalForce[:outOfRailTimeIndex, 0],
            self.railButton1NormalForce[:outOfRailTimeIndex, 1],
            label="Upper Rail Button",
        )
        ax1.plot(
            self.railButton2NormalForce[:outOfRailTimeIndex, 0],
            self.railButton2NormalForce[:outOfRailTimeIndex, 1],
            label="Lower Rail Button",
        )
        ax1.set_xlim(0, self.outOfRailTime if self.outOfRailTime > 0 else self.tFinal)
        ax1.legend()
        ax1.grid(True)
        ax1.set_xlabel("Time (s)")
        ax1.set_ylabel("Normal Force (N)")
        ax1.set_title("Rail Buttons Normal Force")

        ax2 = plt.subplot(212)
        ax2.plot(
            self.railButton1ShearForce[:outOfRailTimeIndex, 0],
            self.railButton1ShearForce[:outOfRailTimeIndex, 1],
            label="Upper Rail Button",
        )
        ax2.plot(
            self.railButton2ShearForce[:outOfRailTimeIndex, 0],
            self.railButton2ShearForce[:outOfRailTimeIndex, 1],
            label="Lower Rail Button",
        )
        ax2.set_xlim(0, self.outOfRailTime if self.outOfRailTime > 0 else self.tFinal)
        ax2.legend()
        ax2.grid(True)
        ax2.set_xlabel("Time (s)")
        ax2.set_ylabel("Shear Force (N)")
        ax2.set_title("Rail Buttons Shear Force")

        plt.subplots_adjust(hspace=0.5)
        plt.show()

        # Aerodynamic force and moment plots
        fig7 = plt.figure(figsize=(9, 12))

        ax1 = plt.subplot(411)
        ax1.plot(
            self.aerodynamicLift[:eventTimeIndex, 0],
            self.aerodynamicLift[:eventTimeIndex, 1],
            label="Resultant",
        )
        ax1.plot(self.R1[:eventTimeIndex, 0], self.R1[:eventTimeIndex, 1], label="R1")
        ax1.plot(self.R2[:eventTimeIndex, 0], self.R2[:eventTimeIndex, 1], label="R2")
        ax1.set_xlim(0, eventTime)
        ax1.legend()
        ax1.set_xlabel("Time (s)")
        ax1.set_ylabel("Lift Force (N)")
        ax1.set_title("Aerodynamic Lift Resultant Force")
        ax1.grid()

        ax2 = plt.subplot(412)
        ax2.plot(
            self.aerodynamicDrag[:eventTimeIndex, 0],
            self.aerodynamicDrag[:eventTimeIndex, 1],
        )
        ax2.set_xlim(0, eventTime)
        ax2.set_xlabel("Time (s)")
        ax2.set_ylabel("Drag Force (N)")
        ax2.set_title("Aerodynamic Drag Force")
        ax2.grid()

        ax3 = plt.subplot(413)
        ax3.plot(
            self.aerodynamicBendingMoment[:eventTimeIndex, 0],
            self.aerodynamicBendingMoment[:eventTimeIndex, 1],
            label="Resultant",
        )
        ax3.plot(self.M1[:eventTimeIndex, 0], self.M1[:eventTimeIndex, 1], label="M1")
        ax3.plot(self.M2[:eventTimeIndex, 0], self.M2[:eventTimeIndex, 1], label="M2")
        ax3.set_xlim(0, eventTime)
        ax3.legend()
        ax3.set_xlabel("Time (s)")
        ax3.set_ylabel("Bending Moment (N m)")
        ax3.set_title("Aerodynamic Bending Resultant Moment")
        ax3.grid()

        ax4 = plt.subplot(414)
        ax4.plot(
            self.aerodynamicSpinMoment[:eventTimeIndex, 0],
            self.aerodynamicSpinMoment[:eventTimeIndex, 1],
        )
        ax4.set_xlim(0, eventTime)
        ax4.set_xlabel("Time (s)")
        ax4.set_ylabel("Spin Moment (N m)")
        ax4.set_title("Aerodynamic Spin Moment")
        ax4.grid()

        plt.subplots_adjust(hspace=0.5)
        plt.show()

        return None

    def plotEnergyData(self):
        """Prints out all Energy components graphs available about the Flight

        Returns
        -------
        None
        """
        # Post-process results
        if self.postProcessed is False:
            self.postProcess()

        # Get index of out of rail time
        outOfRailTimeIndexes = np.nonzero(self.x[:, 0] == self.outOfRailTime)
        outOfRailTimeIndex = (
            -1 if len(outOfRailTimeIndexes) == 0 else outOfRailTimeIndexes[0][0]
        )

        # Get index of time before parachute event
        if len(self.parachuteEvents) > 0:
            eventTime = self.parachuteEvents[0][0] + self.parachuteEvents[0][1].lag
            eventTimeIndex = np.nonzero(self.x[:, 0] == eventTime)[0][0]
        else:
            eventTime = self.tFinal
            eventTimeIndex = -1

        fig8 = plt.figure(figsize=(9, 9))

        ax1 = plt.subplot(411)
        ax1.plot(
            self.kineticEnergy[:, 0], self.kineticEnergy[:, 1], label="Kinetic Energy"
        )
        ax1.plot(
            self.rotationalEnergy[:, 0],
            self.rotationalEnergy[:, 1],
            label="Rotational Energy",
        )
        ax1.plot(
            self.translationalEnergy[:, 0],
            self.translationalEnergy[:, 1],
            label="Translational Energy",
        )
        ax1.set_xlim(0, self.apogeeTime if self.apogeeTime != 0.0 else self.tFinal)
        ax1.ticklabel_format(style="sci", axis="y", scilimits=(0, 0))
        ax1.set_title("Kinetic Energy Components")
        ax1.set_xlabel("Time (s)")
        ax1.set_ylabel("Energy (J)")

        ax1.legend()
        ax1.grid()

        ax2 = plt.subplot(412)
        ax2.plot(self.totalEnergy[:, 0], self.totalEnergy[:, 1], label="Total Energy")
        ax2.plot(
            self.kineticEnergy[:, 0], self.kineticEnergy[:, 1], label="Kinetic Energy"
        )
        ax2.plot(
            self.potentialEnergy[:, 0],
            self.potentialEnergy[:, 1],
            label="Potential Energy",
        )
        ax2.set_xlim(0, self.apogeeTime if self.apogeeTime != 0.0 else self.tFinal)
        ax2.ticklabel_format(style="sci", axis="y", scilimits=(0, 0))
        ax2.set_title("Total Mechanical Energy Components")
        ax2.set_xlabel("Time (s)")
        ax2.set_ylabel("Energy (J)")
        ax2.legend()
        ax2.grid()

        ax3 = plt.subplot(413)
        ax3.plot(self.thrustPower[:, 0], self.thrustPower[:, 1], label="|Thrust Power|")
        ax3.set_xlim(0, self.rocket.motor.burnOutTime)
        ax3.ticklabel_format(style="sci", axis="y", scilimits=(0, 0))
        ax3.set_title("Thrust Absolute Power")
        ax3.set_xlabel("Time (s)")
        ax3.set_ylabel("Power (W)")
        ax3.legend()
        ax3.grid()

        ax4 = plt.subplot(414)
        ax4.plot(self.dragPower[:, 0], -self.dragPower[:, 1], label="|Drag Power|")
        ax4.set_xlim(0, self.apogeeTime if self.apogeeTime != 0.0 else self.tFinal)
        ax3.ticklabel_format(style="sci", axis="y", scilimits=(0, 0))
        ax4.set_title("Drag Absolute Power")
        ax4.set_xlabel("Time (s)")
        ax4.set_ylabel("Power (W)")
        ax4.legend()
        ax4.grid()

        plt.subplots_adjust(hspace=1)
        plt.show()

        return None

    def plotFluidMechanicsData(self):
        """Prints out a summary of the Fluid Mechanics graphs available about
        the Flight

        Parameters
        ----------
        None

        Return
        ------
        None
        """
        # Post-process results
        if self.postProcessed is False:
            self.postProcess()

        # Get index of out of rail time
        outOfRailTimeIndexes = np.nonzero(self.x[:, 0] == self.outOfRailTime)
        outOfRailTimeIndex = (
            -1 if len(outOfRailTimeIndexes) == 0 else outOfRailTimeIndexes[0][0]
        )

        # Trajectory Fluid Mechanics Plots
        fig10 = plt.figure(figsize=(9, 12))

        ax1 = plt.subplot(411)
        ax1.plot(self.MachNumber[:, 0], self.MachNumber[:, 1])
        ax1.set_xlim(0, self.tFinal)
        ax1.set_title("Mach Number")
        ax1.set_xlabel("Time (s)")
        ax1.set_ylabel("Mach Number")
        ax1.grid()

        ax2 = plt.subplot(412)
        ax2.plot(self.ReynoldsNumber[:, 0], self.ReynoldsNumber[:, 1])
        ax2.set_xlim(0, self.tFinal)
        ax2.ticklabel_format(style="sci", axis="y", scilimits=(0, 0))
        ax2.set_title("Reynolds Number")
        ax2.set_xlabel("Time (s)")
        ax2.set_ylabel("Reynolds Number")
        ax2.grid()

        ax3 = plt.subplot(413)
        ax3.plot(
            self.dynamicPressure[:, 0],
            self.dynamicPressure[:, 1],
            label="Dynamic Pressure",
        )
        ax3.plot(
            self.totalPressure[:, 0], self.totalPressure[:, 1], label="Total Pressure"
        )
        ax3.plot(self.pressure[:, 0], self.pressure[:, 1], label="Static Pressure")
        ax3.set_xlim(0, self.tFinal)
        ax3.legend()
        ax3.ticklabel_format(style="sci", axis="y", scilimits=(0, 0))
        ax3.set_title("Total and Dynamic Pressure")
        ax3.set_xlabel("Time (s)")
        ax3.set_ylabel("Pressure (Pa)")
        ax3.grid()

        ax4 = plt.subplot(414)
        ax4.plot(self.angleOfAttack[:, 0], self.angleOfAttack[:, 1])
        ax4.set_xlim(
            self.outOfRailTime, 10 * self.outOfRailTime + 1
        )  # +1 Prevents problem when self.outOfRailTime=0
        ax4.set_ylim(0, self.angleOfAttack(self.outOfRailTime))
        ax4.set_title("Angle of Attack")
        ax4.set_xlabel("Time (s)")
        ax4.set_ylabel("Angle of Attack (°)")
        ax4.grid()

        plt.subplots_adjust(hspace=0.5)
        plt.show()

        return None

    def calculateFinFlutterAnalysis(self, finThickness, shearModulus):
        """Calculate, create and plot the Fin Flutter velocity, based on the
        pressure profile provided by Atmospheric model selected. It considers the
        Flutter Boundary Equation that is based on a calculation published in
        NACA Technical Paper 4197.
        Be careful, these results are only estimates of a real problem and may
        not be useful for fins made from non-isotropic materials. These results
        should not be used as a way to fully prove the safety of any rocket’s fins.
        IMPORTANT: This function works if only a single set of fins is added

        Parameters
        ----------
        finThickness : float
            The fin thickness, in meters
        shearModulus : float
            Shear Modulus of fins' material, must be given in Pascal

        Return
        ------
        None
        """
        # Post-process results
        if self.postProcessed is False:
            self.postProcess()

        s = (self.rocket.tipChord + self.rocket.rootChord) * self.rocket.span / 2
        ar = self.rocket.span * self.rocket.span / s
        la = self.rocket.tipChord / self.rocket.rootChord

        # Calculate the Fin Flutter Mach Number
        self.flutterMachNumber = (
            (shearModulus * 2 * (ar + 2) * (finThickness / self.rocket.rootChord) ** 3)
            / (1.337 * (ar**3) * (la + 1) * self.pressure)
        ) ** 0.5

        # Calculate difference between Fin Flutter Mach Number and the Rocket Speed
        self.difference = self.flutterMachNumber - self.MachNumber

        # Calculate a safety factor for flutter
        self.safetyFactor = self.flutterMachNumber / self.MachNumber

        # Calculate the minimun Fin Flutter Mach Number and Velocity
        # Calculate the time and height of minimun Fin Flutter Mach Number
        minflutterMachNumberTimeIndex = np.argmin(self.flutterMachNumber[:, 1])
        minflutterMachNumber = self.flutterMachNumber[minflutterMachNumberTimeIndex, 1]
        minMFTime = self.flutterMachNumber[minflutterMachNumberTimeIndex, 0]
        minMFHeight = self.z(minMFTime) - self.env.elevation
        minMFVelocity = minflutterMachNumber * self.env.speedOfSound(minMFHeight)

        # Calculate minimum difference between Fin Flutter Mach Number and the Rocket Speed
        # Calculate the time and height of the difference ...
        minDifferenceTimeIndex = np.argmin(self.difference[:, 1])
        minDif = self.difference[minDifferenceTimeIndex, 1]
        minDifTime = self.difference[minDifferenceTimeIndex, 0]
        minDifHeight = self.z(minDifTime) - self.env.elevation
        minDifVelocity = minDif * self.env.speedOfSound(minDifHeight)

        # Calculate the minimun Fin Flutter Safety factor
        # Calculate the time and height of minimun Fin Flutter Safety factor
        minSFTimeIndex = np.argmin(self.safetyFactor[:, 1])
        minSF = self.safetyFactor[minSFTimeIndex, 1]
        minSFTime = self.safetyFactor[minSFTimeIndex, 0]
        minSFHeight = self.z(minSFTime) - self.env.elevation

        # Print fin's geometric parameters
        print("Fin's geometric parameters")
        print("Surface area (S): {:.4f} m2".format(s))
        print("Aspect ratio (AR): {:.3f}".format(ar))
        print("TipChord/RootChord = \u03BB = {:.3f}".format(la))
        print("Fin Thickness: {:.5f} m".format(finThickness))

        # Print fin's material properties
        print("\n\nFin's material properties")
        print("Shear Modulus (G): {:.3e} Pa".format(shearModulus))

        # Print a summary of the Fin Flutter Analysis
        print("\n\nFin Flutter Analysis")
        print(
            "Minimum Fin Flutter Velocity: {:.3f} m/s at {:.2f} s".format(
                minMFVelocity, minMFTime
            )
        )
        print("Minimum Fin Flutter Mach Number: {:.3f} ".format(minflutterMachNumber))
        # print(
        #    "Altitude of minimum Fin Flutter Velocity: {:.3f} m (AGL)".format(
        #        minMFHeight
        #    )
        # )
        print(
            "Minimum of (Fin Flutter Mach Number - Rocket Speed): {:.3f} m/s at {:.2f} s".format(
                minDifVelocity, minDifTime
            )
        )
        print(
            "Minimum of (Fin Flutter Mach Number - Rocket Speed): {:.3f} Mach at {:.2f} s".format(
                minDif, minDifTime
            )
        )
        # print(
        #    "Altitude of minimum (Fin Flutter Mach Number - Rocket Speed): {:.3f} m (AGL)".format(
        #        minDifHeight
        #    )
        # )
        print(
            "Minimum Fin Flutter Safety Factor: {:.3f} at {:.2f} s".format(
                minSF, minSFTime
            )
        )
        print(
            "Altitude of minimum Fin Flutter Safety Factor: {:.3f} m (AGL)\n\n".format(
                minSFHeight
            )
        )

        # Create plots
        fig12 = plt.figure(figsize=(6, 9))
        ax1 = plt.subplot(311)
        ax1.plot()
        ax1.plot(
            self.flutterMachNumber[:, 0],
            self.flutterMachNumber[:, 1],
            label="Fin flutter Mach Number",
        )
        ax1.plot(
            self.MachNumber[:, 0],
            self.MachNumber[:, 1],
            label="Rocket Freestream Speed",
        )
        ax1.set_xlim(0, self.apogeeTime if self.apogeeTime != 0.0 else self.tFinal)
        ax1.set_title("Fin Flutter Mach Number x Time(s)")
        ax1.set_xlabel("Time (s)")
        ax1.set_ylabel("Mach")
        ax1.legend()
        ax1.grid(True)

        ax2 = plt.subplot(312)
        ax2.plot(self.difference[:, 0], self.difference[:, 1])
        ax2.set_xlim(0, self.apogeeTime if self.apogeeTime != 0.0 else self.tFinal)
        ax2.set_title("Mach flutter - Freestream velocity")
        ax2.set_xlabel("Time (s)")
        ax2.set_ylabel("Mach")
        ax2.grid()

        ax3 = plt.subplot(313)
        ax3.plot(self.safetyFactor[:, 0], self.safetyFactor[:, 1])
        ax3.set_xlim(self.outOfRailTime, self.apogeeTime)
        ax3.set_ylim(0, 6)
        ax3.set_title("Fin Flutter Safety Factor")
        ax3.set_xlabel("Time (s)")
        ax3.set_ylabel("Safety Factor")
        ax3.grid()

        plt.subplots_adjust(hspace=0.5)
        plt.show()

        return None

    def plotStabilityAndControlData(self):
        """Prints out Rocket Stability and Control parameters graphs available
        about the Flight

        Parameters
        ----------
        None

        Return
        ------
        None
        """
        # Post-process results
        if self.postProcessed is False:
            self.postProcess()

        fig9 = plt.figure(figsize=(9, 6))

        ax1 = plt.subplot(211)
        ax1.plot(self.staticMargin[:, 0], self.staticMargin[:, 1])
        ax1.set_xlim(0, self.staticMargin[:, 0][-1])
        ax1.set_title("Static Margin")
        ax1.set_xlabel("Time (s)")
        ax1.set_ylabel("Static Margin (c)")
        ax1.grid()

        ax2 = plt.subplot(212)
        maxAttitude = max(self.attitudeFrequencyResponse[:, 1])
        maxAttitude = maxAttitude if maxAttitude != 0 else 1
        ax2.plot(
            self.attitudeFrequencyResponse[:, 0],
            self.attitudeFrequencyResponse[:, 1] / maxAttitude,
            label="Attitude Angle",
        )
        maxOmega1 = max(self.omega1FrequencyResponse[:, 1])
        maxOmega1 = maxOmega1 if maxOmega1 != 0 else 1
        ax2.plot(
            self.omega1FrequencyResponse[:, 0],
            self.omega1FrequencyResponse[:, 1] / maxOmega1,
            label="$\omega_1$",
        )
        maxOmega2 = max(self.omega2FrequencyResponse[:, 1])
        maxOmega2 = maxOmega2 if maxOmega2 != 0 else 1
        ax2.plot(
            self.omega2FrequencyResponse[:, 0],
            self.omega2FrequencyResponse[:, 1] / maxOmega2,
            label="$\omega_2$",
        )
        maxOmega3 = max(self.omega3FrequencyResponse[:, 1])
        maxOmega3 = maxOmega3 if maxOmega3 != 0 else 1
        ax2.plot(
            self.omega3FrequencyResponse[:, 0],
            self.omega3FrequencyResponse[:, 1] / maxOmega3,
            label="$\omega_3$",
        )
        ax2.set_title("Frequency Response")
        ax2.set_xlabel("Frequency (Hz)")
        ax2.set_ylabel("Amplitude Magnitude Normalized")
        ax2.set_xlim(0, 5)
        ax2.legend()
        ax2.grid()

        plt.subplots_adjust(hspace=0.5)
        plt.show()

        return None

    def plotPressureSignals(self):
        """Prints out all Parachute Trigger Pressure Signals.
        This function can be called also for plot pressure data for flights
        without Parachutes, in this case the Pressure Signals will be simply
        the pressure provided by the atmosphericModel, at Flight z positions.
        This means that no noise will be considered if at least one parachute
        has not been added.

        This function aims to help the engineer to visually check if there
        are anomalies with the Flight Simulation.

        Parameters
        ----------
        None

        Return
        ------
        None
        """
        # Post-process results
        if self.postProcessed is False:
            self.postProcess()

        if len(self.rocket.parachutes) == 0:
            plt.figure()
            ax1 = plt.subplot(111)
            ax1.plot(self.z[:, 0], self.env.pressure(self.z[:, 1]))
            ax1.set_title("Pressure at Rocket's Altitude")
            ax1.set_xlabel("Time (s)")
            ax1.set_ylabel("Pressure (Pa)")
            ax1.set_xlim(0, self.tFinal)
            ax1.grid()

            plt.show()

        else:
            for parachute in self.rocket.parachutes:
                print("Parachute: ", parachute.name)
                parachute.noiseSignalFunction()
                parachute.noisyPressureSignalFunction()
                parachute.cleanPressureSignalFunction()

        return None

    def exportPressures(self, fileName, timeStep):
        """Exports the pressure experienced by the rocket during the flight to
        an external file, the '.csv' format is recommended, as the columns will
        be separated by commas. It can handle flights with or without parachutes,
        although it is not possible to get a noisy pressure signal if no
        parachute is added.

        If a parachute is added, the file will contain 3 columns: time in seconds,
        clean pressure in Pascals and noisy pressure in Pascals. For flights without
        parachutes, the third column will be discarded

        This function was created especially for the Projeto Jupiter Electronics
        Subsystems team and aims to help in configuring microcontrollers.

        Parameters
        ----------
        fileName : string
            The final file name,
        timeStep : float
            Time step desired for the final file

        Return
        ------
        None
        """
        if self.postProcessed is False:
            self.postProcess()

        timePoints = np.arange(0, self.tFinal, timeStep)

        # Create the file
        file = open(fileName, "w")

        if len(self.rocket.parachutes) == 0:
            pressure = self.env.pressure(self.z(timePoints))
            for i in range(0, timePoints.size, 1):
                file.write("{:f}, {:.5f}\n".format(timePoints[i], pressure[i]))

        else:
            for parachute in self.rocket.parachutes:
                for i in range(0, timePoints.size, 1):
                    pCl = parachute.cleanPressureSignalFunction(timePoints[i])
                    pNs = parachute.noisyPressureSignalFunction(timePoints[i])
                    file.write("{:f}, {:.5f}, {:.5f}\n".format(timePoints[i], pCl, pNs))
                # We need to save only 1 parachute data
                pass

        file.close()

        return None

    def allInfo(self):
        """Prints out all data and graphs available about the Flight.

        Parameters
        ----------
        None

        Return
        ------
        None
        """
        # Post-process results
        if self.postProcessed is False:
            self.postProcess()

        # Print initial conditions
        print("Initial Conditions\n")
        self.printInitialConditionsData()

        # Print launch rail orientation
        print("\n\nLaunch Rail Orientation\n")
        print("Launch Rail Inclination: {:.2f}°".format(self.inclination))
        print("Launch Rail Heading: {:.2f}°\n\n".format(self.heading))

        # Print a summary of data about the flight
        self.info()

        print("\n\nNumerical Integration Information\n")
        self.printNumericalIntegrationSettings()

        print("\n\nTrajectory 3d Plot\n")
        self.plot3dTrajectory()

        print("\n\nTrajectory Kinematic Plots\n")
        self.plotLinearKinematicsData()

        print("\n\nAngular Position Plots\n")
        self.plotFlightPathAngleData()

        print("\n\nPath, Attitude and Lateral Attitude Angle plots\n")
        self.plotAttitudeData()

        print("\n\nTrajectory Angular Velocity and Acceleration Plots\n")
        self.plotAngularKinematicsData()

        print("\n\nTrajectory Force Plots\n")
        self.plotTrajectoryForceData()

        print("\n\nTrajectory Energy Plots\n")
        self.plotEnergyData()

        print("\n\nTrajectory Fluid Mechanics Plots\n")
        self.plotFluidMechanicsData()

        print("\n\nTrajectory Stability and Control Plots\n")
        self.plotStabilityAndControlData()

        return None

    def animate(self, start=0, stop=None, fps=12, speed=4, elev=None, azim=None):
        """Plays an animation of the flight. Not implemented yet. Only
        kinda works outside notebook.
        """
        # Set up stopping time
        stop = self.tFinal if stop is None else stop
        # Speed = 4 makes it almost real time - matplotlib is way to slow
        # Set up graph
        fig = plt.figure(figsize=(18, 15))
        axes = fig.gca(projection="3d")
        # Initialize time
        timeRange = np.linspace(start, stop, fps * (stop - start))
        # Initialize first frame
        axes.set_title("Trajectory and Velocity Animation")
        axes.set_xlabel("X (m)")
        axes.set_ylabel("Y (m)")
        axes.set_zlabel("Z (m)")
        axes.view_init(elev, azim)
        R = axes.quiver(0, 0, 0, 0, 0, 0, color="r", label="Rocket")
        V = axes.quiver(0, 0, 0, 0, 0, 0, color="g", label="Velocity")
        W = axes.quiver(0, 0, 0, 0, 0, 0, color="b", label="Wind")
        S = axes.quiver(0, 0, 0, 0, 0, 0, color="black", label="Freestream")
        axes.legend()
        # Animate
        for t in timeRange:
            R.remove()
            V.remove()
            W.remove()
            S.remove()
            # Calculate rocket position
            Rx, Ry, Rz = self.x(t), self.y(t), self.z(t)
            Ru = 1 * (2 * (self.e1(t) * self.e3(t) + self.e0(t) * self.e2(t)))
            Rv = 1 * (2 * (self.e2(t) * self.e3(t) - self.e0(t) * self.e1(t)))
            Rw = 1 * (1 - 2 * (self.e1(t) ** 2 + self.e2(t) ** 2))
            # Calculate rocket Mach number
            Vx = self.vx(t) / 340.40
            Vy = self.vy(t) / 340.40
            Vz = self.vz(t) / 340.40
            # Calculate wind Mach Number
            z = self.z(t)
            Wx = self.env.windVelocityX(z) / 20
            Wy = self.env.windVelocityY(z) / 20
            # Calculate freestream Mach Number
            Sx = self.streamVelocityX(t) / 340.40
            Sy = self.streamVelocityY(t) / 340.40
            Sz = self.streamVelocityZ(t) / 340.40
            # Plot Quivers
            R = axes.quiver(Rx, Ry, Rz, Ru, Rv, Rw, color="r")
            V = axes.quiver(Rx, Ry, Rz, -Vx, -Vy, -Vz, color="g")
            W = axes.quiver(Rx - Vx, Ry - Vy, Rz - Vz, Wx, Wy, 0, color="b")
            S = axes.quiver(Rx, Ry, Rz, Sx, Sy, Sz, color="black")
            # Adjust axis
            axes.set_xlim(Rx - 1, Rx + 1)
            axes.set_ylim(Ry - 1, Ry + 1)
            axes.set_zlim(Rz - 1, Rz + 1)
            # plt.pause(1/(fps*speed))
            try:
                plt.pause(1 / (fps * speed))
            except:
                time.sleep(1 / (fps * speed))

    def timeIterator(self, nodeList):
        i = 0
        while i < len(nodeList) - 1:
            yield i, nodeList[i]
            i += 1

    class FlightPhases:
        def __init__(self, init_list=[]):
            self.list = init_list[:]

        def __getitem__(self, index):
            return self.list[index]

        def __len__(self):
            return len(self.list)

        def __repr__(self):
            return str(self.list)

        def add(self, flightPhase, index=None):
            # Handle first phase
            if len(self.list) == 0:
                self.list.append(flightPhase)
            # Handle appending to last position
            elif index is None:
                # Check if new flight phase respects time
                previousPhase = self.list[-1]
                if flightPhase.t > previousPhase.t:
                    # All good! Add phase.
                    self.list.append(flightPhase)
                elif flightPhase.t == previousPhase.t:
                    print(
                        "WARNING: Trying to add a flight phase starting together with the one preceding it."
                    )
                    print(
                        "This may be caused by more than when parachute being triggered simultaneously."
                    )
                    flightPhase.t += 1e-7
                    self.add(flightPhase)
                elif flightPhase.t < previousPhase.t:
                    print(
                        "WARNING: Trying to add a flight phase starting before the one preceding it."
                    )
                    print(
                        "This may be caused by more than when parachute being triggered simultaneously."
                    )
                    self.add(flightPhase, -2)
            # Handle inserting into intermediary position
            else:
                # Check if new flight phase respects time
                nextPhase = self.list[index]
                previousPhase = self.list[index - 1]
                if previousPhase.t < flightPhase.t < nextPhase.t:
                    # All good! Add phase.
                    self.list.insert(index, flightPhase)
                elif flightPhase.t < previousPhase.t:
                    print(
                        "WARNING: Trying to add a flight phase starting before the one preceding it."
                    )
                    print(
                        "This may be caused by more than when parachute being triggered simultaneously."
                    )
                    self.add(flightPhase, index - 1)
                elif flightPhase.t == previousPhase.t:
                    print(
                        "WARNING: Trying to add a flight phase starting together with the one preceding it."
                    )
                    print(
                        "This may be caused by more than when parachute being triggered simultaneously."
                    )
                    flightPhase.t += 1e-7
                    self.add(flightPhase, index)
                elif flightPhase.t == nextPhase.t:
                    print(
                        "WARNING: Trying to add a flight phase starting together with the one proceding it."
                    )
                    print(
                        "This may be caused by more than when parachute being triggered simultaneously."
                    )
                    flightPhase.t += 1e-7
                    self.add(flightPhase, index + 1)
                elif flightPhase.t > nextPhase.t:
                    print(
                        "WARNING: Trying to add a flight phase starting after the one proceding it."
                    )
                    print(
                        "This may be caused by more than when parachute being triggered simultaneously."
                    )
                    self.add(flightPhase, index + 1)

        def addPhase(self, t, derivatives=None, callback=[], clear=True, index=None):
            self.add(self.FlightPhase(t, derivatives, callback, clear), index)

        def flushAfter(self, index):
            del self.list[index + 1 :]

        class FlightPhase:
            def __init__(self, t, derivative=None, callbacks=[], clear=True):
                self.t = t
                self.derivative = derivative
                self.callbacks = callbacks[:]
                self.clear = clear

            def __repr__(self):
                if self.derivative is None:
                    return "{Initial Time: " + str(self.t) + " | Derivative: None}"
                return (
                    "{Initial Time: "
                    + str(self.t)
                    + " | Derivative: "
                    + self.derivative.__name__
                    + "}"
                )

    class TimeNodes:
        def __init__(self, init_list=[]):
            self.list = init_list[:]

        def __getitem__(self, index):
            return self.list[index]

        def __len__(self):
            return len(self.list)

        def __repr__(self):
            return str(self.list)

        def add(self, timeNode):
            self.list.append(timeNode)

        def addNode(self, t, parachutes, callbacks):
            self.list.append(self.TimeNode(t, parachutes, callbacks))

        def addParachutes(self, parachutes, t_init, t_end):
            # Iterate over parachutes
            for parachute in parachutes:
                # Calculate start of sampling time nodes
                pcDt = 1 / parachute.samplingRate
                parachute_node_list = [
                    self.TimeNode(i * pcDt, [parachute], [])
                    for i in range(
                        math.ceil(t_init / pcDt), math.floor(t_end / pcDt) + 1
                    )
                ]
                self.list += parachute_node_list

        def sort(self):
            self.list.sort(key=(lambda node: node.t))

        def merge(self):
            # Initialize temporary list
            self.tmp_list = [self.list[0]]
            self.copy_list = self.list[1:]
            # Iterate through all other time nodes
            for node in self.copy_list:
                # If there is already another node with similar time: merge
                if abs(node.t - self.tmp_list[-1].t) < 1e-7:
                    self.tmp_list[-1].parachutes += node.parachutes
                    self.tmp_list[-1].callbacks += node.callbacks
                # Add new node to tmp list if there is none with the same time
                else:
                    self.tmp_list.append(node)
            # Save tmp list to permanent
            self.list = self.tmp_list

        def flushAfter(self, index):
            del self.list[index + 1 :]

        class TimeNode:
            def __init__(self, t, parachutes, callbacks):
                self.t = t
                self.parachutes = parachutes
                self.callbacks = callbacks

            def __repr__(self):
                return (
                    "{Initial Time: "
                    + str(self.t)
                    + " | Parachutes: "
                    + str(len(self.parachutes))
                    + "}"
                )<|MERGE_RESOLUTION|>--- conflicted
+++ resolved
@@ -1297,12 +1297,7 @@
         vzB = a13 * vx + a23 * vy + a33 * vz
         # Calculate lift and moment for each component of the rocket
         for aerodynamicSurface in self.rocket.aerodynamicSurfaces:
-<<<<<<< HEAD
-            compCp = aerodynamicSurface[0][2]
-            compCl = aerodynamicSurface[1]
-=======
             compCp = aerodynamicSurface["cp"][2]
->>>>>>> 324abec8
             # Component absolute velocity in body frame
             compVxB = vxB + compCp * omega2
             compVyB = vyB - compCp * omega1
@@ -1329,19 +1324,12 @@
                 compStreamVzBn = compStreamVzB / compStreamSpeed
                 if -1 * compStreamVzBn < 1:
                     compAttackAngle = np.arccos(-compStreamVzBn)
-<<<<<<< HEAD
-                    compLift = compCl(compAttackAngle)
-                    # Component lift force magnitude
-                    compLift = (
-                        0.5 * rho * (compStreamSpeed**2) * self.rocket.area * compLift
-=======
                     cLift = abs(
                         aerodynamicSurface["cl"](compAttackAngle, freestreamMach)
                     )
                     # Component lift force magnitude
                     compLift = (
                         0.5 * rho * (compStreamSpeed**2) * self.rocket.area * cLift
->>>>>>> 324abec8
                     )
                     # Component lift force components
                     liftDirNorm = (compStreamVxB**2 + compStreamVyB**2) ** 0.5
