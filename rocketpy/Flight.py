--- conflicted
+++ resolved
@@ -1571,8 +1571,6 @@
 
         return uDot
 
-<<<<<<< HEAD
-=======
     def uDotVariableMass(self, t, u, postProcessing=False):
         """Calculates derivative of u state vector with respect to time when the
         rocket is flying in 6 DOF motion in space and significant mass variation
@@ -1812,7 +1810,6 @@
 
         return uDot
 
->>>>>>> 97222a8b
     def uDotGeneralized(self, t, u, postProcessing=False):
         """Calculates derivative of u state vector with respect to time
         when rocket is flying in 6 DOF motion, during ascent out of rail
