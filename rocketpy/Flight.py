--- conflicted
+++ resolved
@@ -618,15 +618,12 @@
         self.timeOvershoot = timeOvershoot
         self.terminateOnApogee = terminateOnApogee
 
-<<<<<<< HEAD
         # Modifying Rail Length for a better out of rail condition
         upperButtonPosition, lowerButtonPosition = self.rocket.railButtons.position
         nozzlePosition = self.rocket.motorPosition
         self.effective1RL = self.env.rL - abs(nozzlePosition - upperButtonPosition)
         self.effective2RL = self.env.rL - abs(nozzlePosition - lowerButtonPosition)
 
-=======
->>>>>>> 1f0535f5
         # Flight initialization
         self.__init_post_process_variables()
         # Initialize solution monitors
