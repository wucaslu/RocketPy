# -*- coding: utf-8 -*-

__author__ = "Giovani Hidalgo Ceotto, Lucas Kierulff Balabram"
__copyright__ = "Copyright 20XX, RocketPy Team"
__license__ = "MIT"

import functools
from inspect import signature

import matplotlib.pyplot as plt
import numpy as np
from scipy import integrate, linalg, optimize


class Function:
    """Class converts a python function or a data sequence into an object
    which can be handled more naturally, enabling easy interpolation,
    extrapolation, plotting and algebra.
    """

    def __init__(
        self,
        source,
        inputs=["Scalar"],
        outputs=["Scalar"],
        interpolation=None,
        extrapolation=None,
        title=None,
    ):
        """Convert source into a Function, to be used more naturally.
        Set inputs, outputs, domain dimension, interpolation and extrapolation
        method, and process the source.

        Parameters
        ----------
        source : function, scalar, ndarray, string
            The actual function. If type is function, it will be called for
            evaluation. If type is int or float, it will be treated as a
            constant function. If ndarray, its points will be used for
            interpolation. An ndarray should be as [(x0, y0, z0), (x1, y1, z1),
            (x2, y2, z2), ...] where x0 and y0 are inputs and z0 is output. If
            string, imports file named by the string and treats it as csv.
            The file is converted into ndarray and should not have headers.
        inputs : string, sequence of strings, optional
            The name of the inputs of the function. Will be used for
            representation and graphing (axis names). 'Scalar' is default.
            If source is function, int or float and has multiple inputs,
            this parameter must be given for correct operation.
        outputs : string, sequence of strings, optional
            The name of the outputs of the function. Will be used for
            representation and graphing (axis names). Scalar is default.
        interpolation : string, optional
            Interpolation method to be used if source type is ndarray.
            For 1-D functions, linear, polynomial, akima and spline are
            supported. For N-D functions, only shepard is supported.
            Default for 1-D functions is spline.
        extrapolation : string, optional
            Extrapolation method to be used if source type is ndarray.
            Options are 'natural', which keeps interpolation, 'constant',
            which returns the value of the function at the edge of the interval,
            and 'zero', which returns zero for all points outside of source
            range. Default for 1-D functions is constant.
        title : string, optional
            Title to be displayed in the plots' figures. If none, the title will be constructed using the inputs and outputs arguments in the form "{inputs} x {outputs}".

        Returns
        -------
        None
        """
        # Set input and output
        self.setInputs(inputs)
        self.setOutputs(outputs)
        # Save interpolation method
        self.__interpolation__ = interpolation
        self.__extrapolation__ = extrapolation
        # Initialize last_interval
        self.last_interval = 0
        # Set source
        self.setSource(source)
        #  Set function title
        self.setTitle(title)
        # Return
        return None

    # Define all set methods
    def setInputs(self, inputs):
        """Set the name and number of the incoming arguments of the Function.

        Parameters
        ----------
        inputs : string, sequence of strings
            The name of the parameters (inputs) of the Function.

        Returns
        -------
        self : Function
        """
        self.__inputs__ = [inputs] if isinstance(inputs, str) else list(inputs)
        self.__domDim__ = len(self.__inputs__)
        return self

    def setOutputs(self, outputs):
        """Set the name and number of the output of the Function.

        Parameters
        ----------
        outputs : string, sequence of strings
            The name of the output of the function. Example: Distance (m).

        Returns
        -------
        self : Function
        """
        self.__outputs__ = [outputs] if isinstance(outputs, str) else list(outputs)
        self.__imgDim__ = len(self.__outputs__)
        return self

    def setSource(self, source):
        """Set the source which defines the output of the function giving a
        certain input.

        Parameters
        ----------
        source : function, scalar, ndarray, string
            The actual function. If type is function, it will be called for
            evaluation. If type is int or float, it will be treated as a
            constant function. If ndarray, its points will be used for
            interpolation. An ndarray should be as [(x0, y0, z0), (x1, y1, z1),
            (x2, y2, z2), ...] where x0 and y0 are inputs and z0 is output. If
            string, imports file named by the string and treats it as csv.
            The file is converted into ndarray and should not have headers.

        Returns
        -------
        self : Function
        """
        # Import CSV if source is a string and convert values to ndarray
        if isinstance(source, str):
            # Read file and check for headers
            f = open(source, "r")
            firstLine = f.readline()
            # If headers are found...
            if firstLine[0] in ['"', "'"]:
                # Headers available
                firstLine = firstLine.replace('"', " ").replace("'", " ")
                firstLine = firstLine.split(" , ")
                self.setInputs(firstLine[0])
                self.setOutputs(firstLine[1:])
                source = np.loadtxt(source, delimiter=",", skiprows=1, dtype=float)
            # if headers are not found
            else:
                source = np.loadtxt(source, delimiter=",", dtype=float)
        # Convert to ndarray if source is a list
        if isinstance(source, (list, tuple)):
            source = np.array(source, dtype=np.float64)
        # Convert number source into vectorized lambda function
        if isinstance(source, (int, float)):
            temp = 1 * source

            def source(x):
                return temp

        # Handle callable source or number source
        if callable(source):
            # Set source
            self.source = source
            # Set geValueOpt2
            self.getValueOpt = source
            # Set arguments name and domain dimensions
            parameters = signature(source).parameters
            self.__domDim__ = len(parameters)
            if self.__inputs__ == ["Scalar"]:
                self.__inputs__ = list(parameters)
            # Set interpolation and extrapolation
            self.__interpolation__ = None
            self.__extrapolation__ = None
        # Handle ndarray source
        else:
            # Check to see if dimensions match incoming data set
            newTotalDim = len(source[0, :])
            oldTotalDim = self.__domDim__ + self.__imgDim__
            dV = self.__inputs__ == ["Scalar"] and self.__outputs__ == ["Scalar"]
            # If they don't, update default values or throw error
            if newTotalDim != oldTotalDim:
                if dV:
                    # Update dimensions and inputs
                    self.__domDim__ = newTotalDim - 1
                    self.__inputs__ = self.__domDim__ * self.__inputs__
                else:
                    # User has made a mistake inputting inputs and outputs
                    print("Error in input and output dimensions!")
                    return None
            # Do things if domDim is 1
            if self.__domDim__ == 1:
                source = source[source[:, 0].argsort()]

                self.xArray = source[:, 0]
                self.xmin, self.xmax = self.xArray[0], self.xArray[-1]

                self.yArray = source[:, 1]
                self.ymin, self.ymax = self.yArray[0], self.yArray[-1]

                # Finally set data source as source
                self.source = source
                # Set default interpolation for point source if it hasn't
                if self.__interpolation__ is None:
                    self.setInterpolation()
                else:
                    # Updates interpolation coefficients
                    self.setInterpolation(self.__interpolation__)
            # Do things if function is multivariate
            else:
                self.xArray = source[:, 0]
                self.xmin, self.xmax = self.xArray[0], self.xArray[-1]

                self.yArray = source[:, 1]
                self.ymin, self.ymax = self.yArray[0], self.yArray[-1]

                self.zArray = source[:, 2]
                self.zmin, self.zmax = self.zArray[0], self.zArray[-1]

                # Finally set data source as source
                self.source = source
                if self.__interpolation__ is None:
                    self.setInterpolation("shepard")
            # Update extrapolation method
            if self.__extrapolation__ is None:
                self.setExtrapolation()
        # Return self
        return self

    def setInterpolation(self, method="spline"):
        """Set interpolation method and process data is method requires.

        Parameters
        ----------
        method : string, optional
            Interpolation method to be used if source type is ndarray.
            For 1-D functions, linear, polynomial, akima and spline is
            supported. For N-D functions, only shepard is supported.
            Default is 'spline'.

        Returns
        -------
        self : Function
        """
        # Set interpolation method
        self.__interpolation__ = method
        # Spline, akima and polynomial need data processing
        # Shepard, and linear do not
        if method == "spline":
            self.__interpolateSpline__()
        elif method == "polynomial":
            self.__interpolatePolynomial__()
        elif method == "akima":
            self.__interpolateAkima__()

        # Set geValueOpt
        self.setGetValueOpt()

        # Returns self
        return self

    def setExtrapolation(self, method="constant"):
        """Set extrapolation behavior of data set.

        Parameters
        ----------
        extrapolation : string, optional
            Extrapolation method to be used if source type is ndarray.
            Options are 'natural', which keeps interpolation, 'constant',
            which returns the value of the function at the edge of the interval,
            and 'zero', which returns zero for all points outside of source
            range. Default is 'constant'.

        Returns
        -------
        self : Function
        """
        # Set extrapolation method
        self.__extrapolation__ = method
        # Return self
        return self

    def setGetValueOpt(self):
        """Crates a method that evaluates interpolations rather quickly
        when compared to other options available, such as just calling
        the object instance or calling self.getValue directly. See
        Function.getValueOpt for documentation.

        Returns
        -------
        self : Function
        """
        # Retrieve general info
        xData = self.xArray
        yData = self.yArray
        xmin, xmax = self.xmin, self.xmax
        if self.__extrapolation__ == "zero":
            extrapolation = 0  # Extrapolation is zero
        elif self.__extrapolation__ == "natural":
            extrapolation = 1  # Extrapolation is natural
        else:
            extrapolation = 2  # Extrapolation is constant

        # Crete method to interpolate this info for each interpolation type
        if self.__interpolation__ == "spline":
            coeffs = self.__splineCoefficients__

            def getValueOpt(x):
                xInterval = np.searchsorted(xData, x)
                # Interval found... interpolate... or extrapolate
                if xmin <= x <= xmax:
                    # Interpolate
                    xInterval = xInterval if xInterval != 0 else 1
                    a = coeffs[:, xInterval - 1]
                    x = x - xData[xInterval - 1]
                    y = a[3] * x**3 + a[2] * x**2 + a[1] * x + a[0]
                else:
                    # Extrapolate
                    if extrapolation == 0:  # Extrapolation == zero
                        y = 0
                    elif extrapolation == 1:  # Extrapolation == natural
                        a = coeffs[:, 0] if x < xmin else coeffs[:, -1]
                        x = x - xData[0] if x < xmin else x - xData[-2]
                        y = a[3] * x**3 + a[2] * x**2 + a[1] * x + a[0]
                    else:  # Extrapolation is set to constant
                        y = yData[0] if x < xmin else yData[-1]
                return y

            self.getValueOpt = getValueOpt

        elif self.__interpolation__ == "linear":

            def getValueOpt(x):
                xInterval = np.searchsorted(xData, x)
                # Interval found... interpolate... or extrapolate
                if xmin <= x <= xmax:
                    # Interpolate
                    dx = float(xData[xInterval] - xData[xInterval - 1])
                    dy = float(yData[xInterval] - yData[xInterval - 1])
                    y = (x - xData[xInterval - 1]) * (dy / dx) + yData[xInterval - 1]
                else:
                    # Extrapolate
                    if extrapolation == 0:  # Extrapolation == zero
                        y = 0
                    elif extrapolation == 1:  # Extrapolation == natural
                        xInterval = 1 if x < xmin else -1
                        dx = float(xData[xInterval] - xData[xInterval - 1])
                        dy = float(yData[xInterval] - yData[xInterval - 1])
                        y = (x - xData[xInterval - 1]) * (dy / dx) + yData[
                            xInterval - 1
                        ]
                    else:  # Extrapolation is set to constant
                        y = yData[0] if x < xmin else yData[-1]
                return y

            self.getValueOpt = getValueOpt

        elif self.__interpolation__ == "akima":
            coeffs = np.array(self.__akimaCoefficients__)

            def getValueOpt(x):
                xInterval = np.searchsorted(xData, x)
                # Interval found... interpolate... or extrapolate
                if xmin <= x <= xmax:
                    # Interpolate
                    xInterval = xInterval if xInterval != 0 else 1
                    a = coeffs[4 * xInterval - 4 : 4 * xInterval]
                    y = a[3] * x**3 + a[2] * x**2 + a[1] * x + a[0]
                else:
                    # Extrapolate
                    if extrapolation == 0:  # Extrapolation == zero
                        y = 0
                    elif extrapolation == 1:  # Extrapolation == natural
                        a = coeffs[:4] if x < xmin else coeffs[-4:]
                        y = a[3] * x**3 + a[2] * x**2 + a[1] * x + a[0]
                    else:  # Extrapolation is set to constant
                        y = yData[0] if x < xmin else yData[-1]
                return y

            self.getValueOpt = getValueOpt

        elif self.__interpolation__ == "polynomial":
            coeffs = self.__polynomialCoefficients__

            def getValueOpt(x):
                # Interpolate... or extrapolate
                if xmin <= x <= xmax:
                    # Interpolate
                    y = 0
                    for i in range(len(coeffs)):
                        y += coeffs[i] * (x**i)
                else:
                    # Extrapolate
                    if extrapolation == 0:  # Extrapolation == zero
                        y = 0
                    elif extrapolation == 1:  # Extrapolation == natural
                        y = 0
                        for i in range(len(coeffs)):
                            y += coeffs[i] * (x**i)
                    else:  # Extrapolation is set to constant
                        y = yData[0] if x < xmin else yData[-1]
                return y

            self.getValueOpt = getValueOpt

        elif self.__interpolation__ == "shepard":
            xData = self.source[:, 0:-1]  # Support for N-Dimensions
            len_yData = len(yData)  # A little speed up

            def getValueOpt(*args):
                x = np.array([[float(x) for x in list(args)]])
                numeratorSum = 0
                denominatorSum = 0
                for i in range(len_yData):
                    sub = xData[i] - x
                    distance = np.linalg.norm(sub)
                    if distance == 0:
                        numeratorSum = yData[i]
                        denominatorSum = 1
                        break
                    else:
                        weight = distance ** (-3)
                        numeratorSum = numeratorSum + yData[i] * weight
                        denominatorSum = denominatorSum + weight
                return numeratorSum / denominatorSum

            self.getValueOpt = getValueOpt

        # Returns self
        return self

    def setDiscrete(
        self,
        lower=0,
        upper=10,
        samples=200,
        interpolation="spline",
        extrapolation="constant",
        oneByOne=True,
    ):
        """This method transforms function defined Functions into list
        defined Functions. It evaluates the function at certain points
        (sampling range) and stores the results in a list, which is converted
        into a Function and then returned. The original Function object is
        replaced by the new one.

        Parameters
        ----------
        lower : scalar, optional
            Value where sampling range will start. Default is 0.
        upper : scalar, optional
            Value where sampling range will end. Default is 10.
        samples : int, optional
            Number of samples to be taken from inside range. Default is 200.
        interpolation : string
            Interpolation method to be used if source type is ndarray.
            For 1-D functions, linear, polynomial, akima and spline is
            supported. For N-D functions, only shepard is supported.
            Default is 'spline'.
        extrapolation : string, optional
            Extrapolation method to be used if source type is ndarray.
            Options are 'natural', which keeps interpolation, 'constant',
            which returns the value of the function at the edge of the interval,
            and 'zero', which returns zero for all points outside of source
            range. Default is 'constant'.
        oneByOne : boolean, optional
            If True, evaluate Function in each sample point separately. If
            False, evaluates Function in vectorized form. Default is True.

        Returns
        -------
        self : Function
        """
        if self.__domDim__ == 1:
            Xs = np.linspace(lower, upper, samples)
            Ys = self.getValue(Xs.tolist()) if oneByOne else self.getValue(Xs)
            self.setSource(np.concatenate(([Xs], [Ys])).transpose())
            self.setInterpolation(interpolation)
            self.setExtrapolation(extrapolation)
        elif self.__domDim__ == 2:
            lower = 2 * [lower] if isinstance(lower, (int, float)) else lower
            upper = 2 * [upper] if isinstance(upper, (int, float)) else upper
            sam = 2 * [samples] if isinstance(samples, (int, float)) else samples
            # Create nodes to evaluate function
            Xs = np.linspace(lower[0], upper[0], sam[0])
            Ys = np.linspace(lower[1], upper[1], sam[1])
            Xs, Ys = np.meshgrid(Xs, Ys)
            Xs, Ys = Xs.flatten(), Ys.flatten()
            mesh = [[Xs[i], Ys[i]] for i in range(len(Xs))]
            # Evaluate function at all mesh nodes and convert it to matrix
            Zs = np.array(self.getValue(mesh))
            self.setSource(np.concatenate(([Xs], [Ys], [Zs])).transpose())
            self.__interpolation__ = "shepard"
        return self

    def setDiscreteBasedOnModel(self, modelFunction, oneByOne=True):
        """This method transforms the domain of Function instance into a list of
        discrete points based on the domain of a model Function instance. It does so by
        retrieving the domain, domain name, interpolation method and extrapolation
        method of the model Function instance. It then evaluates the original Function
        instance in all points of the retrieved domain to generate the list of discrete
        points that will be used for interpolation when this Function is called.

        Parameters
        ----------
        modelFunction : Function
            Function object that will be used to define the sampling points,
            interpolation method and extrapolation method.
            Must be a Function whose source attribute is a list (i.e. a list based
            Function instance).
            Must have the same domain dimension as the Function to be discretized.

        oneByOne : boolean, optional
            If True, evaluate Function in each sample point separately. If
            False, evaluates Function in vectorized form. Default is True.

        Returns
        -------
        self : Function

        See also
        --------
        Function.setDiscrete

        Examples
        --------
        This method is particularly useful when algebraic operations are carried out
        using Function instances defined by different discretized domains (same range,
        but different mesh size). Once an algebraic operation is done, it will not
        directly be applied between the list of discrete points of the two Function
        instances. Instead, the result will be a Function instance defined by a callable
        that calls both Function instances and performs the operation. This makes the
        evaluation of the resulting Function inefficient, due to extra function calling
        overhead and multiple interpolations being carried out.

        >>> from rocketpy import Function
        >>> f = Function([(0, 0), (1, 1), (2, 4), (3, 9), (4, 16)])
        >>> g = Function([(0, 0), (2, 2), (4, 4)])
        >>> h = f * g
        >>> type(h.source)
        <class 'function'>

        Therefore, it is good practice to make sure both Function instances are defined
        by the same domain, i.e. by the same list of mesh points. This way, the
        algebraic operation will be carried out directly between the lists of discrete
        points, generating a new Function instance defined by this result. When it is
        evaluated, there are no extra function calling overheads neither multiple
        interpolations.

        >>> g.setDiscreteBasedOnModel(f)
        Function from R1 to R1 : (Scalar) → (Scalar)
        >>> h = f * g
        >>> h.source
        array([[ 0.,  0.],
               [ 1.,  1.],
               [ 2.,  8.],
               [ 3., 27.],
               [ 4., 64.]])

        Notes
        -----
        1. This method performs in place replacement of the original Function object
        source.

        2. This method is similar to setDiscrete, but it uses the domain of a model
        Function to define the domain of the new Function instance.
        """
        if not isinstance(modelFunction.source, np.ndarray):
            raise TypeError("modelFunction must be a list based Function.")
        if modelFunction.__domDim__ != self.__domDim__:
            raise ValueError("modelFunction must have the same domain dimension.")

        if self.__domDim__ == 1:
            Xs = modelFunction.source[:, 0]
            Ys = self.getValue(Xs.tolist()) if oneByOne else self.getValue(Xs)
            self.setSource(np.concatenate(([Xs], [Ys])).transpose())
        elif self.__domDim__ == 2:
            # Create nodes to evaluate function
            Xs = modelFunction.source[:, 0]
            Ys = modelFunction.source[:, 1]
            Xs, Ys = np.meshgrid(Xs, Ys)
            Xs, Ys = Xs.flatten(), Ys.flatten()
            mesh = [[Xs[i], Ys[i]] for i in range(len(Xs))]
            # Evaluate function at all mesh nodes and convert it to matrix
            Zs = np.array(self.getValue(mesh))
            self.setSource(np.concatenate(([Xs], [Ys], [Zs])).transpose())

        self.setInterpolation(modelFunction.__interpolation__)
        self.setExtrapolation(modelFunction.__extrapolation__)
        return self

    def reset(
        self,
        inputs=None,
        outputs=None,
        interpolation=None,
        extrapolation=None,
        title=None,
    ):
        """This method allows the user to reset the inputs, outputs, interpolation
        and extrapolation settings of a Function object, all at once, without
        having to call each of the corresponding methods.

        Parameters
        ----------
        inputs : string, sequence of strings, optional
            List of input variable names. If None, the original inputs are kept.
            See Function.setInputs for more information.
        outputs : string, sequence of strings, optional
            List of output variable names. If None, the original outputs are kept.
            See Function.setOutputs for more information.
        interpolation : string, optional
            Interpolation method to be used if source type is ndarray.
            See Function.setInterpolation for more information.
        extrapolation : string, optional
            Extrapolation method to be used if source type is ndarray.
            See Function.setExtrapolation for more information.

        Examples
        --------
        A simple use case is to reset the inputs and outputs of a Function object
        that has been defined by algebraic manipulation of other Function objects.

        >>> from rocketpy import Function
        >>> v = Function(lambda t: (9.8*t**2)/2, inputs='t', outputs='v')
        >>> mass = 10 # Mass
        >>> kinetic_energy = mass * v**2 / 2
        >>> v.getInputs(), v.getOutputs()
        (['t'], ['v'])
        >>> kinetic_energy
        Function from R1 to R1 : (x) → (Scalar)
        >>> kinetic_energy.reset(inputs='t', outputs='Kinetic Energy');
        Function from R1 to R1 : (t) → (Kinetic Energy)

        Returns
        -------
        self : Function
        """
        if inputs is not None:
            self.setInputs(inputs)
        if outputs is not None:
            self.setOutputs(outputs)
        if interpolation is not None and interpolation != self.__interpolation__:
            self.setInterpolation(interpolation)
        if extrapolation is not None and extrapolation != self.__extrapolation__:
            self.setExtrapolation(extrapolation)
        self.setTitle(title)

        return self

    # Define all get methods
    def getInputs(self):
        "Return tuple of inputs of the function."
        return self.__inputs__

    def getOutputs(self):
        "Return tuple of outputs of the function."
        return self.__outputs__

    def getSource(self):
        "Return source list or function of the Function."
        return self.source

    def getImageDim(self):
        "Return int describing dimension of the image space of the function."
        return self.__imgDim__

    def getDomainDim(self):
        "Return int describing dimension of the domain space of the function."
        return self.__domDim__

    def getInterpolationMethod(self):
        "Return string describing interpolation method used."
        return self.__interpolation__

    def getExtrapolationMethod(self):
        "Return string describing extrapolation method used."
        return self.__extrapolation__

    def getValue(self, *args):
        """This method returns the value of the Function at the specified
        point. See Function.getValueOpt for a faster, but limited,
        implementation.

        Parameters
        ----------
        args : scalar, list
            Value where the Function is to be evaluated. If the Function is
            1-D, only one argument is expected, which may be an int, a float
            or a list of ints or floats, in which case the Function will be
            evaluated at all points in the list and a list of floats will be
            returned. If the function is N-D, N arguments must be given, each
            one being an scalar or list.

        Returns
        -------
        ans : scalar, list
        """
        # Return value for Function of function type
        if callable(self.source):
            if len(args) == 1 and isinstance(args[0], (list, tuple)):
                if isinstance(args[0][0], (tuple, list)):
                    return [self.source(*arg) for arg in args[0]]
                else:
                    return [self.source(arg) for arg in args[0]]
            elif len(args) == 1 and isinstance(args[0], np.ndarray):
                return self.source(args[0])
            else:
                return self.source(*args)
        # Returns value for shepard interpolation
        elif self.__interpolation__ == "shepard":
            if isinstance(args[0], (list, tuple)):
                x = list(args[0])
            else:
                x = [[float(x) for x in list(args)]]
            ans = x
            xData = self.source[:, 0:-1]
            yData = self.source[:, -1]
            for i in range(len(x)):
                numeratorSum = 0
                denominatorSum = 0
                for o in range(len(yData)):
                    sub = xData[o] - x[i]
                    distance = (sub.dot(sub)) ** (0.5)
                    # print(xData[o], x[i], distance)
                    if distance == 0:
                        numeratorSum = yData[o]
                        denominatorSum = 1
                        break
                    else:
                        weight = distance ** (-3)
                        numeratorSum = numeratorSum + yData[o] * weight
                        denominatorSum = denominatorSum + weight
                ans[i] = numeratorSum / denominatorSum
            return ans if len(ans) > 1 else ans[0]
        # Returns value for polynomial interpolation function type
        elif self.__interpolation__ == "polynomial":
            if isinstance(args[0], (int, float)):
                args = [list(args)]
            x = np.array(args[0])
            xData = self.xArray
            yData = self.yArray
            xmin, xmax = self.xmin, self.xmax
            coeffs = self.__polynomialCoefficients__
            A = np.zeros((len(args[0]), coeffs.shape[0]))
            for i in range(coeffs.shape[0]):
                A[:, i] = x**i
            ans = A.dot(coeffs).tolist()
            for i in range(len(x)):
                if not (xmin <= x[i] <= xmax):
                    if self.__extrapolation__ == "constant":
                        ans[i] = yData[0] if x[i] < xmin else yData[-1]
                    elif self.__extrapolation__ == "zero":
                        ans[i] = 0
            return ans if len(ans) > 1 else ans[0]
        # Returns value for spline, akima or linear interpolation function type
        elif self.__interpolation__ in ["spline", "akima", "linear"]:
            if isinstance(args[0], (int, float, complex, np.integer)):
                args = [list(args)]
            x = [arg for arg in args[0]]
            xData = self.xArray
            yData = self.yArray
            xIntervals = np.searchsorted(xData, x)
            xmin, xmax = self.xmin, self.xmax
            if self.__interpolation__ == "spline":
                coeffs = self.__splineCoefficients__
                for i in range(len(x)):
                    if x[i] == xmin or x[i] == xmax:
                        x[i] = yData[xIntervals[i]]
                    elif xmin < x[i] < xmax or (self.__extrapolation__ == "natural"):
                        if not xmin < x[i] < xmax:
                            a = coeffs[:, 0] if x[i] < xmin else coeffs[:, -1]
                            x[i] = x[i] - xData[0] if x[i] < xmin else x[i] - xData[-2]
                        else:
                            a = coeffs[:, xIntervals[i] - 1]
                            x[i] = x[i] - xData[xIntervals[i] - 1]
                        x[i] = a[3] * x[i] ** 3 + a[2] * x[i] ** 2 + a[1] * x[i] + a[0]
                    else:
                        # Extrapolate
                        if self.__extrapolation__ == "zero":
                            x[i] = 0
                        else:  # Extrapolation is set to constant
                            x[i] = yData[0] if x[i] < xmin else yData[-1]
            elif self.__interpolation__ == "linear":
                for i in range(len(x)):
                    # Interval found... interpolate... or extrapolate
                    inter = xIntervals[i]
                    if xmin <= x[i] <= xmax:
                        # Interpolate
                        dx = float(xData[inter] - xData[inter - 1])
                        dy = float(yData[inter] - yData[inter - 1])
                        x[i] = (x[i] - xData[inter - 1]) * (dy / dx) + yData[inter - 1]
                    else:
                        # Extrapolate
                        if self.__extrapolation__ == "zero":  # Extrapolation == zero
                            x[i] = 0
                        elif (
                            self.__extrapolation__ == "natural"
                        ):  # Extrapolation == natural
                            inter = 1 if x[i] < xmin else -1
                            dx = float(xData[inter] - xData[inter - 1])
                            dy = float(yData[inter] - yData[inter - 1])
                            x[i] = (x[i] - xData[inter - 1]) * (dy / dx) + yData[
                                inter - 1
                            ]
                        else:  # Extrapolation is set to constant
                            x[i] = yData[0] if x[i] < xmin else yData[-1]
            else:
                coeffs = self.__akimaCoefficients__
                for i in range(len(x)):
                    if x[i] == xmin or x[i] == xmax:
                        x[i] = yData[xIntervals[i]]
                    elif xmin < x[i] < xmax or (self.__extrapolation__ == "natural"):
                        if not (xmin < x[i] < xmax):
                            a = coeffs[:4] if x[i] < xmin else coeffs[-4:]
                        else:
                            a = coeffs[4 * xIntervals[i] - 4 : 4 * xIntervals[i]]
                        x[i] = a[3] * x[i] ** 3 + a[2] * x[i] ** 2 + a[1] * x[i] + a[0]
                    else:
                        # Extrapolate
                        if self.__extrapolation__ == "zero":
                            x[i] = 0
                        else:  # Extrapolation is set to constant
                            x[i] = yData[0] if x[i] < xmin else yData[-1]
            if isinstance(args[0], np.ndarray):
                return np.array(x)
            else:
                return x if len(x) > 1 else x[0]

    def getValueOpt_deprecated(self, *args):
        """THE CODE BELOW IS HERE FOR DOCUMENTATION PURPOSES ONLY. IT WAS
        REPLACED FOR ALL INSTANCES BY THE FUNCTION.SETGETVALUEOPT METHOD.

        This method returns the value of the Function at the specified
        point in a limited but optimized manner. See Function.getValue for an
        implementation which allows more kinds of inputs.
        This method optimizes the Function.getValue method by only
        implementing function evaluations of single inputs, i.e., it is not
        vectorized. Furthermore, it actually implements a different method
        for each interpolation type, eliminating some if statements.
        Currently supports callables and spline, linear, akima, polynomial and
        shepard interpolated Function objects.

        Parameters
        ----------
        args : scalar
            Value where the Function is to be evaluated. If the Function is
            1-D, only one argument is expected, which may be an int or a float
            If the function is N-D, N arguments must be given, each one being
            an int or a float.

        Returns
        -------
        x : scalar
        """
        # Callables
        if callable(self.source):
            return self.source(*args)

        # Interpolated Function
        # Retrieve general info
        xData = self.xArray
        yData = self.yArray
        xmin, xmax = self.xmin, self.xmax
        if self.__extrapolation__ == "zero":
            extrapolation = 0  # Extrapolation is zero
        elif self.__extrapolation__ == "natural":
            extrapolation = 1  # Extrapolation is natural
        else:
            extrapolation = 2  # Extrapolation is constant

        # Interpolate this info for each interpolation type
        # Spline
        if self.__interpolation__ == "spline":
            x = args[0]
            coeffs = self.__splineCoefficients__
            xInterval = np.searchsorted(xData, x)
            # Interval found... interpolate... or extrapolate
            if xmin <= x <= xmax:
                # Interpolate
                xInterval = xInterval if xInterval != 0 else 1
                a = coeffs[:, xInterval - 1]
                x = x - xData[xInterval - 1]
                y = a[3] * x**3 + a[2] * x**2 + a[1] * x + a[0]
            else:
                # Extrapolate
                if extrapolation == 0:  # Extrapolation == zero
                    y = 0
                elif extrapolation == 1:  # Extrapolation == natural
                    a = coeffs[:, 0] if x < xmin else coeffs[:, -1]
                    x = x - xData[0] if x < xmin else x - xData[-2]
                    y = a[3] * x**3 + a[2] * x**2 + a[1] * x + a[0]
                else:  # Extrapolation is set to constant
                    y = yData[0] if x < xmin else yData[-1]
            return y
        # Linear
        elif self.__interpolation__ == "linear":
            x = args[0]
            xInterval = np.searchsorted(xData, x)
            # Interval found... interpolate... or extrapolate
            if xmin <= x <= xmax:
                # Interpolate
                dx = float(xData[xInterval] - xData[xInterval - 1])
                dy = float(yData[xInterval] - yData[xInterval - 1])
                y = (x - xData[xInterval - 1]) * (dy / dx) + yData[xInterval - 1]
            else:
                # Extrapolate
                if extrapolation == 0:  # Extrapolation == zero
                    y = 0
                elif extrapolation == 1:  # Extrapolation == natural
                    xInterval = 1 if x < xmin else -1
                    dx = float(xData[xInterval] - xData[xInterval - 1])
                    dy = float(yData[xInterval] - yData[xInterval - 1])
                    y = (x - xData[xInterval - 1]) * (dy / dx) + yData[xInterval - 1]
                else:  # Extrapolation is set to constant
                    y = yData[0] if x < xmin else yData[-1]
            return y
        # Akima
        elif self.__interpolation__ == "akima":
            x = args[0]
            coeffs = np.array(self.__akimaCoefficients__)
            xInterval = np.searchsorted(xData, x)
            # Interval found... interpolate... or extrapolate
            if xmin <= x <= xmax:
                # Interpolate
                xInterval = xInterval if xInterval != 0 else 1
                a = coeffs[4 * xInterval - 4 : 4 * xInterval]
                y = a[3] * x**3 + a[2] * x**2 + a[1] * x + a[0]
            else:
                # Extrapolate
                if extrapolation == 0:  # Extrapolation == zero
                    y = 0
                elif extrapolation == 1:  # Extrapolation == natural
                    a = coeffs[:4] if x < xmin else coeffs[-4:]
                    y = a[3] * x**3 + a[2] * x**2 + a[1] * x + a[0]
                else:  # Extrapolation is set to constant
                    y = yData[0] if x < xmin else yData[-1]
            return y
        # Polynomial
        elif self.__interpolation__ == "polynomial":
            x = args[0]
            coeffs = self.__polynomialCoefficients__
            # Interpolate... or extrapolate
            if xmin <= x <= xmax:
                # Interpolate
                y = 0
                for i in range(len(coeffs)):
                    y += coeffs[i] * (x**i)
            else:
                # Extrapolate
                if extrapolation == 0:  # Extrapolation == zero
                    y = 0
                elif extrapolation == 1:  # Extrapolation == natural
                    y = 0
                    for i in range(len(coeffs)):
                        y += coeffs[i] * (x**i)
                else:  # Extrapolation is set to constant
                    y = yData[0] if x < xmin else yData[-1]
            return y
        # Shepard
        elif self.__interpolation__ == "shepard":
            xData = self.source[:, 0:-1]  # Support for N-Dimensions
            len_yData = len(yData)  # A little speed up
            x = np.array([[float(x) for x in list(args)]])
            numeratorSum = 0
            denominatorSum = 0
            for i in range(len_yData):
                sub = xData[i] - x
                distance = np.linalg.norm(sub)
                if distance == 0:
                    numeratorSum = yData[i]
                    denominatorSum = 1
                    break
                else:
                    weight = distance ** (-3)
                    numeratorSum = numeratorSum + yData[i] * weight
                    denominatorSum = denominatorSum + weight
            return numeratorSum / denominatorSum

    def getValueOpt2(self, *args):
        """DEPRECATED!! - See Function.getValueOpt for new version.
        This method returns the value of the Function at the specified
        point in a limited but optimized manner. See Function.getValue for an
        implementation which allows more kinds of inputs.
        This method optimizes the Function.getValue method by only
        implementing function evaluations of single inputs, i.e., it is not
        vectorized. Furthermore, it actually implements a different method
        for each interpolation type, eliminating some if statements.
        Finally, it uses Numba to compile the methods, which further optimizes
        the implementation.
        The code below is here for documentation purposes only. It is
        overwritten for all instances by the Function.setGetValuteOpt2 method.

        Parameters
        ----------
        args : scalar
            Value where the Function is to be evaluated. If the Function is
            1-D, only one argument is expected, which may be an int or a float
            If the function is N-D, N arguments must be given, each one being
            an int or a float.

        Returns
        -------
        x : scalar
        """
        # Returns value for function function type
        if callable(self.source):
            return self.source(*args)
        # Returns value for spline, akima or linear interpolation function type
        elif self.__interpolation__ in ["spline", "akima", "linear"]:
            x = args[0]
            xData = self.xArray
            yData = self.yArray
            # Hunt in intervals near the last interval which was used.
            xInterval = self.last_interval
            if xData[xInterval - 1] <= x <= xData[xInterval]:
                pass
            else:
                xInterval = np.searchsorted(xData, x)
                self.last_interval = xInterval if xInterval < len(xData) else 0
            # Interval found... keep going
            xmin, xmax = self.xmin, self.xmax
            if self.__interpolation__ == "spline":
                coeffs = self.__splineCoefficients__
                if x == xmin or x == xmax:
                    x = yData[xInterval]
                elif xmin < x < xmax or (self.__extrapolation__ == "natural"):
                    if not xmin < x < xmax:
                        a = coeffs[:, 0] if x < xmin else coeffs[:, -1]
                        x = x - xData[0] if x < xmin else x - xData[-2]
                    else:
                        a = coeffs[:, xInterval - 1]
                        x = x - xData[xInterval - 1]
                    x = a[3] * x**3 + a[2] * x**2 + a[1] * x + a[0]
                else:
                    # Extrapolate
                    if self.__extrapolation__ == "zero":
                        x = 0
                    else:  # Extrapolation is set to constant
                        x = yData[0] if x < xmin else yData[-1]
            elif self.__interpolation__ == "linear":
                if x == xmin or x == xmax:
                    x = yData[xInterval]
                elif xmin < x < xmax or (self.__extrapolation__ == "natural"):
                    dx = float(xData[xInterval] - xData[xInterval - 1])
                    dy = float(yData[xInterval] - yData[xInterval - 1])
                    x = (x - xData[xInterval - 1]) * (dy / dx) + yData[xInterval - 1]
                elif self.__extrapolation__ == "natural":
                    y0 = yData[0] if x < xmin else yData[-1]
                    xInterval = 1 if x < xmin else -1
                    dx = float(xData[xInterval] - xData[xInterval - 1])
                    dy = float(yData[xInterval] - yData[xInterval - 1])
                    x = (x - xData[xInterval - 1]) * (dy / dx) + y0
                else:
                    # Extrapolate
                    if self.__extrapolation__ == "zero":
                        x = 0
                    else:  # Extrapolation is set to constant
                        x = yData[0] if x < xmin else yData[-1]
            else:
                if self.__interpolation__ == "akima":
                    coeffs = self.__akimaCoefficients__
                if x == xmin or x == xmax:
                    x = yData[xInterval]
                elif xmin < x < xmax:
                    a = coeffs[4 * xInterval - 4 : 4 * xInterval]
                    x = a[3] * x**3 + a[2] * x**2 + a[1] * x + a[0]
                elif self.__extrapolation__ == "natural":
                    a = coeffs[:4] if x < xmin else coeffs[-4:]
                    x = a[3] * x**3 + a[2] * x**2 + a[1] * x + a[0]
                else:
                    # Extrapolate
                    if self.__extrapolation__ == "zero":
                        x = 0
                    else:  # Extrapolation is set to constant
                        x = yData[0] if x < xmin else yData[-1]
            return x

    def __getitem__(self, args):
        """Returns item of the Function source. If the source is not an array,
        an error will result.

        Parameters
        ----------
        args : int, float
            Index of the item to be retrieved.

        Returns
        -------
        self.source[args] : float, array
            Item specified from Function.source.
        """
        return self.source[args]

    def __len__(self):
        """Returns length of the Function source. If the source is not an
        array, an error will result.

        Returns
        -------
        len(self.source) : int
            Length of Function.source.
        """
        return len(self.source)

    def __bool__(self):
        """Returns true if self exists. This is to avoid getting into __len__
        method in boolean statements.

        Returns
        -------
        bool : bool
            Always True.
        """
        return True

    # Define all conversion methods
    def toFrequencyDomain(self, lower, upper, samplingFrequency, removeDC=True):
        """Performs the conversion of the Function to the Frequency Domain and returns
        the result. This is done by taking the Fourier transform of the Function.
        The resulting frequency domain is symmetric, i.e., the negative frequencies are
        included as well.

        Parameters
        ----------
        lower : float
            Lower bound of the time range.
        upper : float
            Upper bound of the time range.
        samplingFrequency : float
            Sampling frequency at which to perform the Fourier transform.
        removeDC : bool, optional
            If True, the DC component is removed from the Fourier transform.

        Returns
        -------
        Function
            The Function in the frequency domain.

        Examples
        --------
        >>> from rocketpy import Function
        >>> import numpy as np
        >>> mainFrequency = 10 # Hz
        >>> time = np.linspace(0, 10, 1000)
        >>> signal = np.sin(2 * np.pi * mainFrequency * time)
        >>> timeDomain = Function(np.array([time, signal]).T)
        >>> frequencyDomain = timeDomain.toFrequencyDomain(lower=0, upper=10, samplingFrequency=100)
        >>> peakFrequenciesIndex = np.where(frequencyDomain[:, 1] > 0.001)
        >>> peakFrequencies = frequencyDomain[peakFrequenciesIndex, 0]
        >>> print(peakFrequencies)
        [[-10.  10.]]
        """
        # Get the time domain data
        samplingTimeStep = 1.0 / samplingFrequency
        samplingRange = np.arange(lower, upper, samplingTimeStep)
        numberOfSamples = len(samplingRange)
        sampledPoints = self(samplingRange)
        if removeDC:
            sampledPoints -= np.mean(sampledPoints)
        FourierAmplitude = np.abs(np.fft.fft(sampledPoints) / (numberOfSamples / 2))
        FourierFrequencies = np.fft.fftfreq(numberOfSamples, samplingTimeStep)
        return Function(
            source=np.array([FourierFrequencies, FourierAmplitude]).T,
            inputs="Frequency (Hz)",
            outputs="Amplitude",
            interpolation="linear",
            extrapolation="zero",
        )

    # Define all presentation methods
    def __call__(self, *args):
        """Plot the Function if no argument is given. If an
        argument is given, return the value of the function at the desired
        point.

        Parameters
        ----------
        args : scalar, list, optional
            Value where the Function is to be evaluated. If the Function is
            1-D, only one argument is expected, which may be an int, a float
            or a list of ints or floats, in which case the Function will be
            evaluated at all points in the list and a list of floats will be
            returned. If the function is N-D, N arguments must be given, each
            one being an scalar or list.

        Returns
        -------
        ans : None, scalar, list
        """
        if len(args) == 0:
            return self.plot()
        else:
            return self.getValue(*args)

    def __str__(self):
        "Return a string representation of the Function"
        return (
            "Function from R"
            + str(self.__domDim__)
            + " to R"
            + str(self.__imgDim__)
            + " : ("
            + ", ".join(self.__inputs__)
            + ") → ("
            + ", ".join(self.__outputs__)
            + ")"
        )

    def __repr__(self):
        "Return a string representation of the Function"
        return (
            "Function from R"
            + str(self.__domDim__)
            + " to R"
            + str(self.__imgDim__)
            + " : ("
            + ", ".join(self.__inputs__)
            + ") → ("
            + ", ".join(self.__outputs__)
            + ")"
        )

    def setTitle(self, title):
        if title:
            self.title = title
        else:
            if self.__domDim__ == 1:
                self.title = (
                    self.__outputs__[0].title() + " x " + self.__inputs__[0].title()
                )
            elif self.__domDim__ == 2:
                self.title = (
                    self.__outputs__[0].title()
                    + " x "
                    + self.__inputs__[0].title()
                    + " x "
                    + self.__inputs__[1].title()
                )

    def plot(self, *args, **kwargs):
        """Call Function.plot1D if Function is 1-Dimensional or call
        Function.plot2D if Function is 2-Dimensional and forward arguments
        and key-word arguments."""
        if isinstance(self, list):
            # Compare multiple plots
            Function.comparePlots(self)
        else:
            if self.__domDim__ == 1:
                self.plot1D(*args, **kwargs)
            elif self.__domDim__ == 2:
                self.plot2D(*args, **kwargs)
            else:
                print("Error: Only functions with 1D or 2D domains are plottable!")

    def plot1D(
        self,
        lower=None,
        upper=None,
        samples=1000,
        forceData=False,
        forcePoints=False,
        returnObject=False,
        equalAxis=False,
    ):
        """Plot 1-Dimensional Function, from a lower limit to an upper limit,
        by sampling the Function several times in the interval. The title of
        the graph is given by the name of the axes, which are taken from
        the Function`s input and output names.

        Parameters
        ----------
        lower : scalar, optional
            The lower limit of the interval in which the function is to be
            plotted. The default value for function type Functions is 0. By
            contrast, if the Function is given by a dataset, the default
            value is the start of the dataset.
        upper : scalar, optional
            The upper limit of the interval in which the function is to be
            plotted. The default value for function type Functions is 10. By
            contrast, if the Function is given by a dataset, the default
            value is the end of the dataset.
        samples : int, optional
            The number of samples in which the function will be evaluated for
            plotting it, which draws lines between each evaluated point.
            The default value is 1000.
        forceData : Boolean, optional
            If Function is given by an interpolated dataset, setting forceData
            to True will plot all points, as a scatter, in the dataset.
            Default value is False.
        forcePoints : Boolean, optional
            Setting forcePoints to True will plot all points, as a scatter, in
            which the Function was evaluated in the dataset. Default value is
            False.

        Returns
        -------
        None
        """
        # Define a mesh and y values at mesh nodes for plotting
        fig = plt.figure()
        ax = fig.axes
        if callable(self.source):
            # Determine boundaries
            lower = 0 if lower is None else lower
            upper = 10 if upper is None else upper
        else:
            # Determine boundaries
            xData = self.xArray
            xmin, xmax = self.xmin, self.xmax
            lower = xmin if lower is None else lower
            upper = xmax if upper is None else upper
            # Plot data points if forceData = True
            tooLow = True if xmin >= lower else False
            tooHigh = True if xmax <= upper else False
            loInd = 0 if tooLow else np.where(xData >= lower)[0][0]
            upInd = len(xData) - 1 if tooHigh else np.where(xData <= upper)[0][0]
            points = self.source[loInd : (upInd + 1), :].T.tolist()
            if forceData:
                plt.scatter(points[0], points[1], marker="o")
        # Calculate function at mesh nodes
        x = np.linspace(lower, upper, samples)
        y = self.getValue(x.tolist())
        # Plots function
        if forcePoints:
            plt.scatter(x, y, marker="o")
        if equalAxis:
            plt.axis("equal")
        plt.plot(x, y)
        # Turn on grid and set title and axis
        plt.grid(True)
        plt.title(self.title)
        plt.xlabel(self.__inputs__[0].title())
        plt.ylabel(self.__outputs__[0].title())
        plt.show()
        if returnObject:
            return fig, ax

    def plot2D(
        self,
        lower=None,
        upper=None,
        samples=[30, 30],
        forceData=True,
        dispType="surface",
    ):
        """Plot 2-Dimensional Function, from a lower limit to an upper limit,
        by sampling the Function several times in the interval. The title of
        the graph is given by the name of the axis, which are taken from
        the Function`s inputs and output names.

        Parameters
        ----------
        lower : scalar, array of int or float, optional
            The lower limits of the interval in which the function is to be
            plotted, which can be an int or float, which is repeated for both
            axis, or an array specifying the limit for each axis. The default
            value for function type Functions is 0. By contrast, if the
            Function is given by a dataset, the default value is the start of
            the dataset for each axis.
        upper : scalar, array of int or float, optional
            The upper limits of the interval in which the function is to be
            plotted, which can be an int or float, which is repeated for both
            axis, or an array specifying the limit for each axis. The default
            value for function type Functions is 0. By contrast, if the
            Function is given by a dataset, the default value is the end of
            the dataset for each axis.
        samples : int, array of int, optional
            The number of samples in which the function will be evaluated for
            plotting it, which draws lines between each evaluated point.
            The default value is 30 for each axis.
        forceData : Boolean, optional
            If Function is given by an interpolated dataset, setting forceData
            to True will plot all points, as a scatter, in the dataset.
            Default value is False.
        dispType : string, optional
            Display type of plotted graph, which can be surface, wireframe,
            contour, or contourf. Default value is surface.

        Returns
        -------
        None
        """
        # Prepare plot
        figure = plt.figure()
        axes = figure.add_subplot(111, projection="3d")
        # Define a mesh and f values at mesh nodes for plotting
        if callable(self.source):
            # Determine boundaries
            lower = [0, 0] if lower is None else lower
            lower = 2 * [lower] if isinstance(lower, (int, float)) else lower
            upper = [10, 10] if upper is None else upper
            upper = 2 * [upper] if isinstance(upper, (int, float)) else upper
        else:
            # Determine boundaries
            xData = self.xArray
            yData = self.yArray
            xMin, xMax = xData.min(), xData.max()
            yMin, yMax = yData.min(), yData.max()
            lower = [xMin, yMin] if lower is None else lower
            lower = 2 * [lower] if isinstance(lower, (int, float)) else lower
            upper = [xMax, yMax] if upper is None else upper
            upper = 2 * [upper] if isinstance(upper, (int, float)) else upper
            # Plot data points if forceData = True
            if forceData:
                axes.scatter(xData, yData, self.source[:, -1])
        # Create nodes to evaluate function
        x = np.linspace(lower[0], upper[0], samples[0])
        y = np.linspace(lower[1], upper[1], samples[1])
        meshX, meshY = np.meshgrid(x, y)
        meshXFlat, meshYFlat = meshX.flatten(), meshY.flatten()
        mesh = [[meshXFlat[i], meshYFlat[i]] for i in range(len(meshXFlat))]
        # Evaluate function at all mesh nodes and convert it to matrix
        z = np.array(self.getValue(mesh)).reshape(meshX.shape)
        # Plot function
        if dispType == "surface":
            surf = axes.plot_surface(
                meshX,
                meshY,
                z,
                rstride=1,
                cstride=1,
                # cmap=cm.coolwarm,
                linewidth=0,
                alpha=0.6,
            )
            figure.colorbar(surf)
        elif dispType == "wireframe":
            axes.plot_wireframe(meshX, meshY, z, rstride=1, cstride=1)
        elif dispType == "contour":
            figure.clf()
            CS = plt.contour(meshX, meshY, z)
            plt.clabel(CS, inline=1, fontsize=10)
        elif dispType == "contourf":
            figure.clf()
            CS = plt.contour(meshX, meshY, z)
            plt.contourf(meshX, meshY, z)
            plt.clabel(CS, inline=1, fontsize=10)
        # axes.contourf(meshX, meshY, z, zdir='x', offset=xMin, cmap=cm.coolwarm)
        # axes.contourf(meshX, meshY, z, zdir='y', offset=yMax, cmap=cm.coolwarm)
        plt.title(self.title)
        axes.set_xlabel(self.__inputs__[0].title())
        axes.set_ylabel(self.__inputs__[1].title())
        axes.set_zlabel(self.__outputs__[0].title())
        plt.show()

    @staticmethod
    def comparePlots(
        plot_list,
        lower=None,
        upper=None,
        samples=1000,
        title="",
        xlabel="",
        ylabel="",
        forceData=False,
        forcePoints=False,
        returnObject=False,
    ):
        """Plots N 1-Dimensional Functions in the same plot, from a lower
        limit to an upper limit, by sampling the Functions several times in
        the interval.

        Parameters
        ----------
        plot_list : list
            List of Functions or list of tuples in the format (Function,
            label), where label is a string which will be displayed in the
            legend.
        lower : scalar, optional
            The lower limit of the interval in which the Functions are to be
            plotted. The default value for function type Functions is 0. By
            contrast, if the Functions given are defined by a dataset, the
            default value is the lowest value of the datasets.
        upper : scalar, optional
            The upper limit of the interval in which the Functions are to be
            plotted. The default value for function type Functions is 10. By
            contrast, if the Functions given are defined by a dataset, the
            default value is the highest value of the datasets.
        samples : int, optional
            The number of samples in which the functions will be evaluated for
            plotting it, which draws lines between each evaluated point.
            The default value is 1000.
        title : string, optional
            Title of the plot. Default value is an empty string.
        xlabel : string, optional
            X-axis label. Default value is an empty string.
        ylabel : string, optional
            Y-axis label. Default value is an empty string.
        forceData : Boolean, optional
            If Function is given by an interpolated dataset, setting forceData
            to True will plot all points, as a scatter, in the dataset.
            Default value is False.
        forcePoints : Boolean, optional
            Setting forcePoints to True will plot all points, as a scatter, in
            which the Function was evaluated to plot it. Default value is
            False.

        Returns
        -------
        None
        """
        noRangeSpecified = True if lower is None and upper is None else False
        # Convert to list of tuples if list of Function was given
        plots = []
        for plot in plot_list:
            if isinstance(plot, (tuple, list)):
                plots.append(plot)
            else:
                plots.append((plot, ""))

        # plots = []
        # if isinstance(plot_list[0], (tuple, list)) == False:
        #     for plot in plot_list:
        #         plots.append((plot, " "))
        # else:
        #     plots = plot_list

        # Create plot figure
        fig, ax = plt.subplots()

        # Define a mesh and y values at mesh nodes for plotting
        if lower is None:
            lower = 0
            for plot in plots:
                if not callable(plot[0].source):
                    # Determine boundaries
                    xmin = plot[0].source[0, 0]
                    lower = xmin if xmin < lower else lower
        if upper is None:
            upper = 10
            for plot in plots:
                if not callable(plot[0].source):
                    # Determine boundaries
                    xmax = plot[0].source[-1, 0]
                    upper = xmax if xmax > upper else upper
        x = np.linspace(lower, upper, samples)

        # Iterate to plot all plots
        for plot in plots:
            # Deal with discrete data sets when no range is given
            if noRangeSpecified and not callable(plot[0].source):
                ax.plot(plot[0][:, 0], plot[0][:, 1], label=plot[1])
                if forcePoints:
                    ax.scatter(plot[0][:, 0], plot[0][:, 1], marker="o")
            else:
                # Calculate function at mesh nodes
                y = plot[0].getValue(x.tolist())
                # Plots function
                ax.plot(x, y, label=plot[1])
                if forcePoints:
                    ax.scatter(x, y, marker="o")

        # Plot data points if specified
        if forceData:
            for plot in plots:
                if not callable(plot[0].source):
                    xData = plot[0].source[:, 0]
                    xmin, xmax = xData[0], xData[-1]
                    tooLow = True if xmin >= lower else False
                    tooHigh = True if xmax <= upper else False
                    loInd = 0 if tooLow else np.where(xData >= lower)[0][0]
                    upInd = (
                        len(xData) - 1 if tooHigh else np.where(xData <= upper)[0][0]
                    )
                    points = plot[0].source[loInd : (upInd + 1), :].T.tolist()
                    ax.scatter(points[0], points[1], marker="o")

        # Setup legend
        ax.legend(loc="best", shadow=True)

        # Turn on grid and set title and axis
        plt.grid(True)
        plt.title(title)
        plt.xlabel(xlabel)
        plt.ylabel(ylabel)

        # Show plot
        plt.show()

        if returnObject:
            return fig, ax

    # Define all interpolation methods
    def __interpolatePolynomial__(self):
        """Calculate polynomail coefficients that fit the data exactly."""
        # Find the degree of the polynomial interpolation
        degree = self.source.shape[0] - 1
        # Get x and y values for all supplied points.
        x = self.xArray
        y = self.yArray
        # Check if interpolation requires large numbers
        if np.amax(x) ** degree > 1e308:
            print(
                "Polynomial interpolation of too many points can't be done."
                " Once the degree is too high, numbers get too large."
                " The process becomes inefficient. Using spline instead."
            )
            return self.setInterpolation("spline")
        # Create coefficient matrix1
        A = np.zeros((degree + 1, degree + 1))
        for i in range(degree + 1):
            A[:, i] = x**i
        # Solve the system and store the resultant coefficients
        self.__polynomialCoefficients__ = np.linalg.solve(A, y)

    def __interpolateSpline__(self):
        """Calculate natural spline coefficients that fit the data exactly."""
        # Get x and y values for all supplied points
        x = self.xArray
        y = self.yArray
        mdim = len(x)
        h = [x[i + 1] - x[i] for i in range(0, mdim - 1)]
        # Initialize the matrix
        Ab = np.zeros((3, mdim))
        # Construct the Ab banded matrix and B vector
        Ab[1, 0] = 1  # A[0, 0] = 1
        B = [0]
        for i in range(1, mdim - 1):
            Ab[2, i - 1] = h[i - 1]  # A[i, i - 1] = h[i - 1]
            Ab[1, i] = 2 * (h[i] + h[i - 1])  # A[i, i] = 2*(h[i] + h[i - 1])
            Ab[0, i + 1] = h[i]  # A[i, i + 1] = h[i]
            B.append(3 * ((y[i + 1] - y[i]) / (h[i]) - (y[i] - y[i - 1]) / (h[i - 1])))
        Ab[1, mdim - 1] = 1  # A[-1, -1] = 1
        B.append(0)
        # Solve the system for c coefficients
        c = linalg.solve_banded((1, 1), Ab, B, True, True)
        # Calculate other coefficients
        b = [
            ((y[i + 1] - y[i]) / h[i] - h[i] * (2 * c[i] + c[i + 1]) / 3)
            for i in range(0, mdim - 1)
        ]
        d = [(c[i + 1] - c[i]) / (3 * h[i]) for i in range(0, mdim - 1)]
        # Store coefficients
        self.__splineCoefficients__ = np.array([y[0:-1], b, c[0:-1], d])

    def __interpolateAkima__(self):
        """Calculate akima spline coefficients that fit the data exactly"""
        # Get x and y values for all supplied points
        x = self.xArray
        y = self.yArray
        # Estimate derivatives at each point
        d = [0] * len(x)
        d[0] = (y[1] - y[0]) / (x[1] - x[0])
        d[-1] = (y[-1] - y[-2]) / (x[-1] - x[-2])
        for i in range(1, len(x) - 1):
            w1, w2 = (x[i] - x[i - 1]), (x[i + 1] - x[i])
            d1, d2 = ((y[i] - y[i - 1]) / w1), ((y[i + 1] - y[i]) / w2)
            d[i] = (w1 * d2 + w2 * d1) / (w1 + w2)
        # Calculate coefficients for each interval with system already solved
        coeffs = [0] * 4 * (len(x) - 1)
        for i in range(len(x) - 1):
            xl, xr = x[i], x[i + 1]
            yl, yr = y[i], y[i + 1]
            dl, dr = d[i], d[i + 1]
            A = np.array(
                [
                    [1, xl, xl**2, xl**3],
                    [1, xr, xr**2, xr**3],
                    [0, 1, 2 * xl, 3 * xl**2],
                    [0, 1, 2 * xr, 3 * xr**2],
                ]
            )
            Y = np.array([yl, yr, dl, dr]).T
            coeffs[4 * i : 4 * i + 4] = np.linalg.solve(A, Y)
            """For some reason this doesn't always work!
            coeffs[4*i] = (dr*xl**2*xr*(-xl + xr) + dl*xl*xr**2*(-xl + xr) +
                           3*xl*xr**2*yl - xr**3*yl + xl**3*yr -
                          3*xl**2*xr*yr)/(xl-xr)**3
            coeffs[4*i+1] = (dr*xl*(xl**2 + xl*xr - 2*xr**2) -
                             xr*(dl*(-2*xl**2 + xl*xr + xr**2) +
                             6*xl*(yl - yr)))/(xl-xr)**3
            coeffs[4*i+2] = (-dl*(xl**2 + xl*xr - 2*xr**2) +
                             dr*(-2*xl**2 + xl*xr + xr**2) +
                             3*(xl + xr)*(yl - yr))/(xl-xr)**3
            coeffs[4*i+3] = (dl*(xl - xr) + dr*(xl - xr) -
                             2*yl + 2*yr)/(xl-xr)**3"""
        self.__akimaCoefficients__ = coeffs

    # Define all possible algebraic operations
    def __truediv__(self, other):
        """Divides a Function object and returns a new Function object
        which gives the result of the division. Only implemented for 1D
        domains.

        Parameters
        ----------
        other : Function, int, float, callable
            What self will be divided by. If other and self are Function
            objects which are based on interpolation, have the exact same
            domain (are defined in the same grid points), have the same
            interpolation method and have the same input name, then a
            special implementation is used. This implementation is faster,
            however behavior between grid points is only interpolated,
            not calculated as it would be.

        Returns
        -------
        result : Function
            A Function object which gives the result of self(x)/other(x).
        """
        # If other is Function try...
        try:
            # Check if Function objects source is array or callable
            # Check if Function objects have same interpolation and domain
            if (
                isinstance(other.source, np.ndarray)
                and isinstance(self.source, np.ndarray)
                and self.__interpolation__ == other.__interpolation__
                and self.__inputs__ == other.__inputs__
                and np.array_equal(self.xArray, other.xArray)
            ):
                # Operate on grid values
                with np.errstate(divide="ignore"):
                    Ys = self.source[:, 1] / other.source[:, 1]
                    Ys = np.nan_to_num(Ys)
                Xs = self.source[:, 0]
                source = np.concatenate(([Xs], [Ys])).transpose()
                # Retrieve inputs, outputs and interpolation
                inputs = self.__inputs__[:]
                outputs = self.__outputs__[0] + "/" + other.__outputs__[0]
                outputs = "(" + outputs + ")"
                interpolation = self.__interpolation__
                # Create new Function object
                return Function(source, inputs, outputs, interpolation)
            else:
                return Function(lambda x: (self.getValueOpt2(x) / other(x)))
        # If other is Float except...
        except AttributeError:
            if isinstance(other, (float, int, complex)):
                # Check if Function object source is array or callable
                if isinstance(self.source, np.ndarray):
                    # Operate on grid values
                    Ys = self.yArray / other
                    Xs = self.xArray
                    source = np.concatenate(([Xs], [Ys])).transpose()
                    # Retrieve inputs, outputs and interpolation
                    inputs = self.__inputs__[:]
                    outputs = self.__outputs__[0] + "/" + str(other)
                    outputs = "(" + outputs + ")"
                    interpolation = self.__interpolation__
                    # Create new Function object
                    return Function(source, inputs, outputs, interpolation)
                else:
                    return Function(lambda x: (self.getValueOpt2(x) / other))
            # Or if it is just a callable
            elif callable(other):
                return Function(lambda x: (self.getValueOpt2(x) / other(x)))

    def __rtruediv__(self, other):
        """Devides 'other' by a Function object and returns a new Function
        object which gives the result of the division. Only implemented for
        1D domains.

        Parameters
        ----------
        other : int, float, callable
            What self will divide.

        Returns
        -------
        result : Function
            A Function object which gives the result of other(x)/self(x).
        """
        # Check if Function object source is array and other is float
        if isinstance(other, (float, int, complex)):
            if isinstance(self.source, np.ndarray):
                # Operate on grid values
                Ys = other / self.yArray
                Xs = self.xArray
                source = np.concatenate(([Xs], [Ys])).transpose()
                # Retrieve inputs, outputs and interpolation
                inputs = self.__inputs__[:]
                outputs = str(other) + "/" + self.__outputs__[0]
                outputs = "(" + outputs + ")"
                interpolation = self.__interpolation__
                # Create new Function object
                return Function(source, inputs, outputs, interpolation)
            else:
                return Function(lambda x: (other / self.getValueOpt2(x)))
        # Or if it is just a callable
        elif callable(other):
            return Function(lambda x: (other(x) / self.getValueOpt2(x)))

    def __pow__(self, other):
        """Raises a Function object to the power of 'other' and
        returns a new Function object which gives the result. Only
        implemented for 1D domains.

        Parameters
        ----------
        other : Function, int, float, callable
            What self will be raised to. If other and self are Function
            objects which are based on interpolation, have the exact same
            domain (are defined in the same grid points), have the same
            interpolation method and have the same input name, then a
            special implementation is used. This implementation is faster,
            however behavior between grid points is only interpolated,
            not calculated as it would be.

        Returns
        -------
        result : Function
            A Function object which gives the result of self(x)**other(x).
        """
        # If other is Function try...
        try:
            # Check if Function objects source is array or callable
            # Check if Function objects have same interpolation and domain
            if (
                isinstance(other.source, np.ndarray)
                and isinstance(self.source, np.ndarray)
                and self.__interpolation__ == other.__interpolation__
                and self.__inputs__ == other.__inputs__
                and np.any(self.xArray - other.xArray) == False
                and np.array_equal(self.xArray, other.xArray)
            ):
                # Operate on grid values
                Ys = self.yArray**other.yArray
                Xs = self.xArray
                source = np.concatenate(([Xs], [Ys])).transpose()
                # Retrieve inputs, outputs and interpolation
                inputs = self.__inputs__[:]
                outputs = self.__outputs__[0] + "**" + other.__outputs__[0]
                outputs = "(" + outputs + ")"
                interpolation = self.__interpolation__
                # Create new Function object
                return Function(source, inputs, outputs, interpolation)
            else:
                return Function(lambda x: (self.getValueOpt2(x) ** other(x)))
        # If other is Float except...
        except AttributeError:
            if isinstance(other, (float, int, complex)):
                # Check if Function object source is array or callable
                if isinstance(self.source, np.ndarray):
                    # Operate on grid values
                    Ys = self.yArray**other
                    Xs = self.xArray
                    source = np.concatenate(([Xs], [Ys])).transpose()
                    # Retrieve inputs, outputs and interpolation
                    inputs = self.__inputs__[:]
                    outputs = self.__outputs__[0] + "**" + str(other)
                    outputs = "(" + outputs + ")"
                    interpolation = self.__interpolation__
                    # Create new Function object
                    return Function(source, inputs, outputs, interpolation)
                else:
                    return Function(lambda x: (self.getValue(x) ** other))
            # Or if it is just a callable
            elif callable(other):
                return Function(lambda x: (self.getValue(x) ** other(x)))

    def __rpow__(self, other):
        """Raises 'other' to the power of a Function object and returns
        a new Function object which gives the result. Only implemented
        for 1D domains.

        Parameters
        ----------
        other : int, float, callable
            What self will exponentiate.

        Returns
        -------
        result : Function
            A Function object which gives the result of other(x)**self(x).
        """
        # Check if Function object source is array and other is float
        if isinstance(other, (float, int, complex)):
            if isinstance(self.source, np.ndarray):
                # Operate on grid values
                Ys = other**self.yArray
                Xs = self.xArray
                source = np.concatenate(([Xs], [Ys])).transpose()
                # Retrieve inputs, outputs and interpolation
                inputs = self.__inputs__[:]
                outputs = str(other) + "**" + self.__outputs__[0]
                outputs = "(" + outputs + ")"
                interpolation = self.__interpolation__
                # Create new Function object
                return Function(source, inputs, outputs, interpolation)
            else:
                return Function(lambda x: (other ** self.getValue(x)))
        # Or if it is just a callable
        elif callable(other):
            return Function(lambda x: (other(x) ** self.getValue(x)))

    def __mul__(self, other):
        """Multiplies a Function object and returns a new Function object
        which gives the result of the multiplication. Only implemented for 1D
        domains.

        Parameters
        ----------
        other : Function, int, float, callable
            What self will be multiplied by. If other and self are Function
            objects which are based on interpolation, have the exact same
            domain (are defined in the same grid points), have the same
            interpolation method and have the same input name, then a
            special implementation is used. This implementation is faster,
            however behavior between grid points is only interpolated,
            not calculated as it would be.

        Returns
        -------
        result : Function
            A Function object which gives the result of self(x)*other(x).
        """
        # If other is Function try...
        try:
            # Check if Function objects source is array or callable
            # Check if Function objects have same interpolation and domain
            if (
                isinstance(other.source, np.ndarray)
                and isinstance(self.source, np.ndarray)
                and self.__interpolation__ == other.__interpolation__
                and self.__inputs__ == other.__inputs__
                and np.array_equal(self.xArray, other.xArray)
            ):
                # Operate on grid values
                Ys = self.yArray * other.yArray
                Xs = self.xArray
                source = np.concatenate(([Xs], [Ys])).transpose()
                # Retrieve inputs, outputs and interpolation
                inputs = self.__inputs__[:]
                outputs = self.__outputs__[0] + "*" + other.__outputs__[0]
                outputs = "(" + outputs + ")"
                interpolation = self.__interpolation__
                # Create new Function object
                return Function(source, inputs, outputs, interpolation)
            else:
                return Function(lambda x: (self.getValue(x) * other(x)))
        # If other is Float except...
        except AttributeError:
            if isinstance(other, (float, int, complex)):
                # Check if Function object source is array or callable
                if isinstance(self.source, np.ndarray):
                    # Operate on grid values
                    Ys = self.yArray * other
                    Xs = self.xArray
                    source = np.concatenate(([Xs], [Ys])).transpose()
                    # Retrieve inputs, outputs and interpolation
                    inputs = self.__inputs__[:]
                    outputs = self.__outputs__[0] + "*" + str(other)
                    outputs = "(" + outputs + ")"
                    interpolation = self.__interpolation__
                    # Create new Function object
                    return Function(source, inputs, outputs, interpolation)
                else:
                    return Function(lambda x: (self.getValue(x) * other))
            # Or if it is just a callable
            elif callable(other):
                return Function(lambda x: (self.getValue(x) * other(x)))

    def __rmul__(self, other):
        """Multiplies 'other' by a Function object and returns a new Function
        object which gives the result of the multiplication. Only implemented for
        1D domains.

        Parameters
        ----------
        other : int, float, callable
            What self will be multiplied by.

        Returns
        -------
        result : Function
            A Function object which gives the result of other(x)*self(x).
        """
        # Check if Function object source is array and other is float
        if isinstance(other, (float, int, complex)):
            if isinstance(self.source, np.ndarray):
                # Operate on grid values
                Ys = other * self.yArray
                Xs = self.xArray
                source = np.concatenate(([Xs], [Ys])).transpose()
                # Retrieve inputs, outputs and interpolation
                inputs = self.__inputs__[:]
                outputs = str(other) + "*" + self.__outputs__[0]
                outputs = "(" + outputs + ")"
                interpolation = self.__interpolation__
                # Create new Function object
                return Function(source, inputs, outputs, interpolation)
            else:
                return Function(lambda x: (other * self.getValue(x)))
        # Or if it is just a callable
        elif callable(other):
            return Function(lambda x: (other(x) * self.getValue(x)))

    def __add__(self, other):
        """Sums a Function object and 'other', returns a new Function
        object which gives the result of the sum. Only implemented for
        1D domains.

        Parameters
        ----------
        other : Function, int, float, callable
            What self will be added to. If other and self are Function
            objects which are based on interpolation, have the exact same
            domain (are defined in the same grid points), have the same
            interpolation method and have the same input name, then a
            special implementation is used. This implementation is faster,
            however behavior between grid points is only interpolated,
            not calculated as it would be.

        Returns
        -------
        result : Function
            A Function object which gives the result of self(x)+other(x).
        """
        # If other is Function try...
        try:
            # Check if Function objects source is array or callable
            # Check if Function objects have same interpolation and domain
            if (
                isinstance(other.source, np.ndarray)
                and isinstance(self.source, np.ndarray)
                and self.__interpolation__ == other.__interpolation__
                and self.__inputs__ == other.__inputs__
                and np.array_equal(self.xArray, other.xArray)
            ):
                # Operate on grid values
                Ys = self.yArray + other.yArray
                Xs = self.xArray
                source = np.concatenate(([Xs], [Ys])).transpose()
                # Retrieve inputs, outputs and interpolation
                inputs = self.__inputs__[:]
                outputs = self.__outputs__[0] + " + " + other.__outputs__[0]
                outputs = "(" + outputs + ")"
                interpolation = self.__interpolation__
                # Create new Function object
                return Function(source, inputs, outputs, interpolation)
            else:
                return Function(lambda x: (self.getValue(x) + other(x)))
        # If other is Float except...
        except AttributeError:
            if isinstance(other, (float, int, complex)):
                # Check if Function object source is array or callable
                if isinstance(self.source, np.ndarray):
                    # Operate on grid values
                    Ys = self.yArray + other
                    Xs = self.xArray
                    source = np.concatenate(([Xs], [Ys])).transpose()
                    # Retrieve inputs, outputs and interpolation
                    inputs = self.__inputs__[:]
                    outputs = self.__outputs__[0] + " + " + str(other)
                    outputs = "(" + outputs + ")"
                    interpolation = self.__interpolation__
                    # Create new Function object
                    return Function(source, inputs, outputs, interpolation)
                else:
                    return Function(lambda x: (self.getValue(x) + other))
            # Or if it is just a callable
            elif callable(other):
                return Function(lambda x: (self.getValue(x) + other(x)))

    def __radd__(self, other):
        """Sums 'other' and a Function object and returns a new Function
        object which gives the result of the sum. Only implemented for
        1D domains.

        Parameters
        ----------
        other : int, float, callable
            What self will be added to.

        Returns
        -------
        result : Function
            A Function object which gives the result of other(x)/+self(x).
        """
        # Check if Function object source is array and other is float
        if isinstance(other, (float, int, complex)):
            if isinstance(self.source, np.ndarray):
                # Operate on grid values
                Ys = other + self.yArray
                Xs = self.xArray
                source = np.concatenate(([Xs], [Ys])).transpose()
                # Retrieve inputs, outputs and interpolation
                inputs = self.__inputs__[:]
                outputs = str(other) + " + " + self.__outputs__[0]
                outputs = "(" + outputs + ")"
                interpolation = self.__interpolation__
                # Create new Function object
                return Function(source, inputs, outputs, interpolation)
            else:
                return Function(lambda x: (other + self.getValue(x)))
        # Or if it is just a callable
        elif callable(other):
            return Function(lambda x: (other(x) + self.getValue(x)))

    def __sub__(self, other):
        """Subtracts from a Function object and returns a new Function object
        which gives the result of the subtraction. Only implemented for 1D
        domains.

        Parameters
        ----------
        other : Function, int, float, callable
            What self will be subtracted by. If other and self are Function
            objects which are based on interpolation, have the exact same
            domain (are defined in the same grid points), have the same
            interpolation method and have the same input name, then a
            special implementation is used. This implementation is faster,
            however behavior between grid points is only interpolated,
            not calculated as it would be.

        Returns
        -------
        result : Function
            A Function object which gives the result of self(x)-other(x).
        """
        # If other is Function try...
        try:
            # Check if Function objects source is array or callable
            # Check if Function objects have same interpolation and domain
            if (
                isinstance(other.source, np.ndarray)
                and isinstance(self.source, np.ndarray)
                and self.__interpolation__ == other.__interpolation__
                and self.__inputs__ == other.__inputs__
                and np.array_equal(self.xArray, other.xArray)
            ):
                # Operate on grid values
                Ys = self.yArray - other.yArray
                Xs = self.xArray
                source = np.concatenate(([Xs], [Ys])).transpose()
                # Retrieve inputs, outputs and interpolation
                inputs = self.__inputs__[:]
                outputs = self.__outputs__[0] + " - " + other.__outputs__[0]
                outputs = "(" + outputs + ")"
                interpolation = self.__interpolation__
                # Create new Function object
                return Function(source, inputs, outputs, interpolation)
            else:
                return Function(lambda x: (self.getValue(x) - other(x)))
        # If other is Float except...
        except AttributeError:
            if isinstance(other, (float, int, complex)):
                # Check if Function object source is array or callable
                if isinstance(self.source, np.ndarray):
                    # Operate on grid values
                    Ys = self.yArray - other
                    Xs = self.xArray
                    source = np.concatenate(([Xs], [Ys])).transpose()
                    # Retrieve inputs, outputs and interpolation
                    inputs = self.__inputs__[:]
                    outputs = self.__outputs__[0] + " - " + str(other)
                    outputs = "(" + outputs + ")"
                    interpolation = self.__interpolation__
                    # Create new Function object
                    return Function(source, inputs, outputs, interpolation)
                else:
                    return Function(lambda x: (self.getValue(x) - other))
            # Or if it is just a callable
            elif callable(other):
                return Function(lambda x: (self.getValue(x) - other(x)))

    def __rsub__(self, other):
        """Subtracts a Function object from 'other' and returns a new Function
        object which gives the result of the subtraction. Only implemented for
        1D domains.

        Parameters
        ----------
        other : int, float, callable
            What self will subtract from.

        Returns
        -------
        result : Function
            A Function object which gives the result of other(x)-self(x).
        """
        # Check if Function object source is array and other is float
        if isinstance(other, (float, int, complex)):
            if isinstance(self.source, np.ndarray):
                # Operate on grid values
                Ys = other - self.yArray
                Xs = self.xArray
                source = np.concatenate(([Xs], [Ys])).transpose()
                # Retrieve inputs, outputs and interpolation
                inputs = self.__inputs__[:]
                outputs = str(other) + " - " + self.__outputs__[0]
                outputs = "(" + outputs + ")"
                interpolation = self.__interpolation__
                # Create new Function object
                return Function(source, inputs, outputs, interpolation)
            else:
                return Function(lambda x: (other - self.getValue(x)))
        # Or if it is just a callable
        elif callable(other):
            return Function(lambda x: (other(x) - self.getValue(x)))

    def integral(self, a, b, numerical=False):
        """Evaluate a definite integral of a 1-D Function in the interval
        from a to b.

        Parameters
        ----------
        a : float
            Lower limit of integration.
        b : float
            Upper limit of integration.
        numerical : bool
            If True, forces the definite integral to be evaluated numerically.
            The current numerical method used is scipy.integrate.quad.
            If False, try to calculate using interpolation information.
            Currently, only available for spline and linear interpolation. If
            unavailable, calculate numerically anyways.

        Returns
        -------
        ans : float
            Evaluated integral.
        """
        # Guarantee a < b
        integrationSign = np.sign(b - a)
        if integrationSign == -1:
            a, b = b, a
        # Different implementations depending on interpolation
        if self.__interpolation__ == "spline" and numerical is False:
            xData = self.xArray
            yData = self.yArray
            coeffs = self.__splineCoefficients__
            ans = 0
            # Check to see if interval starts before point data
            if a < xData[0]:
                if self.__extrapolation__ == "constant":
                    ans += yData[0] * (min(xData[0], b) - a)
                elif self.__extrapolation__ == "natural":
                    c = coeffs[:, 0]
                    subB = a - xData[0]
                    subA = min(b, xData[0]) - xData[0]
                    ans += (
                        (c[3] * subA**4) / 4
                        + (c[2] * subA**3 / 3)
                        + (c[1] * subA**2 / 2)
                        + c[0] * subA
                    )
                    ans -= (
                        (c[3] * subB**4) / 4
                        + (c[2] * subB**3 / 3)
                        + (c[1] * subB**2 / 2)
                        + c[0] * subB
                    )
                else:
                    # self.__extrapolation__ = 'zero'
                    pass

            # Integrate in subintervals between Xs of given data up to b
            i = max(np.searchsorted(xData, a, side="left") - 1, 0)
            while i < len(xData) - 1 and xData[i] < b:
                if xData[i] <= a <= xData[i + 1] and xData[i] <= b <= xData[i + 1]:
                    subA = a - xData[i]
                    subB = b - xData[i]
                elif xData[i] <= a <= xData[i + 1]:
                    subA = a - xData[i]
                    subB = xData[i + 1] - xData[i]
                elif b <= xData[i + 1]:
                    subA = 0
                    subB = b - xData[i]
                else:
                    subA = 0
                    subB = xData[i + 1] - xData[i]
                c = coeffs[:, i]
                ans += (
                    (c[3] * subB**4) / 4
                    + (c[2] * subB**3 / 3)
                    + (c[1] * subB**2 / 2)
                    + c[0] * subB
                )
                ans -= (
                    (c[3] * subA**4) / 4
                    + (c[2] * subA**3 / 3)
                    + (c[1] * subA**2 / 2)
                    + c[0] * subA
                )
                i += 1
            # Check to see if interval ends after point data
            if b > xData[-1]:
                if self.__extrapolation__ == "constant":
                    ans += yData[-1] * (b - max(xData[-1], a))
                elif self.__extrapolation__ == "natural":
                    c = coeffs[:, -1]
                    subA = max(xData[-1], a) - xData[-2]
                    subB = b - xData[-2]
                    ans -= (
                        (c[3] * subA**4) / 4
                        + (c[2] * subA**3 / 3)
                        + (c[1] * subA**2 / 2)
                        + c[0] * subA
                    )
                    ans += (
                        (c[3] * subB**4) / 4
                        + (c[2] * subB**3 / 3)
                        + (c[1] * subB**2 / 2)
                        + c[0] * subB
                    )
                else:
                    # self.__extrapolation__ = 'zero'
                    pass
        elif self.__interpolation__ == "linear" and numerical is False:
            # Integrate from a to b using np.trapz
            xData = self.xArray
            yData = self.yArray
            # Get data in interval
            xIntegrationData = xData[(xData >= a) & (xData <= b)]
            yIntegrationData = yData[(xData >= a) & (xData <= b)]
            # Add integration limits to data
            if self.__extrapolation__ == "zero":
                if a >= xData[0]:
                    xIntegrationData = np.concatenate(([a], xIntegrationData))
                    yIntegrationData = np.concatenate(([self(a)], yIntegrationData))
                if b <= xData[-1]:
                    xIntegrationData = np.concatenate((xIntegrationData, [b]))
                    yIntegrationData = np.concatenate((yIntegrationData, [self(b)]))
            else:
                xIntegrationData = np.concatenate(([a], xIntegrationData))
                yIntegrationData = np.concatenate(([self(a)], yIntegrationData))
                xIntegrationData = np.concatenate((xIntegrationData, [b]))
                yIntegrationData = np.concatenate((yIntegrationData, [self(b)]))
            # Integrate using np.trapz
            ans = np.trapz(yIntegrationData, xIntegrationData)
        else:
            # Integrate numerically
            ans, _ = integrate.quad(self, a, b, epsabs=0.001, limit=10000)
        return integrationSign * ans

    def differentiate(self, x, dx=1e-6, order=1):
        """Differentiate a Function object at a given point.

        Parameters
        ----------
        x : float
            Point at which to differentiate.
        dx : float
            Step size to use for numerical differentiation.
        order : int
            Order of differentiation.

        Returns
        -------
        ans : float
            Evaluated derivative.
        """
        if order == 1:
            return (self.getValue(x + dx) - self.getValue(x - dx)) / (2 * dx)
        elif order == 2:
            return (
                self.getValue(x + dx) - 2 * self.getValue(x) + self.getValue(x - dx)
            ) / dx**2

    def derivativeFunction(self):
        """Returns a Function object which gives the derivative of the Function object.

        Returns
        -------
        result : Function
            A Function object which gives the derivative of self.
        """
        # Check if Function object source is array
        if isinstance(self.source, np.ndarray):
            # Operate on grid values
<<<<<<< HEAD
            Ys = np.diff(self.source[:, 1]) / np.diff(self.source[:, 0])
            Xs = self.source[:-1, 0] + np.diff(self.source[:, 0]) / 2
            source = np.concatenate(([Xs], [Ys])).transpose()
            # Retrieve inputs, outputs and interpolation
            inputs = self.__inputs__[:]
            outputs = "d(" + self.__outputs__[0] + ")/d(" + inputs[0] + ")"
            outputs = "(" + outputs + ")"
            interpolation = "linear"
            # Create new Function object
            return Function(source, inputs, outputs, interpolation)
        else:
            return Function(lambda x: self.differentiate(x))
=======
            Ys = np.diff(self.yArray) / np.diff(self.xArray)
            Xs = self.source[:-1, 0] + np.diff(self.xArray) / 2
            source = np.column_stack((Xs, Ys))
            # Retrieve inputs, outputs and interpolation
            inputs = self.__inputs__[:]
            outputs = f"d({self.__outputs__[0]})/d({inputs[0]})"
        else:
            source = lambda x: self.differentiate(x)
            inputs = self.__inputs__[:]
            outputs = f"d({self.__outputs__[0]})/d({inputs[0]})"

        # Create new Function object
        return Function(source, inputs, outputs, self.__interpolation__)
>>>>>>> 168f3910

    def integralFunction(self, lower=None, upper=None, datapoints=100):
        """Returns a Function object representing the integral of the Function object.

        Parameters
        ----------
        lower : scalar, optional
            The lower limit of the interval in which the function is to be
<<<<<<< HEAD
            plotted. If the Function is given by a dataset, the default
            value is the start of the dataset.
        upper : scalar, optional
            The upper limit of the interval in which the function is to be
            plotted. If the Function is given by a dataset, the default
=======
            evaluated at. If the Function is given by a dataset, the default
            value is the start of the dataset.
        upper : scalar, optional
            The upper limit of the interval in which the function is to be
            evaluated at. If the Function is given by a dataset, the default
>>>>>>> 168f3910
            value is the end of the dataset.
        datapoints : int, optional
            The number of points in which the integral will be evaluated for
            plotting it, which draws lines between each evaluated point.
            The default value is 100.

        Returns
        -------
        result : Function
            The integral of the Function object.
        """
        if isinstance(self.source, np.ndarray):
            lower = self.source[0, 0] if lower is None else lower
            upper = self.source[-1, 0] if upper is None else upper
            xData = np.linspace(lower, upper, datapoints)
            yData = np.zeros(datapoints)
            for i in range(datapoints):
                yData[i] = self.integral(lower, xData[i])
            return Function(
<<<<<<< HEAD
                np.concatenate(([xData], [yData])).transpose(),
=======
                np.column_stack((xData, yData)),
>>>>>>> 168f3910
                inputs=self.__inputs__,
                outputs=[o + " Integral" for o in self.__outputs__],
            )
        else:
            lower = 0 if lower is None else lower
            return Function(
                lambda x: self.integral(lower, x),
                inputs=self.__inputs__,
                outputs=[o + " Integral" for o in self.__outputs__],
            )

<<<<<<< HEAD
    def inverseFunction(self, approxFunc=None, tol=1e-4):
        """
        Returns the inverse of the Function. The inverse function of F is a function that undoes the operation of F. The
        inverse of F exists if and only if F is bijective. Makes the domain the range and the range the domain.

        Parameters
        ----------
        lower : float
            Lower limit of the new domain. Only required if the Function's source is a callable instead of a list of points.
        upper : float
            Upper limit of the new domain. Only required if the Function's source is a callable instead of a list of points.
=======
    def isBijective(self):
        """Checks whether the Function is bijective. Only applicable to
        Functions whose source is a list of points, raises an error otherwise.

        Returns
        -------
        result : bool
            True if the Function is bijective, False otherwise.
        """
        if isinstance(self.source, np.ndarray):
            xDataDistinct = set(self.xArray)
            yDataDistinct = set(self.yArray)
            distinctMap = set(zip(xDataDistinct, yDataDistinct))
            return len(distinctMap) == len(xDataDistinct) == len(yDataDistinct)
        else:
            raise TypeError(
                "Only Functions whose source is a list of points can be "
                "checked for bijectivity."
            )

    def isStrictlyBijective(self):
        """Checks whether the Function is "strictly" bijective.
        Only applicable to Functions whose source is a list of points,
        raises an error otherwise.

        Notes
        -----
        By "strictly" bijective, this implementation considers the
        list-of-points-defined Function bijective between each consecutive pair
        of points. Therefore, the Function may be flagged as not bijective even
        if the mapping between the set of points which define the Function is
        bijective.

        Returns
        -------
        result : bool
            True if the Function is "strictly" bijective, False otherwise.

        Examples
        --------
        >>> f = Function([[0, 0], [1, 1], [2, 4]])
        >>> f.isBijective()
        True
        >>> f.isStrictlyBijective()
        True

        >>> f = Function([[-1, 1], [0, 0], [1, 1], [2, 4]])
        >>> f.isBijective()
        False
        >>> f.isStrictlyBijective()
        False

        A Function which is not "strictly" bijective, but is bijective, can be
        constructed as x^2 defined at -1, 0 and 2.

        >>> f = Function([[-1, 1], [0, 0], [2, 4]])
        >>> f.isBijective()
        True
        >>> f.isStrictlyBijective()
        False
        """
        if isinstance(self.source, np.ndarray):
            # Assuming domain is sorted, range must also be
            yData = self.yArray
            # Both ascending and descending order means Function is bijective
            yDataDiff = np.diff(yData)
            return np.all(yDataDiff >= 0) or np.all(yDataDiff <= 0)
        else:
            raise TypeError(
                "Only Functions whose source is a list of points can be "
                "checked for bijectivity."
            )

    def inverseFunction(self, approxFunc=None, tol=1e-4):
        """
        Returns the inverse of the Function. The inverse function of F is a
        function that undoes the operation of F. The inverse of F exists if
        and only if F is bijective. Makes the domain the range and the range
        the domain.

        If the Function is given by a list of points, its bijectivity is
        checked and an error is raised if it is not bijective.
        If the Function is given by a function, its bijection is not
        checked and may lead to innacuracies outside of its bijective region.

        Parameters
        ----------
        approxFunc : callable, optional
            A function that approximates the inverse of the Function. This
            function is used to find the starting guesses for the inverse
            root finding algorithm. This is better used when the inverse
            in complex but has a simple approximation or when the root
            finding algorithm performs poorly due to default start point.
            The default is None in which case the starting point is zero.

        tol : float, optional
            The tolerance for the inverse root finding algorithm. The default
            is 1e-4.
>>>>>>> 168f3910

        Returns
        -------
        result : Function
            A Function whose domain and range have been inverted.
        """
        if isinstance(self.source, np.ndarray):
<<<<<<< HEAD
            # Swap the columns
            source = np.concatenate(
                ([self.source[:, 1]], [self.source[:, 0]])
            ).transpose()

            return Function(
                source,
                inputs=self.__outputs__,
                outputs=self.__inputs__,
                interpolation=self.__interpolation__,
            )
        else:
            if approxFunc:
                source = lambda x: self.findOptimalInput(x, approxFunc(x), tol)
            else:
                source = lambda x: self.findOptimalInput(x, tol=tol)
            return Function(
                source,
                inputs=self.__outputs__,
                outputs=self.__inputs__,
                interpolation=self.__interpolation__,
            )

    def findOptimalInput(self, val, start=0, tol=1e-4):
=======
            if self.isStrictlyBijective():
                # Swap the columns
                source = np.flip(self.source, axis=1)
            else:
                raise ValueError(
                    "Function is not bijective, so it does not have an inverse."
                )
        else:
            if approxFunc is not None:
                source = lambda x: self.findInput(x, start=approxFunc(x), tol=tol)
            else:
                source = lambda x: self.findInput(x, start=0, tol=tol)
        return Function(
            source,
            inputs=self.__outputs__,
            outputs=self.__inputs__,
            interpolation=self.__interpolation__,
        )

    def findInput(self, val, start, tol=1e-4):
>>>>>>> 168f3910
        """
        Finds the optimal input for a given output.

        Parameters
        ----------
<<<<<<< HEAD
        val : float
            The value of the output.
=======
        val : int, float
            The value of the output.
        start : int, float
            Initial guess of the output.
        tol : int, float
            Tolerance for termination.
>>>>>>> 168f3910

        Returns
        -------
        result : ndarray
            The value of the input which gives the output closest to val.
        """
        return optimize.root(
            lambda x: self.getValue(x) - val,
            start,
            tol=tol,
<<<<<<< HEAD
        ).x
=======
        ).x[0]
>>>>>>> 168f3910

    def average(self, lower, upper):
        """
        Returns the average of the function.

<<<<<<< HEAD
=======
        Parameters
        ----------
        lower : float
            Lower point of the region that the average will be calculated at.
        upper : float
            Upper point of the region that the average will be calculated at.

>>>>>>> 168f3910
        Returns
        -------
        result : float
            The average of the function.
        """
        return self.integral(lower, upper) / (upper - lower)

    def averageFunction(self, lower=None):
        """
        Returns a Function object representing the average of the Function object.

        Parameters
        ----------
        lower : float
<<<<<<< HEAD
            Lower limit of the new domain. Only required if the Function's source is a callable instead of a list of points.
=======
            Lower limit of the new domain. Only required if the Function's source
            is a callable instead of a list of points.
>>>>>>> 168f3910

        Returns
        -------
        result : Function
            The average of the Function object.
        """
        if isinstance(self.source, np.ndarray):
            if lower is None:
                lower = self.source[0, 0]
            upper = self.source[-1, 0]
            xData = np.linspace(lower, upper, 100)
            yData = np.zeros(100)
            yData[0] = self.source[:, 1][0]
            for i in range(1, 100):
                yData[i] = self.average(lower, xData[i])
            return Function(
                np.concatenate(([xData], [yData])).transpose(),
                inputs=self.__inputs__,
                outputs=[o + " Average" for o in self.__outputs__],
            )
        else:
            if lower is None:
                lower = 0
            return Function(
                lambda x: self.average(lower, x),
                inputs=self.__inputs__,
                outputs=[o + " Average" for o in self.__outputs__],
            )

<<<<<<< HEAD
    def compose(self, func, lower=None, upper=None, datapoints=100):
        """
        Returns a Function object which is the result of inputing a function into a function
        (i.e. f(g(x))). The domain will become the domain of the input function and the range
        will become the range of the original function.
=======
    def compose(self, func, extrapolate=False):
        """
        Returns a Function object which is the result of inputing a function
        into a function (i.e. f(g(x))). The domain will become the domain of
        the input function and the range will become the range of the original
        function.
>>>>>>> 168f3910

        Parameters
        ----------
        func : Function
            The function to be inputed into the function.

<<<<<<< HEAD
=======
        extrapolate : bool, optional
            Whether or not to extrapolate the function if the input function's
            range is outside of the original function's domain. The default is
            False.

>>>>>>> 168f3910
        Returns
        -------
        result : Function
            The result of inputing the function into the function.
        """
        # Check if the input is a function
        if not isinstance(func, Function):
            raise TypeError("Input must be a Function object.")

<<<<<<< HEAD
        return Function(
            lambda x: self(func(x)),
            inputs=func.__inputs__,
            outputs=self.__outputs__,
            interpolation=self.__interpolation__,
            extrapolation=self.__extrapolation__,
        )
=======
        if isinstance(self.source, np.ndarray) and isinstance(func.source, np.ndarray):
            # Perform bounds check for composition
            if not extrapolate:
                if func.ymin < self.xmin and func.ymax > self.xmax:
                    raise ValueError(
                        f"Input Function image {func.ymin, func.ymax} must be within "
                        f"the domain of the Function {self.xmin, self.xmax}."
                    )

            return Function(
                np.concatenate(([func.xArray], [self(func.yArray)])).T,
                inputs=func.__inputs__,
                outputs=self.__outputs__,
                interpolation=self.__interpolation__,
                extrapolation=self.__extrapolation__,
            )
        else:
            return Function(
                lambda x: self(func(x)),
                inputs=func.__inputs__,
                outputs=self.__outputs__,
                interpolation=self.__interpolation__,
                extrapolation=self.__extrapolation__,
            )
>>>>>>> 168f3910


class PiecewiseFunction(Function):
    def __new__(
        cls,
        source,
        inputs=["Scalar"],
        outputs=["Scalar"],
        interpolation="akima",
        extrapolation=None,
        datapoints=50,
    ):
        """
        Creates a piecewise function from a dictionary of functions. The keys of the dictionary
        must be tuples that represent the domain of the function. The domains must be disjoint.
        The piecewise function will be evaluated at datapoints points to create Function object.

        Parameters
        ----------
        source: dictionary
            A dictionary of Function objects, where the keys are the domains.
        inputs : list
            A list of strings that represent the inputs of the function.
        outputs: list
            A list of strings that represent the outputs of the function.
        interpolation: str
            The type of interpolation to use. The default value is 'akima'.
        extrapolation: str
            The type of extrapolation to use. The default value is None.
        datapoints: int
            The number of points in which the piecewise function will be
            evaluated to create a base function. The default value is 100.
        """
        # Check if source is a dictionary
        if not isinstance(source, dict):
            raise TypeError("source must be a dictionary")
        # Check if all keys are tuples
        for key in source.keys():
            if not isinstance(key, tuple):
                raise TypeError("keys of source must be tuples")
        # Check if all domains are disjoint
        for key1 in source.keys():
            for key2 in source.keys():
                if key1 != key2:
                    if key1[0] < key2[1] and key1[1] > key2[0]:
                        raise ValueError("domains must be disjoint")

        # Crate Function
        def calcOutput(func, inputs):
            o = np.zeros(len(inputs))
            for j in range(len(inputs)):
                o[j] = func.getValue(inputs[j])
            return o

        inputData = []
        outputData = []
        for key in sorted(source.keys()):
            i = np.linspace(key[0], key[1], datapoints)
            i = i[~np.in1d(i, inputData)]
            inputData = np.concatenate((inputData, i))

            f = Function(source[key])
            outputData = np.concatenate((outputData, calcOutput(f, i)))

        return Function(
            np.concatenate(([inputData], [outputData])).T,
            inputs=inputs,
            outputs=outputs,
            interpolation=interpolation,
            extrapolation=extrapolation,
        )


def funcify_method(*args, **kwargs):
    """Decorator factory to wrap methods as Function objects and save them as cached
    properties.

    Parameters
    ----------
    *args : list
        Positional arguments to be passed to rocketpy.Function.
    **kwargs : dict
        Keyword arguments to be passed to rocketpy.Function.

    Returns
    -------
    decorator : function
        Decorator function to wrap callables as Function objects.

    Examples
    --------
    There are 3 types of methods that this decorator supports:

    1. Method which returns a valid rocketpy.Function source argument.

    >>> from rocketpy.Function import funcify_method
    >>> class Example():
    ...     @funcify_method(inputs=['x'], outputs=['y'])
    ...     def f(self):
    ...         return lambda x: x**2
    >>> example = Example()
    >>> example.f
    Function from R1 to R1 : (x) → (y)

    Normal algebra can be performed afterwards:

    >>> g = 2*example.f + 3
    >>> g(2)
    11

    2. Method which returns a rocketpy.Function instance. An interesting use is to reset
    input and output names after algebraic operations.

    >>> class Example():
    ...     @funcify_method(inputs=['x'], outputs=['x**3'])
    ...     def cube(self):
    ...         f = Function(lambda x: x**2)
    ...         g = Function(lambda x: x**5)
    ...         return g / f
    >>> example = Example()
    >>> example.cube
    Function from R1 to R1 : (x) → (x**3)

    3. Method which is itself a valid rocketpy.Function source argument.

    >>> class Example():
    ...     @funcify_method('x', 'f(x)')
    ...     def f(self, x):
    ...         return x**2
    >>> example = Example()
    >>> example.f
    Function from R1 to R1 : (x) → (f(x))

    In order to reset the cache, just delete de attribute from the instance:

    >>> del example.f

    Once it is requested again, it will be re-created as a new Function object:

    >>> example.f
    Function from R1 to R1 : (x) → (f(x))
    """
    func = None
    if len(args) == 1 and callable(args[0]):
        func = args[0]
        args = []

    class funcify_method_decorator:
        def __init__(self, func):
            self.func = func
            self.attrname = None
            self.__doc__ = func.__doc__

        def __set_name__(self, owner, name):
            self.attrname = name

        def __get__(self, instance, owner=None):
            if instance is None:
                return self
            cache = instance.__dict__
            try:
                # If cache is ready, return it
                val = cache[self.attrname]
            except KeyError:
                # If cache is not ready, create it
                try:
                    # Handle methods which return Function instances
                    val = self.func(instance).reset(*args, **kwargs)
                except AttributeError:
                    # Handle methods which return a valid source
                    source = self.func(instance)
                    val = Function(source, *args, **kwargs)
                except TypeError:
                    # Handle methods which are the source themselves
                    source = lambda *_: self.func(instance, *_)
                    val = Function(source, *args, **kwargs)
                except Exception:
                    raise Exception(
                        "Could not create Function object from method "
                        f"{self.func.__name__}."
                    )

                val.__doc__ = self.__doc__
                cache[self.attrname] = val
            return val

    if func:
        return funcify_method_decorator(func)
    else:
        return funcify_method_decorator


if __name__ == "__main__":
    import doctest

    doctest.testmod()<|MERGE_RESOLUTION|>--- conflicted
+++ resolved
@@ -4,7 +4,6 @@
 __copyright__ = "Copyright 20XX, RocketPy Team"
 __license__ = "MIT"
 
-import functools
 from inspect import signature
 
 import matplotlib.pyplot as plt
@@ -78,7 +77,21 @@
         # Set source
         self.setSource(source)
         #  Set function title
-        self.setTitle(title)
+        if title:
+            self.setTitle(title)
+        else:
+            if self.__domDim__ == 1:
+                self.setTitle(
+                    self.__outputs__[0].title() + " x " + self.__inputs__[0].title()
+                )
+            elif self.__domDim__ == 2:
+                self.setTitle(
+                    self.__outputs__[0].title()
+                    + " x "
+                    + self.__inputs__[0].title()
+                    + " x "
+                    + self.__inputs__[1].title()
+                )
         # Return
         return None
 
@@ -597,7 +610,6 @@
         outputs=None,
         interpolation=None,
         extrapolation=None,
-        title=None,
     ):
         """This method allows the user to reset the inputs, outputs, interpolation
         and extrapolation settings of a Function object, all at once, without
@@ -646,7 +658,6 @@
             self.setInterpolation(interpolation)
         if extrapolation is not None and extrapolation != self.__extrapolation__:
             self.setExtrapolation(extrapolation)
-        self.setTitle(title)
 
         return self
 
@@ -1224,21 +1235,7 @@
         )
 
     def setTitle(self, title):
-        if title:
-            self.title = title
-        else:
-            if self.__domDim__ == 1:
-                self.title = (
-                    self.__outputs__[0].title() + " x " + self.__inputs__[0].title()
-                )
-            elif self.__domDim__ == 2:
-                self.title = (
-                    self.__outputs__[0].title()
-                    + " x "
-                    + self.__inputs__[0].title()
-                    + " x "
-                    + self.__inputs__[1].title()
-                )
+        self.title = title
 
     def plot(self, *args, **kwargs):
         """Call Function.plot1D if Function is 1-Dimensional or call
@@ -2363,20 +2360,6 @@
         # Check if Function object source is array
         if isinstance(self.source, np.ndarray):
             # Operate on grid values
-<<<<<<< HEAD
-            Ys = np.diff(self.source[:, 1]) / np.diff(self.source[:, 0])
-            Xs = self.source[:-1, 0] + np.diff(self.source[:, 0]) / 2
-            source = np.concatenate(([Xs], [Ys])).transpose()
-            # Retrieve inputs, outputs and interpolation
-            inputs = self.__inputs__[:]
-            outputs = "d(" + self.__outputs__[0] + ")/d(" + inputs[0] + ")"
-            outputs = "(" + outputs + ")"
-            interpolation = "linear"
-            # Create new Function object
-            return Function(source, inputs, outputs, interpolation)
-        else:
-            return Function(lambda x: self.differentiate(x))
-=======
             Ys = np.diff(self.yArray) / np.diff(self.xArray)
             Xs = self.source[:-1, 0] + np.diff(self.xArray) / 2
             source = np.column_stack((Xs, Ys))
@@ -2390,7 +2373,6 @@
 
         # Create new Function object
         return Function(source, inputs, outputs, self.__interpolation__)
->>>>>>> 168f3910
 
     def integralFunction(self, lower=None, upper=None, datapoints=100):
         """Returns a Function object representing the integral of the Function object.
@@ -2399,19 +2381,11 @@
         ----------
         lower : scalar, optional
             The lower limit of the interval in which the function is to be
-<<<<<<< HEAD
-            plotted. If the Function is given by a dataset, the default
-            value is the start of the dataset.
-        upper : scalar, optional
-            The upper limit of the interval in which the function is to be
-            plotted. If the Function is given by a dataset, the default
-=======
             evaluated at. If the Function is given by a dataset, the default
             value is the start of the dataset.
         upper : scalar, optional
             The upper limit of the interval in which the function is to be
             evaluated at. If the Function is given by a dataset, the default
->>>>>>> 168f3910
             value is the end of the dataset.
         datapoints : int, optional
             The number of points in which the integral will be evaluated for
@@ -2431,11 +2405,7 @@
             for i in range(datapoints):
                 yData[i] = self.integral(lower, xData[i])
             return Function(
-<<<<<<< HEAD
-                np.concatenate(([xData], [yData])).transpose(),
-=======
                 np.column_stack((xData, yData)),
->>>>>>> 168f3910
                 inputs=self.__inputs__,
                 outputs=[o + " Integral" for o in self.__outputs__],
             )
@@ -2447,19 +2417,6 @@
                 outputs=[o + " Integral" for o in self.__outputs__],
             )
 
-<<<<<<< HEAD
-    def inverseFunction(self, approxFunc=None, tol=1e-4):
-        """
-        Returns the inverse of the Function. The inverse function of F is a function that undoes the operation of F. The
-        inverse of F exists if and only if F is bijective. Makes the domain the range and the range the domain.
-
-        Parameters
-        ----------
-        lower : float
-            Lower limit of the new domain. Only required if the Function's source is a callable instead of a list of points.
-        upper : float
-            Upper limit of the new domain. Only required if the Function's source is a callable instead of a list of points.
-=======
     def isBijective(self):
         """Checks whether the Function is bijective. Only applicable to
         Functions whose source is a list of points, raises an error otherwise.
@@ -2558,7 +2515,6 @@
         tol : float, optional
             The tolerance for the inverse root finding algorithm. The default
             is 1e-4.
->>>>>>> 168f3910
 
         Returns
         -------
@@ -2566,32 +2522,6 @@
             A Function whose domain and range have been inverted.
         """
         if isinstance(self.source, np.ndarray):
-<<<<<<< HEAD
-            # Swap the columns
-            source = np.concatenate(
-                ([self.source[:, 1]], [self.source[:, 0]])
-            ).transpose()
-
-            return Function(
-                source,
-                inputs=self.__outputs__,
-                outputs=self.__inputs__,
-                interpolation=self.__interpolation__,
-            )
-        else:
-            if approxFunc:
-                source = lambda x: self.findOptimalInput(x, approxFunc(x), tol)
-            else:
-                source = lambda x: self.findOptimalInput(x, tol=tol)
-            return Function(
-                source,
-                inputs=self.__outputs__,
-                outputs=self.__inputs__,
-                interpolation=self.__interpolation__,
-            )
-
-    def findOptimalInput(self, val, start=0, tol=1e-4):
-=======
             if self.isStrictlyBijective():
                 # Swap the columns
                 source = np.flip(self.source, axis=1)
@@ -2612,23 +2542,17 @@
         )
 
     def findInput(self, val, start, tol=1e-4):
->>>>>>> 168f3910
         """
         Finds the optimal input for a given output.
 
         Parameters
         ----------
-<<<<<<< HEAD
-        val : float
-            The value of the output.
-=======
         val : int, float
             The value of the output.
         start : int, float
             Initial guess of the output.
         tol : int, float
             Tolerance for termination.
->>>>>>> 168f3910
 
         Returns
         -------
@@ -2639,18 +2563,12 @@
             lambda x: self.getValue(x) - val,
             start,
             tol=tol,
-<<<<<<< HEAD
-        ).x
-=======
         ).x[0]
->>>>>>> 168f3910
 
     def average(self, lower, upper):
         """
         Returns the average of the function.
 
-<<<<<<< HEAD
-=======
         Parameters
         ----------
         lower : float
@@ -2658,7 +2576,6 @@
         upper : float
             Upper point of the region that the average will be calculated at.
 
->>>>>>> 168f3910
         Returns
         -------
         result : float
@@ -2673,12 +2590,8 @@
         Parameters
         ----------
         lower : float
-<<<<<<< HEAD
-            Lower limit of the new domain. Only required if the Function's source is a callable instead of a list of points.
-=======
             Lower limit of the new domain. Only required if the Function's source
             is a callable instead of a list of points.
->>>>>>> 168f3910
 
         Returns
         -------
@@ -2708,34 +2621,23 @@
                 outputs=[o + " Average" for o in self.__outputs__],
             )
 
-<<<<<<< HEAD
-    def compose(self, func, lower=None, upper=None, datapoints=100):
-        """
-        Returns a Function object which is the result of inputing a function into a function
-        (i.e. f(g(x))). The domain will become the domain of the input function and the range
-        will become the range of the original function.
-=======
     def compose(self, func, extrapolate=False):
         """
         Returns a Function object which is the result of inputing a function
         into a function (i.e. f(g(x))). The domain will become the domain of
         the input function and the range will become the range of the original
         function.
->>>>>>> 168f3910
 
         Parameters
         ----------
         func : Function
             The function to be inputed into the function.
 
-<<<<<<< HEAD
-=======
         extrapolate : bool, optional
             Whether or not to extrapolate the function if the input function's
             range is outside of the original function's domain. The default is
             False.
 
->>>>>>> 168f3910
         Returns
         -------
         result : Function
@@ -2745,15 +2647,6 @@
         if not isinstance(func, Function):
             raise TypeError("Input must be a Function object.")
 
-<<<<<<< HEAD
-        return Function(
-            lambda x: self(func(x)),
-            inputs=func.__inputs__,
-            outputs=self.__outputs__,
-            interpolation=self.__interpolation__,
-            extrapolation=self.__extrapolation__,
-        )
-=======
         if isinstance(self.source, np.ndarray) and isinstance(func.source, np.ndarray):
             # Perform bounds check for composition
             if not extrapolate:
@@ -2778,7 +2671,6 @@
                 interpolation=self.__interpolation__,
                 extrapolation=self.__extrapolation__,
             )
->>>>>>> 168f3910
 
 
 class PiecewiseFunction(Function):
