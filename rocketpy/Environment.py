# -*- coding: utf-8 -*-

__author__ = "Giovani Hidalgo Ceotto, Guilherme Fernandes Alves, Lucas Azevedo Pezente, Oscar Mauricio Prada Ramirez, Lucas Kierulff Balabram"
__copyright__ = "Copyright 20XX, Projeto Jupiter"
__license__ = "MIT"

import re
import math
import bisect
import warnings
import time
from datetime import datetime, timedelta
from inspect import signature, getsourcelines
from collections import namedtuple

import numpy as np
from scipy import integrate
from scipy import linalg
import matplotlib.pyplot as plt
from mpl_toolkits.mplot3d import Axes3D
from matplotlib import cm
import requests

# import ee

try:
    import netCDF4
except ImportError:
    has_netCDF4 = False
    warnings.warn(
        "Unable to load netCDF4. NetCDF files and OPeNDAP will not be imported.",
        ImportWarning,
    )
else:
    has_netCDF4 = True
<<<<<<< HEAD


def requires_netCDF4(func):
    def wrapped_func(*args, **kwargs):
        if has_netCDF4:
            func(*args, **kwargs)
        else:
            raise ImportError(
                "This feature requires netCDF4 to be installed. Install it with `pip install netCDF4`"
            )

    return wrapped_func

=======
>>>>>>> 4903160d

def requires_netCDF4(func):
    def wrapped_func(*args, **kwargs):
        if not has_netCDF4:
            raise ImportError("This feature requires netCDF4 to be installed. Install it with `pip install netCDF4`")
        f(*args, **kwargs)
    return wrapped_func

from .Function import Function

class Environment:
    """Keeps all environment information stored, such as wind and temperature
    conditions, as well as gravity and rail length.

    Attributes
    ----------

        Constants
        Environment.earthRadius : float
            Value of Earth's Radius = 6.3781e6 m.
        Environment.airGasConstant : float
            Value of Air's Gas Constant = 287.05287 J/K/Kg

        Gravity and Launch Rail Length:
        Environment.rl : float
            Launch rail length in meters.
        Environment.g : float
            Positive value of gravitational acceleration in m/s^2.

        Coordinates and Date:
        Environment.lat : float
            Launch site latitude.
        Environment.lon : float
            Launch site longitude.
        Environment.datum: string
            The desired reference ellipsoide model, the following options are
            available: "SAD69", "WGS84", "NAD83", and "SIRGAS2000". The default
            is "SIRGAS2000", then this model will be used if the user make some
            typing mistake
        Environment.initialEast: float
            Launch site East UTM coordinate
        Environment.initialNorth:  float
            Launch site North UTM coordinate
        Environment.initialUtmZone: int
            Launch site UTM zone number
        Environment.initialUtmLetter: string
            Launch site UTM letter, to keep the latitude band and describe the
            UTM Zone
        Environment.initialHemisphere: string
            Launch site S/N hemisphere
        Environment.initialEW: string
            Launch site E/W hemisphere
        Environment.elevation : float
            Launch site elevation.
        Environment.date : datetime
            Date time of launch.

        Topographic information:
        Environment.elevLonArray: array
            Unidimensional array containing the longitude coordinates
        Environment.elevLatArray: array
            Unidimensional array containing the latitude coordinates
        Environment.elevArray: array
            Two-dimensional Array containing the elevation information
        Environment.topographicProfileActivated: bool
            True if the user already set a topographic plofile

        Atmosphere Static Conditions:
        Environment.maxExpectedHeight : float
            Maximum altitude in meters to keep weather data.
            Used especially for plotting range.
            Can be altered as desired.
        Environment.pressureISA : Function
            Air pressure in Pa as a function of altitude as defined
            by the International Standard Atmosphere ISO 2533.
            Only defined after load Environment.loadInternationalStandardAtmosphere
            has been called.
            Can be accessed as regular array, or called
            as a function. See Function for more information.
        Environment.temperatureISA : Function
            Air temperature in K as a function of altitude  as defined
            by the International Standard Atmosphere ISO 2533.
            Only defined after load Environment.loadInternationalStandardAtmosphere
            has been called.
            Can be accessed as regular array, or called
            as a function. See Function for more information.
        Environment.pressure : Function
            Air pressure in Pa as a function of altitude.
            Can be accessed as regular array, or called
            as a function. See Function for more information.
        Environment.temperature : Function
            Air temperature in K as a function of altitude.
            Can be accessed as regular array, or called
            as a function. See Function for more information.
        Environment.speedOfSound : Function
            Speed of sound in air in m/s as a function of altitude.
            Can be accessed as regular array, or called
            as a function. See Function for more information.
        Environment.density : Function
            Air density in kg/m³ as a function of altitude.
            Can be accessed as regular array, or called
            as a function. See Function for more information.
        Environment.dynamicViscosity : Function
            Air dynamic viscosity in Pa s as a function of altitude.
            Can be accessed as regular array, or called
            as a function. See Function for more information.

        Atmosphere Wind Conditions:
        Environment.windSpeed : Function
            Wind speed in m/s as a function of altitude.
            Can be accessed as regular array, or called
            as a function. See Function for more information.
        Environment.windDirection : Function
            Wind direction (from which the wind blows)
            in degrees relative to north (positive clockwise)
            as a function of altitude.
            Can be accessed as regular array, or called
            as a function. See Function for more information.
        Environment.windHeading : Function
            Wind heading (direction towards which the wind blows)
            in degrees relative to north (positive clockwise)
            as a function of altitude.
            Can be accessed as regular array, or called
            as a function. See Function for more information.
        Environment.windVelocityX : Function
            Wind U, or X (east) component of wind velocity in m/s as a function of
            altitude.
            Can be accessed as regular array, or called
            as a function. See Function for more information.
        Environment.windVelocityY : Function
            Wind V, or Y (east) component of wind velocity in m/s as a function of
            altitude.
            Can be accessed as regular array, or called
            as a function. See Function for more information.

        Atmospheric Model Details
        Environment.atmosphericModelType : string
            Describes the atmospheric model which is being used.
            Can only assume the following values: 'StandardAtmosphere',
            'CustomAtmosphere', 'WyomingSounding', 'NOAARucSounding',
            'Forecast', 'Reanalysis', 'Ensemble'.
        Environment.atmosphericModelFile : string
            Address of the file used for the atmospheric model being used.
            Only defined for 'WyomingSounding', 'NOAARucSounding',
            'Forecast', 'Reanalysis', 'Ensemble'
        Environment.atmosphericModelDict : dictionary
            Dictionary used to properly interpret netCDF and OPeNDAP
            files. Only defined for 'Forecast', 'Reanalysis', 'Ensemble'.
        Environment.atmosphericModelInitDate : datetime
            Datetime object instance of first availabe date in netCDF
            and OPeNDAP files when using 'Forecast', 'Reanalysis' or
            'Ensemble'.
        Environment.atmosphericModelEndDate : datetime
            Datetime object instance of last availabe date in netCDF
            and OPeNDAP files when using 'Forecast', 'Reanalysis' or
            'Ensemble'.
        Environment.atmosphericModelInterval : int
            Hour step between weather condition used in netCDF and
            OPeNDAP files when using 'Forecast', 'Reanalysis' or
            'Ensemble'.
        Environment.atmosphericModelInitLat : float
            Latitude of vertex just before the launch site in netCDF
            and OPeNDAP files when using 'Forecast', 'Reanalysis' or
            'Ensemble'.
        Environment.atmosphericModelEndLat : float
            Latitude of vertex just after the launch site in netCDF
            and OPeNDAP files when using 'Forecast', 'Reanalysis' or
            'Ensemble'.
        Environment.atmosphericModelInitLon : float
            Longitude of vertex just before the launch site in netCDF
            and OPeNDAP files when using 'Forecast', 'Reanalysis' or
            'Ensemble'.
        Environment.atmosphericModelEndLon : float
            Longitude of vertex just after the launch site in netCDF
            and OPeNDAP files when using 'Forecast', 'Reanalysis' or
            'Ensemble'.

        Atmospheric Model Storage
        Environment.latArray : array
            Defined if netCDF or OPeNDAP file is used, for Forecasts,
            Reanalysis and Ensembles. 2x2 matrix for each pressure level of latitudes
            corresponding to the vertices of the grid cell which surrounds
            the launch site.
        Environment.lonArray : array
            Defined if netCDF or OPeNDAP file is used, for Forecasts,
            Reanalysis and Ensembles. 2x2 matrix for each pressure level of longitudes
            corresponding to the vertices of the grid cell which surrounds
            the launch site.
        Environment.lonIndex : int
            Defined if netCDF or OPeNDAP file is used, for Forecasts,
            Reanalysis and Ensembles. Index to a grid longitude which
            is just over the launch site longitude, while lonIndex - 1
            points to a grid longitude which is just under the launch
            site longitude.
        Environment.latIndex : int
            Defined if netCDF or OPeNDAP file is used, for Forecasts,
            Reanalysis and Ensembles. Index to a grid latitude which
            is just over the launch site latitude, while lonIndex - 1
            points to a grid latitude which is just under the launch
            site latitude.
        Environment.geopotentials : array
            Defined if netCDF or OPeNDAP file is used, for Forecasts,
            Reanalysis and Ensembles. 2x2 matrix for each pressure level of geopotential heights
            corresponding to the vertices of the grid cell which surrounds
            the launch site.
        Environment.windUs : array
            Defined if netCDF or OPeNDAP file is used, for Forecasts,
            Reanalysis and Ensembles. 2x2 matrix for each pressure level of wind U (east) component
            corresponding to the vertices of the grid cell which surrounds
            the launch site.
        Environment.windVs : array
            Defined if netCDF or OPeNDAP file is used, for Forecasts,
            Reanalysis and Ensembles. 2x2 matrix for each pressure level of wind V (north) component
            corresponding to the vertices of the grid cell which surrounds
            the launch site.
        Environment.levels : array
            Defined if netCDF or OPeNDAP file is used, for Forecasts,
            Reanalysis and Ensembles. List of pressure levels available
            in the file.
        Environment.temperatures : array
            Defined if netCDF or OPeNDAP file is used, for Forecasts,
            Reanalysis and Ensembles. 2x2 matrix for each pressure level of temperatures
            corresponding to the vertices of the grid cell which surrounds
            the launch site.
        Environment.timeArray : array
            Defined if netCDF or OPeNDAP file is used, for Forecasts,
            Reanalysis and Ensembles. Array of dates available in the
            file.
        Environment.height : array
           Defined if netCDF or OPeNDAP file is used, for Forecasts,
           Reanalysis and Ensembles. List of geometric height
           corresponding to launch site location.

        Atmospheric Model Ensemble Specific Data
        Environment.levelEnsemble : array
            Only defined when using Ensembles.
        Environment.heightEnsemble : array
            Only defined when using Ensembles.
        Environment.temperatureEnsemble : array
            Only defined when using Ensembles.
        Environment.windUEnsemble : array
            Only defined when using Ensembles.
        Environment.windVEnsemble : array
            Only defined when using Ensembles.
        Environment.windHeadingEnsemble : arrray
            Only defined when using Ensembles.
        Environment.windDirectionEnsemble : array
            Only defined when using Ensembles.
        Environment.windSpeedEnsemble : array
            Only defined when using Ensembles.
        Environment.numEnsembleMembers : int
            Number of ensemble members. Only defined when using Ensembles.
        Environment.ensembleMember : int
            Current selected ensemble member. Only defined when using Ensembles.
    """

    def __init__(
        self,
        railLength,
        gravity=9.80665,
        date=None,
        latitude=0,
        longitude=0,
        elevation=0,
        datum="SIRGAS2000",
    ):
        """Initialize Environment class, saving launch rail length,
        launch date, location coordinates and elevation. Note that
        by default the standard atmosphere is loaded until another
        atmospheric model is used. See Environment.setAtmosphericModel
        for details.

        Parameters
        ----------
        railLength : scalar
            Length in which the rocket will be attached to the rail, only
            moving along a fixed direction, that is, the line parallel to the
            rail.
        gravity : scalar, optional
            Surface gravitational acceleration. Positive values point the
            acceleration down. Default value is 9.80665.
        date : array, optional
            Array of length 4, stating (year, month, day, hour (UTC))
            of rocket launch. Must be given if a Forecast, Reanalysis
            or Ensemble, will be set as an atmospheric model.
        latitude : float, optional
            Latitude in degrees (ranging from -90 to 90) of rocket
            launch location. Must be given if a Forecast, Reanalysis
            or Ensemble will be used as an atmospheric model or if
            Open-Elevation will be used to compute elevation.
        longitude : float, optional
            Longitude in degrees (ranging from -180 to 360) of rocket
            launch location. Must be given if a Forecast, Reanalysis
            or Ensemble will be used as an atmospheric model or if
            Open-Elevation will be used to compute elevation.
        elevation : float, optional
            Elevation of launch site measured as height above sea
            level in meters. Alternatively, can be set as
            'Open-Elevation' which uses the Open-Elevation API to
            find elevation data. For this option, latitude and
            longitude must also be specified. Default value is 0.
        datum:

        Returns
        -------
        None
        """
        # Save launch rail length
        self.rL = railLength

        # Save gravity value
        self.g = gravity

        # Save datum
        self.datum = datum

        # Save date
        if date != None:
            self.setDate(date)
        else:
            self.date = None

        # Initialize constants
        self.earthRadius = 6.3781 * (10**6)
        self.airGasConstant = 287.05287  # in J/K/Kg

        # Initialize atmosphere
        self.setAtmosphericModel("StandardAtmosphere")

        # Save latitude and longitude
        if latitude != None and longitude != None:
            self.setLocation(latitude, longitude)
        else:
            self.lat, self.lon = None, None

        # Store launch site coordinates referenced to UTM projection system
        if self.lat > -80 and self.lat < 84:
            convert = self.geodesicToUtm(self.lat, self.lon, self.datum)
            self.initialNorth = convert[1]
            self.initialEast = convert[0]
            self.initialUtmZone = convert[2]
            self.initialUtmLetter = convert[3]
            self.initialHemisphere = convert[4]
            self.initialEW = convert[5]

        # Save elevation
        self.setElevation(elevation)

        # Recalculate Earth Radius
        self.earthRadius = self.calculateEarthRadius(self.lat, self.datum)  # in m

        return None

    def setDate(self, date):
        """Set date and time of launch and update weather conditions if
        date dependent atmospheric model is used.

        Parameters
        ----------
        date : Date
            Date object specifying launch date and time.

        Return
        ------
        None
        """
        # Store date
        self.date = datetime(*date)

        # Update atmospheric conditions if atmosphere type is Forecast,
        # Reanalysis or Ensemble
        try:
            if self.atmosphericModelType in ["Forecast", "Reanalysis", "Ensemble"]:
                self.setAtmosphericModel(
                    self.atmosphericModelFile, self.atmosphericModelDict
                )
        except AttributeError:
            pass

        return None

    def setLocation(self, latitude, longitude):
        """Set latitude and longitude of launch and update atmospheric
        conditions if location dependent model is being used.

        Parameters
        ----------
        latitude : float
            Latitude of launch site. May range from -90 to 90
            degrees.
        longitude : float
            Longitude of launch site. Either from 0 to 360 degrees
            or from -180 to 180 degrees.

        Return
        ------
        None
        """
        # Store latitude and longitude
        self.lat = latitude
        self.lon = longitude

        # Update atmospheric conditions if atmosphere type is Forecast,
        # Reanalysis or Ensemble
        if self.atmosphericModelType in ["Forecast", "Reanalysis", "Ensemble"]:
            self.setAtmosphericModel(
                self.atmosphericModelFile, self.atmosphericModelDict
            )

        # Return None

    def setElevation(self, elevation="Open-Elevation"):
        """Set elevation of launch site given user input or using the
        Open-Elevation API.

        Parameters
        ----------
        elevation : float, string, optional
            Elevation of launch site measured as height above sea
            level in meters.
            Alternatively, can be set as 'Open-Elevation' which uses
            the Open-Elevation API to find elevation data. For this
            option, latitude and longitude must have already been
            specified. See Environment.setLocation for more details.

        Return
        ------
        None
        """
        if elevation != "Open-Elevation" and elevation != "SRTM":
            self.elevation = elevation
        # elif elevation == "SRTM" and self.lat != None and self.lon != None:
        #     # Trigger the authentication flow.
        #     #ee.Authenticate()
        #     # Initialize the library.
        #     ee.Initialize()

        #     # Calculate elevation
        #     dem  = ee.Image('USGS/SRTMGL1_003')
        #     xy   = ee.Geometry.Point([self.lon, self.lat])
        #     elev = dem.sample(xy, 30).first().get('elevation').getInfo()

        #     self.elevation = elev

        elif self.lat != None and self.lon != None:
            try:
                print("Fetching elevation from open-elevation.com...")
                requestURL = "https://api.open-elevation.com/api/v1/lookup?locations={:f},{:f}".format(
                    self.lat, self.lon
                )
                response = requests.get(requestURL)
                results = response.json()["results"]
                self.elevation = results[0]["elevation"]
                print("Elevation received: ", self.elevation)
            except:
                raise RuntimeError("Unabel to reach Open-Elevation API servers.")
        else:
            raise ValueError(
                "Latitude and longitude must be set to use"
                " Open-Elevation API. See Environment.setLocation."
            )

    @requires_netCDF4
    def setTopographicProfile(self, type, file, dictionary="netCDF4", crs=None):
        """[UNDER CONSTRUCTION] Defines the Topographic profile, importing data
        from previous downloaded files. Mainly data from the Shuttle Radar
        Topography Mission (SRTM) and NASA Digital Elevation Model will be used
        but other models and methods can be implemented in the future.
        So far, this function can only handle data from NASADEM, available at:
        https://cmr.earthdata.nasa.gov/search/concepts/C1546314436-LPDAAC_ECS.html

        Parameters
        ----------
        type : string
            Defines the topographic model to be used, usually 'NASADEM Merged
            DEM Global 1 arc second nc' can be used. To download this kind of
            data, access 'https://search.earthdata.nasa.gov/search'.
            NASADEM data products were derived from original telemetry data from
            the Shuttle Radar Topography Mission (SRTM).
        file : string
            The path/name of the topographic file. Usually .nc provided by
        dictionary : string, optional
            Dictionary which helps to read the specified file. By default
            'netCDF4' which works well with .nc files will be used.
        crs : string, optional
            Coordinate reference system, by default None, which will use the crs
            provided by the file.
        """

        if type == "NASADEM_HGT":
            if dictionary == "netCDF4":
                rootgrp = netCDF4.Dataset(file, "r", format="NETCDF4")
                self.elevLonArray = rootgrp.variables["lon"][:].tolist()
                self.elevLatArray = rootgrp.variables["lat"][:].tolist()
                self.elevArray = rootgrp.variables["NASADEM_HGT"][:].tolist()
                # crsArray = rootgrp.variables['crs'][:].tolist().
                self.topographicProfileActivated = True

                print("Region covered by the Topographical file: ")
                print(
                    "Latitude from {:.6f}° to {:.6f}°".format(
                        self.elevLatArray[-1], self.elevLatArray[0]
                    )
                )
                print(
                    "Longitude from {:.6f}° to {:.6f}°".format(
                        self.elevLonArray[0], self.elevLonArray[-1]
                    )
                )

        return None

    def getElevationFromTopograghicProfile(self, lat, lon):
        """Function which receives as inputs the coordinates of a point and finds its
        elevation in the provided Topographic Profile

        Parameters
        ----------
        lat : float
            latitude of the point.
        lon : float
            longitude of the point.

        Returns
        -------
        elevation: float
            Elevation provided by the topographic data, in meters.

        Raises
        ------
        ValueError
            [description]
        ValueError
            [description]
        """
        if self.topographicProfileActivated == False:
            print(
                "You must define a Topographic profile first, please use the method Environment.setTopograghicProfile()"
            )
            return None

        # Find latitude index
        # Check if reversed or sorted
        if self.elevLatArray[0] < self.elevLatArray[-1]:
            # Deal with sorted self.elevLatArray
            latIndex = bisect.bisect(self.elevLatArray, lat)
        else:
            # Deal with reversed self.elevLatArray
            self.elevLatArray.reverse()
            latIndex = len(self.elevLatArray) - bisect.bisect_left(
                self.elevLatArray, lat
            )
            self.elevLatArray.reverse()
        # Take care of latitude value equal to maximum longitude in the grid
        if (
            latIndex == len(self.elevLatArray)
            and self.elevLatArray[latIndex - 1] == lat
        ):
            latIndex = latIndex - 1
        # Check if latitude value is inside the grid
        if latIndex == 0 or latIndex == len(self.elevLatArray):
            raise ValueError(
                "Latitude {:f} not inside region covered by file, which is from {:f} to {:f}.".format(
                    lat, self.elevLatArray[0], self.elevLatArray[-1]
                )
            )

        # Find longitude index
        # Determine if file uses -180 to 180 or 0 to 360
        if self.elevLonArray[0] < 0 or self.elevLonArray[-1] < 0:
            # Convert input to -180 - 180
            lon = lon if lon < 180 else -180 + lon % 180
        else:
            # Convert input to 0 - 360
            lon = lon % 360
        # Check if reversed or sorted
        if self.elevLonArray[0] < self.elevLonArray[-1]:
            # Deal with sorted self.elevLonArray
            lonIndex = bisect.bisect(self.elevLonArray, lon)
        else:
            # Deal with reversed self.elevLonArray
            self.elevLonArray.reverse()
            lonIndex = len(self.elevLonArray) - bisect.bisect_left(
                self.elevLonArray, lon
            )
            self.elevLonArray.reverse()
        # Take care of longitude value equal to maximum longitude in the grid
        if (
            lonIndex == len(self.elevLonArray)
            and self.elevLonArray[lonIndex - 1] == lon
        ):
            lonIndex = lonIndex - 1
        # Check if longitude value is inside the grid
        if lonIndex == 0 or lonIndex == len(self.elevLonArray):
            raise ValueError(
                "Longitude {:f} not inside region covered by file, which is from {:f} to {:f}.".format(
                    lon, self.elevLonArray[0], self.elevLonArray[-1]
                )
            )

        # Get the elevation
        elevation = self.elevArray[latIndex][lonIndex]

        return elevation

    def setAtmosphericModel(
        self,
        type,
        file=None,
        dictionary=None,
        pressure=None,
        temperature=None,
        wind_u=0,
        wind_v=0,
    ):
        """Defines an atmospheric model for the Environment.
        Supported functionality includes using data from the
        International Standard Atmosphere, importing data from
        weather reanalysis, forecasts and ensemble forecasts,
        importing data from upper air soundings and inputing
        data as custom functions, arrays or csv files.

        Parameters
        ----------
        type : string
            One of the following options:
            - 'StandardAtmosphere': sets pressure and temperature
            profiles corresponding to the International Standard
            Atmosphere defined by ISO 2533 and ranging from -2 km
            to 80 km of altitude above sea level. Note that the wind
            profiles are set to zero when this type is chosen.

            - 'WyomingSounding': sets pressure, temperature, wind-u
            and wind-v profiles and surface elevation obtained from
            an upper air sounding given by the file parameter through
            an URL. This URL should point to a data webpage given by
            selecting plot type as text: list, a station and a time at
            http://weather.uwyo.edu/upperair/sounding.html.
            An example of a valid link would be:
            http://weather.uwyo.edu/cgi-bin/sounding?region=samer&TYPE=TEXT%3ALIST&YEAR=2019&MONTH=02&FROM=0200&TO=0200&STNM=82599

            - 'NOAARucSounding': sets pressure, temperature, wind-u
            and wind-v profiles and surface elevation obtained from
            an upper air sounding given by the file parameter through
            an URL. This URL should point to a data webpage obtained
            through NOAA's Ruc Sounding servers, which can be accessed
            in https://rucsoundings.noaa.gov/. Selecting ROABs as the
            initial data source, specifying the station through it's
            WMO-ID and opting for the ASCII (GSD format) button, the
            following example URL opens up: https://rucsoundings.noaa.gov/get_raobs.cgi?data_source=RAOB&latest=latest&start_year=2019&start_month_name=Feb&start_mday=5&start_hour=12&start_min=0&n_hrs=1.0&fcst_len=shortest&airport=83779&text=Ascii%20text%20%28GSD%20format%29&hydrometeors=false&start=latest
            Any ASCII GSD format page from this server can be read,
            so information from virtual soundings such as GFS and NAM
            can also be imported.

            - 'Forecast': sets pressure, temperature, wind-u and wind-v
            profiles and surface elevation obtained from a weather
            forecast file in netCDF format or from an OPeNDAP URL, both
            given through the file parameter. When this type
            is chosen, the date and location of the launch
            should already have been set through the date and
            location parameters when initializing the Environment.
            The netCDF and OPeNDAP datasets must contain at least
            geopotential height or geopotential, temperature,
            wind-u and wind-v profiles as a function of pressure levels.
            If surface geopotential or geopotential height is given,
            elevation is also set. Otherwise, elevation is not changed.
            Profiles are interpolated bi-linearly using supplied
            latitude and longitude. The date used is the nearest one
            to the date supplied. Furthermore, a dictionary must be
            supplied through the dictionary parameter in order for the
            dataset to be accurately read. Lastly, the dataset must use
            a rectangular grid sorted in either ascending or descending
            order of latitude and longitude.

            - 'Reanalysis': sets pressure, temperature, wind-u and wind-v
            profiles and surface elevation obtained from a weather
            forecast file in netCDF format or from an OPeNDAP URL, both
            given through the file parameter. When this type
            is chosen, the date and location of the launch
            should already have been set through the date and
            location parameters when initializing the Environment.
            The netCDF and OPeNDAP datasets must contain at least
            geopotential height or geopotential, temperature,
            wind-u and wind-v profiles as a function of pressure levels.
            If surface geopotential or geopotential height is given,
            elevation is also set. Otherwise, elevation is not changed.
            Profiles are interpolated bi-linearly using supplied
            latitude and longitude. The date used is the nearest one
            to the date supplied. Furthermore, a dictionary must be
            supplied through the dictionary parameter in order for the
            dataset to be accurately read. Lastly, the dataset must use
            a rectangular grid sorted in either ascending or descending
            order of latitude and longitude.

            - 'Ensemble': sets pressure, temperature, wind-u and wind-v
            profiles and surface elevation obtained from a weather
            forecast file in netCDF format or from an OPeNDAP URL, both
            given through the file parameter. When this type
            is chosen, the date and location of the launch
            should already have been set through the date and
            location parameters when initializing the Environment.
            The netCDF and OPeNDAP datasets must contain at least
            geopotential height or geopotential, temperature,
            wind-u and wind-v profiles as a function of pressure
            levels. If surface geopotential or geopotential height
            is given, elevation is also set. Otherwise, elevation is not
            changed. Profiles are interpolated bi-linearly using supplied
            latitude and longitude. The date used is the nearest one
            to the date supplied. Furthermore, a dictionary must be
            supplied through the dictionary parameter in order for the
            dataset to be accurately read. Lastly, the dataset must use
            a rectangular grid sorted in either ascending or descending
            order of latitude and longitude. By default the first ensemble
            forecast is activated. To activate other ensemble forecasts
            see Environment.selectEnsembleMemberMember().

            - 'CustomAtmosphere': sets pressure, temperature, wind-u
            and wind-v profiles given though the pressure, temperature,
            wind-u and wind-v parameters of this method. If pressure
            or temperature is not given, it will default to the
            International Standard Atmosphere. If the wind components
            are not given, it will default to 0.
        file : string, optional
            String that must be given when type is either
            'WyomingSounding', 'Forecast', 'Reanalysis' or 'Ensemble'.
            It specifies the location of the data given, either through
            a local file address or a URL.
            If type is 'Forecast', this parameter can also be either
            'GFS', 'FV3', 'RAP' or 'NAM' for latest of these forecasts.
            References: GFS: Global - 0.25deg resolution - Updates every 6 hours, forecast for 81 points spaced by 3 hours
                        FV3: Global - 0.25deg resolution - Updates every 6 hours, forecast for 129 points spaced by 3 hours
                        RAP: Regional USA - 0.19deg resolution - Updates hourly, forecast for 40 points spaced hourly
                        NAM: Regional CONUS Nest - 5 km resolution - Updates every 6 hours, forecast for 21 points spaced by 3 hours
            If type is 'Ensemble', this parameter can also be either
            'GEFS', or 'CMC' for the latest of these ensembles.
            References: GEFS: Global, bias-corrected, 0.5deg resolution, 21 forecast members, Updates every 6 hours, forecast for 65 points spaced by 4 hours
                       CMC: Global, 0.5deg resolution, 21 forecast members, Updates every 12 hours, forecast for 65 points spaced by 4 hours
        dictionary : dictionary, string, optional
            Dictionary that must be given when type is either
            'Forecast', 'Reanalysis' or 'Ensemble'.
            It specifies the dictionary to be used when reading netCDF
            and OPeNDAP files, allowing the correct retrieval of data.
            Acceptable values include 'ECMWF', 'NOAA' and 'UCAR' for
            default dictionaries which can generally be used to read
            datasets from these institutes.
            Alternatively, a dictionary structure can also be given,
            specifying the short names used for time, latitude, longitude,
            pressure levels, temperature profile, geopotential or
            geopotential height profile, wind-u and wind-v profiles in
            the dataset given in the file parameter. Additionally,
            ensemble dictionaries must have the ensemble as well.
            An example is the following dictionary, used for 'NOAA':
                                  {'time': 'time',
                               'latitude': 'lat',
                              'longitude': 'lon',
                                  'level': 'lev',
                               'ensemble': 'ens',
                            'temperature': 'tmpprs',
            'surface_geopotential_height': 'hgtsfc',
                    'geopotential_height': 'hgtprs',
                           'geopotential': None,
                                 'u_wind': 'ugrdprs',
                                 'v_wind': 'vgrdprs'}
        pressure : float, string, array, callable, optional
            This defines the atmospheric pressure profile.
            Should be given if the type parameter is 'CustomAtmosphere'. If not,
            than the the Standard Atmosphere pressure will be used.
            If a float is given, it will define a constant pressure
            profile. The float should be in units of Pa.
            If a string is given, it should point to a .CSV file
            containing at most one header line and two columns of data.
            The first column must be the geometric height above sea level in
            meters while the second column must be the pressure in Pa.
            If an array is given, it is expected to be a list or array
            of coordinates (height in meters, pressure in Pa).
            Finally, a callable or function is also accepted. The
            function should take one argument, the height above sea
            level in meters and return a corresponding pressure in Pa.
        temperature : float, string, array, callable, optional
            This defines the atmospheric temperature profile.
            Should be given if the type parameter is 'CustomAtmosphere'. If not,
            than the the Standard Atmosphere temperature will be used.
            If a float is given, it will define a constant temperature
            profile. The float should be in units of K.
            If a string is given, it should point to a .CSV file
            containing at most one header line and two columns of data.
            The first column must be the geometric height above sea level in
            meters while the second column must be the temperature in K.
            If an array is given, it is expected to be a list or array
            of coordinates (height in meters, temperature in K).
            Finally, a callable or function is also accepted. The
            function should take one argument, the height above sea
            level in meters and return a corresponding temperature in K.
        wind_u : float, string, array, callable, optional
            This defines the atmospheric wind-u profile, corresponding
            the the magnitude of the wind speed heading East.
            Should be given if the type parameter is 'CustomAtmosphere'. If not,
            it will be assumed to be constant and equal to 0.
            If a float is given, it will define a constant wind-u
            profile. The float should be in units of m/s.
            If a string is given, it should point to a .CSV file
            containing at most one header line and two columns of data.
            The first column must be the geometric height above sea level in
            meters while the second column must be the wind-u in m/s.
            If an array is given, it is expected to be an array of
            coordinates (height in meters, wind-u in m/s).
            Finally, a callable or function is also accepted. The
            function should take one argument, the height above sea
            level in meters and return a corresponding wind-u in m/s.
        wind_v : float, string, array, callable, optional
            This defines the atmospheric wind-v profile, corresponding
            the the magnitude of the wind speed heading North.
            Should be given if the type parameter is 'CustomAtmosphere'. If not,
            it will be assumed to be constant and equal to 0.
            If a float is given, it will define a constant wind-v
            profile. The float should be in units of m/s.
            If a string is given, it should point to a .CSV file
            containing at most one header line and two columns of data.
            The first column must be the geometric height above sea level in
            meters while the second column must be the wind-v in m/s.
            If an array is given, it is expected to be an array of
            coordinates (height in meters, wind-v in m/s).
            Finally, a callable or function is also accepted. The
            function should take one argument, the height above sea
            level in meters and return a corresponding wind-v in m/s.

        Return
        ------
        None
        """
        # Save atmospheric model type
        self.atmosphericModelType = type

        # Handle each case
        if type == "StandardAtmosphere":
            self.processStandardAtmosphere()
        elif type == "WyomingSounding":
            self.processWyomingSounding(file)
            # Save file
            self.atmosphericModelFile = file
        elif type == "NOAARucSounding":
            self.processNOAARUCSounding(file)
            # Save file
            self.atmosphericModelFile = file
        elif type == "Forecast" or type == "Reanalysis":
            # Process default forecasts if requested
            if file == "GFS":
                # Define dictionary
                dictionary = {
                    "time": "time",
                    "latitude": "lat",
                    "longitude": "lon",
                    "level": "lev",
                    "temperature": "tmpprs",
                    "surface_geopotential_height": "hgtsfc",
                    "geopotential_height": "hgtprs",
                    "geopotential": None,
                    "u_wind": "ugrdprs",
                    "v_wind": "vgrdprs",
                }
                # Attempt to get latest forecast
                timeAttempt = datetime.utcnow()
                success = False
                attemptCount = 0
                while not success and attemptCount < 10:
                    timeAttempt -= timedelta(hours=6 * attemptCount)
                    file = "https://nomads.ncep.noaa.gov/dods/gfs_0p25/gfs{:04d}{:02d}{:02d}/gfs_0p25_{:02d}z".format(
                        timeAttempt.year,
                        timeAttempt.month,
                        timeAttempt.day,
                        6 * (timeAttempt.hour // 6),
                    )
                    try:
                        self.processForecastReanalysis(file, dictionary)
                        success = True
                    except OSError:
                        attemptCount += 1
                if not success:
                    raise RuntimeError(
                        "Unable to load latest weather data for GFS through " + file
                    )
            elif file == "FV3":
                # Define dictionary
                dictionary = {
                    "time": "time",
                    "latitude": "lat",
                    "longitude": "lon",
                    "level": "lev",
                    "temperature": "tmpprs",
                    "surface_geopotential_height": "hgtsfc",
                    "geopotential_height": "hgtprs",
                    "geopotential": None,
                    "u_wind": "ugrdprs",
                    "v_wind": "vgrdprs",
                }
                # Attempt to get latest forecast
                timeAttempt = datetime.utcnow()
                success = False
                attemptCount = 0
                while not success and attemptCount < 10:
                    timeAttempt -= timedelta(hours=6 * attemptCount)
                    file = "https://nomads.ncep.noaa.gov/dods/gfs_0p25_parafv3/gfs{:04d}{:02d}{:02d}/gfs_0p25_parafv3_{:02d}z".format(
                        timeAttempt.year,
                        timeAttempt.month,
                        timeAttempt.day,
                        6 * (timeAttempt.hour // 6),
                    )
                    try:
                        self.processForecastReanalysis(file, dictionary)
                        success = True
                    except OSError:
                        attemptCount += 1
                if not success:
                    raise RuntimeError(
                        "Unable to load latest weather data for FV3 through " + file
                    )
            elif file == "NAM":
                # Define dictionary
                dictionary = {
                    "time": "time",
                    "latitude": "lat",
                    "longitude": "lon",
                    "level": "lev",
                    "temperature": "tmpprs",
                    "surface_geopotential_height": "hgtsfc",
                    "geopotential_height": "hgtprs",
                    "geopotential": None,
                    "u_wind": "ugrdprs",
                    "v_wind": "vgrdprs",
                }
                # Attempt to get latest forecast
                timeAttempt = datetime.utcnow()
                success = False
                attemptCount = 0
                while not success and attemptCount < 10:
                    timeAttempt -= timedelta(hours=6 * attemptCount)
                    file = "https://nomads.ncep.noaa.gov/dods/nam/nam{:04d}{:02d}{:02d}/nam_conusnest_{:02d}z".format(
                        timeAttempt.year,
                        timeAttempt.month,
                        timeAttempt.day,
                        6 * (timeAttempt.hour // 6),
                    )
                    try:
                        self.processForecastReanalysis(file, dictionary)
                        success = True
                    except OSError:
                        attemptCount += 1
                if not success:
                    raise RuntimeError(
                        "Unable to load latest weather data for NAM through " + file
                    )
            elif file == "RAP":
                # Define dictionary
                dictionary = {
                    "time": "time",
                    "latitude": "lat",
                    "longitude": "lon",
                    "level": "lev",
                    "temperature": "tmpprs",
                    "surface_geopotential_height": "hgtsfc",
                    "geopotential_height": "hgtprs",
                    "geopotential": None,
                    "u_wind": "ugrdprs",
                    "v_wind": "vgrdprs",
                }
                # Attempt to get latest forecast
                timeAttempt = datetime.utcnow()
                success = False
                attemptCount = 0
                while not success and attemptCount < 10:
                    timeAttempt -= timedelta(hours=1 * attemptCount)
                    file = "https://nomads.ncep.noaa.gov/dods/rap/rap{:04d}{:02d}{:02d}/rap_{:02d}z".format(
                        timeAttempt.year,
                        timeAttempt.month,
                        timeAttempt.day,
                        timeAttempt.hour,
                    )
                    try:
                        self.processForecastReanalysis(file, dictionary)
                        success = True
                    except OSError:
                        attemptCount += 1
                if not success:
                    raise RuntimeError(
                        "Unable to load latest weather data for RAP through " + file
                    )
            # Process other forecasts or reanalysis
            else:
                # Check if default dictionary was requested
                if dictionary == "ECMWF":
                    dictionary = {
                        "time": "time",
                        "latitude": "latitude",
                        "longitude": "longitude",
                        "level": "level",
                        "temperature": "t",
                        "surface_geopotential_height": None,
                        "geopotential_height": None,
                        "geopotential": "z",
                        "u_wind": "u",
                        "v_wind": "v",
                    }
                elif dictionary == "NOAA":
                    dictionary = {
                        "time": "time",
                        "latitude": "lat",
                        "longitude": "lon",
                        "level": "lev",
                        "temperature": "tmpprs",
                        "surface_geopotential_height": "hgtsfc",
                        "geopotential_height": "hgtprs",
                        "geopotential": None,
                        "u_wind": "ugrdprs",
                        "v_wind": "vgrdprs",
                    }
                elif dictionary is None:
                    raise TypeError(
                        "Please specify a dictionary or choose a default one such as ECMWF or NOAA."
                    )
                # Process forecast or reanalysis
                self.processForecastReanalysis(file, dictionary)
            # Save dictionary and file
            self.atmosphericModelFile = file
            self.atmosphericModelDict = dictionary
        elif type == "Ensemble":
            # Process default forecasts if requested
            if file == "GEFS":
                # Define dictionary
                dictionary = {
                    "time": "time",
                    "latitude": "lat",
                    "longitude": "lon",
                    "level": "lev",
                    "ensemble": "ens",
                    "temperature": "tmpprs",
                    "surface_geopotential_height": None,
                    "geopotential_height": "hgtprs",
                    "geopotential": None,
                    "u_wind": "ugrdprs",
                    "v_wind": "vgrdprs",
                }
                # Attempt to get latest forecast
                timeAttempt = datetime.utcnow()
                success = False
                attemptCount = 0
                while not success and attemptCount < 10:
                    timeAttempt -= timedelta(hours=6 * attemptCount)
                    file = "https://nomads.ncep.noaa.gov/dods/gens_bc/gens{:04d}{:02d}{:02d}/gep_all_{:02d}z".format(
                        timeAttempt.year,
                        timeAttempt.month,
                        timeAttempt.day,
                        6 * (timeAttempt.hour // 6),
                    )
                    try:
                        self.processEnsemble(file, dictionary)
                        success = True
                    except OSError:
                        attemptCount += 1
                if not success:
                    raise RuntimeError(
                        "Unable to load latest weather data for GEFS through " + file
                    )
            elif file == "CMC":
                # Define dictionary
                dictionary = {
                    "time": "time",
                    "latitude": "lat",
                    "longitude": "lon",
                    "level": "lev",
                    "ensemble": "ens",
                    "temperature": "tmpprs",
                    "surface_geopotential_height": None,
                    "geopotential_height": "hgtprs",
                    "geopotential": None,
                    "u_wind": "ugrdprs",
                    "v_wind": "vgrdprs",
                }
                # Attempt to get latest forecast
                timeAttempt = datetime.utcnow()
                success = False
                attemptCount = 0
                while not success and attemptCount < 10:
                    timeAttempt -= timedelta(hours=12 * attemptCount)
                    file = "https://nomads.ncep.noaa.gov/dods/cmcens/cmcens{:04d}{:02d}{:02d}/cmcens_all_{:02d}z".format(
                        timeAttempt.year,
                        timeAttempt.month,
                        timeAttempt.day,
                        12 * (timeAttempt.hour // 12),
                    )
                    try:
                        self.processEnsemble(file, dictionary)
                        success = True
                    except OSError:
                        attemptCount += 1
                if not success:
                    raise RuntimeError(
                        "Unable to load latest weather data for CMC through " + file
                    )
            # Process other forecasts or reanalysis
            else:
                # Check if default dictionary was requested
                if dictionary == "ECMWF":
                    dictionary = {
                        "time": "time",
                        "latitude": "latitude",
                        "longitude": "longitude",
                        "level": "level",
                        "ensemble": "number",
                        "temperature": "t",
                        "surface_geopotential_height": None,
                        "geopotential_height": None,
                        "geopotential": "z",
                        "u_wind": "u",
                        "v_wind": "v",
                    }
                elif dictionary == "NOAA":
                    dictionary = {
                        "time": "time",
                        "latitude": "lat",
                        "longitude": "lon",
                        "level": "lev",
                        "ensemble": "ens",
                        "temperature": "tmpprs",
                        "surface_geopotential_height": None,
                        "geopotential_height": "hgtprs",
                        "geopotential": None,
                        "u_wind": "ugrdprs",
                        "v_wind": "vgrdprs",
                    }
                # Process forecast or reanalysis
                self.processEnsemble(file, dictionary)
            # Save dictionary and file
            self.atmosphericModelFile = file
            self.atmosphericModelDict = dictionary
        elif type == "CustomAtmosphere":
            self.processCustomAtmosphere(pressure, temperature, wind_u, wind_v)
        else:
            raise ValueError("Unknown model type.")

        # Calculate air density
        self.calculateDensityProfile()

        # Calculate speed of sound
        self.calculateSpeedOfSoundProfile()

        # Update dynamic viscosity
        self.calculateDynamicViscosity()

        return None

    def processStandardAtmosphere(self):
        """Sets pressure and temperature profiles corresponding to the
        International Standard Atmosphere defined by ISO 2533 and
        ranging from -2 km to 80 km of altitude above sea level. Note
        that the wind profiles are set to zero.

        Parameters
        ---------
        None

        Returns
        -------
        None
        """
        # Load international standard atmosphere
        self.loadInternationalStandardAtmosphere()

        # Save temperature, pressure and wind profiles
        self.pressure = self.pressureISA
        self.temperature = self.temperatureISA
        self.windDirection = Function(
            0,
            inputs="Height Above Sea Level (m)",
            outputs="Wind Direction (Deg True)",
            interpolation="linear",
        )
        self.windHeading = Function(
            0,
            inputs="Height Above Sea Level (m)",
            outputs="Wind Heading (Deg True)",
            interpolation="linear",
        )
        self.windSpeed = Function(
            0,
            inputs="Height Above Sea Level (m)",
            outputs="Wind Speed (m/s)",
            interpolation="linear",
        )
        self.windVelocityX = Function(
            0,
            inputs="Height Above Sea Level (m)",
            outputs="Wind Velocity X (m/s)",
            interpolation="linear",
        )
        self.windVelocityY = Function(
            0,
            inputs="Height Above Sea Level (m)",
            outputs="Wind Velocity Y (m/s)",
            interpolation="linear",
        )

        # Set maximum expected height
        self.maxExpectedHeight = 80000

        return None

    def processCustomAtmosphere(
        self, pressure=None, temperature=None, wind_u=0, wind_v=0
    ):
        """Import pressure, temperature and wind profile given by user.

        Parameters
        ----------
        pressure : float, string, array, callable, optional
            This defines the atmospheric pressure profile.
            Should be given if the type parameter is 'CustomAtmosphere'. If not,
            than the the Standard Atmosphere pressure will be used.
            If a float is given, it will define a constant pressure
            profile. The float should be in units of Pa.
            If a string is given, it should point to a .CSV file
            containing at most one header line and two columns of data.
            The first column must be the geometric height above sea level in
            meters while the second column must be the pressure in Pa.
            If an array is given, it is expected to be a list or array
            of coordinates (height in meters, pressure in Pa).
            Finally, a callable or function is also accepted. The
            function should take one argument, the height above sea
            level in meters and return a corresponding pressure in Pa.
        temperature : float, string, array, callable, optional
            This defines the atmospheric temperature profile.
            Should be given if the type parameter is 'CustomAtmosphere'. If not,
            than the the Standard Atmosphere temperature will be used.
            If a float is given, it will define a constant temperature
            profile. The float should be in units of K.
            If a string is given, it should point to a .CSV file
            containing at most one header line and two columns of data.
            The first column must be the geometric height above sea level in
            meters while the second column must be the temperature in K.
            If an array is given, it is expected to be a list or array
            of coordinates (height in meters, temperature in K).
            Finally, a callable or function is also accepted. The
            function should take one argument, the height above sea
            level in meters and return a corresponding temperature in K.
        wind_u : float, string, array, callable, optional
            This defines the atmospheric wind-u profile, corresponding
            the the magnitude of the wind speed heading East.
            Should be given if the type parameter is 'CustomAtmosphere'. If not,
            it will be assumed constant and 0.
            If a float is given, it will define a constant wind-u
            profile. The float should be in units of m/s.
            If a string is given, it should point to a .CSV file
            containing at most one header line and two columns of data.
            The first column must be the geometric height above sea level in
            meters while the second column must be the wind-u in m/s.
            If an array is given, it is expected to be an array of
            coordinates (height in meters, wind-u in m/s).
            Finally, a callable or function is also accepted. The
            function should take one argument, the height above sea
            level in meters and return a corresponding wind-u in m/s.
        wind_v : float, string, array, callable, optional
            This defines the atmospheric wind-v profile, corresponding
            the the magnitude of the wind speed heading North.
            Should be given if the type parameter is 'CustomAtmosphere'. If not,
            it will be assumed constant and 0.
            If a float is given, it will define a constant wind-v
            profile. The float should be in units of m/s.
            If a string is given, it should point to a .CSV file
            containing at most one header line and two columns of data.
            The first column must be the geometric height above sea level in
            meters while the second column must be the wind-v in m/s.
            If an array is given, it is expected to be an array of
            coordinates (height in meters, wind-v in m/s).
            Finally, a callable or function is also accepted. The
            function should take one argument, the height above sea
            level in meters and return a corresponding wind-v in m/s.

        Return
        ------
        None
        """
        # Initialize an estimate of the maximum expected atmospheric model height
        maxExpectedHeight = 1000

        # Save pressure profile
        if pressure is None:
            # Use standard atmosphere
            self.pressure = self.pressureISA
        else:
            # Use custom input
            self.pressure = Function(
                pressure,
                inputs="Height Above Sea Level (m)",
                outputs="Pressure (Pa)",
                interpolation="linear",
            )
            # Check maximum height of custom pressure input
            if not callable(self.pressure.source):
                maxExpectedHeight = max(self.pressure[-1, 0], maxExpectedHeight)

        # Save temperature profile
        if temperature is None:
            # Use standard atmosphere
            self.temperature = self.temperatureISA
        else:
            self.temperature = Function(
                temperature,
                inputs="Height Above Sea Level (m)",
                outputs="Temperature (K)",
                interpolation="linear",
            )
            # Check maximum height of custom temperature input
            if not callable(self.temperature.source):
                maxExpectedHeight = max(self.temperature[-1, 0], maxExpectedHeight)

        # Save wind profile
        self.windVelocityX = Function(
            wind_u,
            inputs="Height Above Sea Level (m)",
            outputs="Wind Velocity X (m/s)",
            interpolation="linear",
        )
        self.windVelocityY = Function(
            wind_v,
            inputs="Height Above Sea Level (m)",
            outputs="Wind Velocity Y (m/s)",
            interpolation="linear",
        )
        # Check maximum height of custom wind input
        if not callable(self.windVelocityX.source):
            maxExpectedHeight = max(self.windVelocityX[-1, 0], maxExpectedHeight)
        if not callable(self.windVelocityY.source):
            maxExpectedHeight = max(self.windVelocityY[-1, 0], maxExpectedHeight)

        # Compute wind profile direction and heading
        windHeading = (
            lambda h: np.arctan2(self.windVelocityX(h), self.windVelocityY(h))
            * (180 / np.pi)
            % 360
        )
        self.windHeading = Function(
            windHeading,
            inputs="Height Above Sea Level (m)",
            outputs="Wind Heading (Deg True)",
            interpolation="linear",
        )

        windDirection = lambda h: (windHeading(h) - 180) % 360
        self.windDirection = Function(
            windDirection,
            inputs="Height Above Sea Level (m)",
            outputs="Wind Direction (Deg True)",
            interpolation="linear",
        )

        windSpeed = lambda h: np.sqrt(
            self.windVelocityX(h) ** 2 + self.windVelocityY(h) ** 2
        )
        self.windSpeed = Function(
            windSpeed,
            inputs="Height Above Sea Level (m)",
            outputs="Wind Speed (m/s)",
            interpolation="linear",
        )

        # Save maximum expected height
        self.maxExpectedHeight = maxExpectedHeight

        return None

    def processWyomingSounding(self, file):
        """Import and process the upper air sounding data from Wyoming
        Upper Air Soundings database given by the url in file. Sets
        pressure, temperature, wind-u, wind-v profiles and surface elevation.

        Parameters
        ----------
        file : string
            URL of an upper air sounding data output from Wyoming
            Upper Air Soundings database.
            Example:
            http://weather.uwyo.edu/cgi-bin/sounding?region=samer&TYPE=TEXT%3ALIST&YEAR=2019&MONTH=02&FROM=0200&TO=0200&STNM=82599
            More can be found at:
            http://weather.uwyo.edu/upperair/sounding.html.

        Returns
        -------
        None
        """
        # Request Wyoming Sounding from file url
        response = requests.get(file)
        if response.status_code != 200:
            raise ImportError("Unable to load " + file + ".")
        if len(re.findall("Can't get .+ Observations at", response.text)):
            raise ValueError(
                re.findall("Can't get .+ Observations at .+", response.text)[0]
                + " Check station number and date."
            )
        if response.text == "Invalid OUTPUT: specified\n":
            raise ValueError(
                "Invalid OUTPUT: specified. Make sure the output is Text: List."
            )

        # Process Wyoming Souding by finding data table and station info
        response_split_text = re.split("(<.{0,1}PRE>)", response.text)
        data_table = response_split_text[2]
        station_info = response_split_text[6]

        # Transform data table into np array
        data_array = []
        for line in data_table.split("\n")[
            5:-1
        ]:  # Split data table into lines and remove header and footer
            columns = re.split(" +", line)  # Split line into columns
            if (
                len(columns) == 12
            ):  # 12 is the number of column entries when all entries are given
                data_array.append(columns[1:])
        data_array = np.array(data_array, dtype=float)

        # Retrieve pressure from data array
        data_array[:, 0] = 100 * data_array[:, 0]  # Converts hPa to Pa
        self.pressure = Function(
            data_array[:, (1, 0)],
            inputs="Height Above Sea Level (m)",
            outputs="Pressure (Pa)",
            interpolation="linear",
        )

        # Retrieve temperature from data array
        data_array[:, 2] = data_array[:, 2] + 273.15  # Converts C to K
        self.temperature = Function(
            data_array[:, (1, 2)],
            inputs="Height Above Sea Level (m)",
            outputs="Temperature (K)",
            interpolation="linear",
        )

        # Retrieve wind-u and wind-v from data array
        data_array[:, 7] = data_array[:, 7] * 1.852 / 3.6  # Converts Knots to m/s
        data_array[:, 5] = (
            data_array[:, 6] + 180
        ) % 360  # Convert wind direction to wind heading
        data_array[:, 3] = data_array[:, 7] * np.sin(data_array[:, 5] * np.pi / 180)
        data_array[:, 4] = data_array[:, 7] * np.cos(data_array[:, 5] * np.pi / 180)

        # Convert geopotential height to geometric height
        R = self.earthRadius
        data_array[:, 1] = R * data_array[:, 1] / (R - data_array[:, 1])

        # Save atmospheric data
        self.windDirection = Function(
            data_array[:, (1, 6)],
            inputs="Height Above Sea Level (m)",
            outputs="Wind Direction (Deg True)",
            interpolation="linear",
        )
        self.windHeading = Function(
            data_array[:, (1, 5)],
            inputs="Height Above Sea Level (m)",
            outputs="Wind Heading (Deg True)",
            interpolation="linear",
        )
        self.windSpeed = Function(
            data_array[:, (1, 7)],
            inputs="Height Above Sea Level (m)",
            outputs="Wind Speed (m/s)",
            interpolation="linear",
        )
        self.windVelocityX = Function(
            data_array[:, (1, 3)],
            inputs="Height Above Sea Level (m)",
            outputs="Wind Velocity X (m/s)",
            interpolation="linear",
        )
        self.windVelocityY = Function(
            data_array[:, (1, 4)],
            inputs="Height Above Sea Level (m)",
            outputs="Wind Velocity Y (m/s)",
            interpolation="linear",
        )

        # Retrieve station elevation from station info
        station_elevation_text = station_info.split("\n")[6]

        # Convert station elevation text into float value
        self.elevation = float(
            re.findall("[0-9]+\.[0-9]+|[0-9]+", station_elevation_text)[0]
        )

        # Save maximum expected height
        self.maxExpectedHeight = data_array[-1, 1]

        return None

    def processNOAARUCSounding(self, file):
        """Import and process the upper air sounding data from NOAA
        Ruc Soundings database (https://rucsoundings.noaa.gov/) given as
        ASCII GSD format pages passed by its url to the file parameter. Sets
        pressure, temperature, wind-u, wind-v profiles and surface elevation.

        Parameters
        ----------
        file : string
            URL of an upper air sounding data output from NOAA Ruc Soundings
            in ASCII GSD format.
            Example:
            https://rucsoundings.noaa.gov/get_raobs.cgi?data_source=RAOB&latest=latest&start_year=2019&start_month_name=Feb&start_mday=5&start_hour=12&start_min=0&n_hrs=1.0&fcst_len=shortest&airport=83779&text=Ascii%20text%20%28GSD%20format%29&hydrometeors=false&start=latest
            More can be found at:
            https://rucsoundings.noaa.gov/.

        Returns
        -------
        None
        """
        # Request NOAA Ruc Sounding from file url
        response = requests.get(file)
        if response.status_code != 200 or len(response.text) < 10:
            raise ImportError("Unable to load " + file + ".")

        # Split response into lines
        lines = response.text.split("\n")

        # Process GSD format (https://rucsoundings.noaa.gov/raob_format.html)

        # Extract elevation data
        for line in lines:
            # Split line into columns
            columns = re.split(" +", line)[1:]
            if len(columns) > 0:
                if columns[0] == "1" and columns[5] != "99999":
                    # Save elevation
                    self.elevation = float(columns[5])
                else:
                    # No elevation data available
                    pass

        # Extract pressure as a function of height
        pressure_array = []
        for line in lines:
            # Split line into columns
            columns = re.split(" +", line)[1:]
            if len(columns) >= 6:
                if columns[0] in ["4", "5", "6", "7", "8", "9"]:
                    # Convert columns to floats
                    columns = np.array(columns, dtype=float)
                    # Select relevant columns
                    columns = columns[[2, 1]]
                    # Check if values exist
                    if max(columns) != 99999:
                        # Save value
                        pressure_array.append(columns)
        pressure_array = np.array(pressure_array)

        # Extract temperature as a function of height
        temperature_array = []
        for line in lines:
            # Split line into columns
            columns = re.split(" +", line)[1:]
            if len(columns) >= 6:
                if columns[0] in ["4", "5", "6", "7", "8", "9"]:
                    # Convert columns to floats
                    columns = np.array(columns, dtype=float)
                    # Select relevant columns
                    columns = columns[[2, 3]]
                    # Check if values exist
                    if max(columns) != 99999:
                        # Save value
                        temperature_array.append(columns)
        temperature_array = np.array(temperature_array)

        # Extract wind speed and direction as a function of height
        windSpeed_array = []
        windDirection_array = []
        for line in lines:
            # Split line into columns
            columns = re.split(" +", line)[1:]
            if len(columns) >= 6:
                if columns[0] in ["4", "5", "6", "7", "8", "9"]:
                    # Convert columns to floats
                    columns = np.array(columns, dtype=float)
                    # Select relevant columns
                    columns = columns[[2, 5, 6]]
                    # Check if values exist
                    if max(columns) != 99999:
                        # Save value
                        windDirection_array.append(columns[[0, 1]])
                        windSpeed_array.append(columns[[0, 2]])
        windSpeed_array = np.array(windSpeed_array)
        windDirection_array = np.array(windDirection_array)

        # Converts 10*hPa to Pa and save values
        pressure_array[:, 1] = 10 * pressure_array[:, 1]
        self.pressure = Function(
            pressure_array,
            inputs="Height Above Sea Level (m)",
            outputs="Pressure (Pa)",
            interpolation="linear",
        )

        # Convert 10*C to K and save values
        temperature_array[:, 1] = (
            temperature_array[:, 1] / 10 + 273.15
        )  # Converts C to K
        self.temperature = Function(
            temperature_array,
            inputs="Height Above Sea Level (m)",
            outputs="Temperature (K)",
            interpolation="linear",
        )

        # Process wind-u and wind-v
        windSpeed_array[:, 1] = (
            windSpeed_array[:, 1] * 1.852 / 3.6
        )  # Converts Knots to m/s
        windHeading_array = windDirection_array[:, :] * 1
        windHeading_array[:, 1] = (
            windDirection_array[:, 1] + 180
        ) % 360  # Convert wind direction to wind heading
        windU = windSpeed_array[:, :] * 1
        windV = windSpeed_array[:, :] * 1
        windU[:, 1] = windSpeed_array[:, 1] * np.sin(
            windHeading_array[:, 1] * np.pi / 180
        )
        windV[:, 1] = windSpeed_array[:, 1] * np.cos(
            windHeading_array[:, 1] * np.pi / 180
        )

        # Save wind data
        self.windDirection = Function(
            windDirection_array,
            inputs="Height Above Sea Level (m)",
            outputs="Wind Direction (Deg True)",
            interpolation="linear",
        )
        self.windHeading = Function(
            windHeading_array,
            inputs="Height Above Sea Level (m)",
            outputs="Wind Heading (Deg True)",
            interpolation="linear",
        )
        self.windSpeed = Function(
            windSpeed_array,
            inputs="Height Above Sea Level (m)",
            outputs="Wind Speed (m/s)",
            interpolation="linear",
        )
        self.windVelocityX = Function(
            windU,
            inputs="Height Above Sea Level (m)",
            outputs="Wind Velocity X (m/s)",
            interpolation="linear",
        )
        self.windVelocityY = Function(
            windV,
            inputs="Height Above Sea Level (m)",
            outputs="Wind Velocity Y (m/s)",
            interpolation="linear",
        )

        # Save maximum expected height
        self.maxExpectedHeight = pressure_array[-1, 0]

    @requires_netCDF4
    def processForecastReanalysis(self, file, dictionary):
        """Import and process atmospheric data from weather forecasts
        and reanalysis given as netCDF or OPeNDAP files.
        Sets pressure, temperature, wind-u and wind-v
        profiles and surface elevation obtained from a weather
        file in netCDF format or from an OPeNDAP URL, both
        given through the file parameter. The date and location of the launch
        should already have been set through the date and
        location parameters when initializing the Environment.
        The netCDF and OPeNDAP datasets must contain at least
        geopotential height or geopotential, temperature,
        wind-u and wind-v profiles as a function of pressure levels.
        If surface geopotential or geopotential height is given,
        elevation is also set. Otherwise, elevation is not changed.
        Profiles are interpolated bi-linearly using supplied
        latitude and longitude. The date used is the nearest one
        to the date supplied. Furthermore, a dictionary must be
        supplied through the dictionary parameter in order for the
        dataset to be accurately read. Lastly, the dataset must use
        a rectangular grid sorted in either ascending or descending
        order of latitude and longitude.

        Parameters
        ----------
        file : string
            String containing path to local netCDF file or URL of an
            OPeNDAP file, such as NOAA's NOMAD or UCAR TRHEDDS server.
        dictionary : dictionary
            Specifies the dictionary to be used when reading netCDF and
            OPeNDAP files, allowing for the correct retrieval of data.
            The dictionary structure should specify the short names
            used for time, latitude, longitude, pressure levels,
            temperature profile, geopotential or geopotential height
            profile, wind-u and wind-v profiles in the dataset given in
            the file parameter. An example is the following dictionary,
            generally used to read OPeNDAP files from NOAA's NOMAD
            server:               {'time': 'time',
                               'latitude': 'lat',
                              'longitude': 'lon',
                                  'level': 'lev',
                            'temperature': 'tmpprs',
            'surface_geopotential_height': 'hgtsfc',
                    'geopotential_height': 'hgtprs',
                           'geopotential': None,
                                 'u_wind': 'ugrdprs',
                                 'v_wind': 'vgrdprs'}

        Returns
        -------
        None
        """
        # Check if date, lat and lon are known
        if self.date is None:
            raise TypeError(
                "Please specify Date (array-like) when "
                "initializing this Environment. "
                "Alternatively, use the Environment.setDate"
                " method."
            )
        if self.lat is None:
            raise TypeError(
                "Please specify Location (lat, lon). when "
                "initializing this Environment. "
                "Alternatively, use the Environment."
                "setLocation method."
            )

        # Read weather file
        weatherData = netCDF4.Dataset(file)

        # Get time, latitude and longitude data from file
        timeArray = weatherData.variables[dictionary["time"]]
        lonArray = weatherData.variables[dictionary["longitude"]][:].tolist()
        latArray = weatherData.variables[dictionary["latitude"]][:].tolist()

        # Find time index
        timeIndex = netCDF4.date2index(
            self.date, timeArray, calendar="gregorian", select="nearest"
        )
        # Convert times do dates and numbers
        inputTimeNum = netCDF4.date2num(
            self.date, timeArray.units, calendar="gregorian"
        )
        fileTimeNum = timeArray[timeIndex]
        fileTimeDate = netCDF4.num2date(
            timeArray[timeIndex], timeArray.units, calendar="gregorian"
        )
        # Check if time is inside range supplied by file
        if timeIndex == 0 and inputTimeNum < fileTimeNum:
            raise ValueError(
                "Chosen launch time is not available in the provided file, which starts at {:}.".format(
                    fileTimeDate
                )
            )
        elif timeIndex == len(timeArray) - 1 and inputTimeNum > fileTimeNum:
            raise ValueError(
                "Chosen launch time is not available in the provided file, which ends at {:}.".format(
                    fileTimeDate
                )
            )
        # Check if time is exactly equal to one in the file
        if inputTimeNum != fileTimeNum:
            warnings.warn(
                "Exact chosen launch time is not available in the provided file, using {:} UTC instead.".format(
                    fileTimeDate
                )
            )

        # Find longitude index
        # Determine if file uses -180 to 180 or 0 to 360
        if lonArray[0] < 0 or lonArray[-1] < 0:
            # Convert input to -180 - 180
            lon = self.lon if self.lon < 180 else -180 + self.lon % 180
        else:
            # Convert input to 0 - 360
            lon = self.lon % 360
        # Check if reversed or sorted
        if lonArray[0] < lonArray[-1]:
            # Deal with sorted lonArray
            lonIndex = bisect.bisect(lonArray, lon)
        else:
            # Deal with reversed lonArray
            lonArray.reverse()
            lonIndex = len(lonArray) - bisect.bisect_left(lonArray, lon)
            lonArray.reverse()
        # Take care of longitude value equal to maximum longitude in the grid
        if lonIndex == len(lonArray) and lonArray[lonIndex - 1] == lon:
            lonIndex = lonIndex - 1
        # Check if longitude value is inside the grid
        if lonIndex == 0 or lonIndex == len(lonArray):
            raise ValueError(
                "Longitude {:f} not inside region covered by file, which is from {:f} to {:f}.".format(
                    lon, lonArray[0], lonArray[-1]
                )
            )

        # Find latitude index
        # Check if reversed or sorted
        if latArray[0] < latArray[-1]:
            # Deal with sorted latArray
            latIndex = bisect.bisect(latArray, self.lat)
        else:
            # Deal with reversed latArray
            latArray.reverse()
            latIndex = len(latArray) - bisect.bisect_left(latArray, self.lat)
            latArray.reverse()
        # Take care of latitude value equal to maximum longitude in the grid
        if latIndex == len(latArray) and latArray[latIndex - 1] == self.lat:
            latIndex = latIndex - 1
        # Check if latitude value is inside the grid
        if latIndex == 0 or latIndex == len(latArray):
            raise ValueError(
                "Latitude {:f} not inside region covered by file, which is from {:f} to {:f}.".format(
                    self.lat, latArray[0], latArray[-1]
                )
            )

        # Get pressure level data from file
        try:
            levels = (
                100 * weatherData.variables[dictionary["level"]][:]
            )  # Convert mbar to Pa
        except:
            raise ValueError(
                "Unable to read pressure levels from file. Check file and dictionary."
            )

        # Get geopotential data from file
        try:
            geopotentials = weatherData.variables[dictionary["geopotential_height"]][
                timeIndex, :, (latIndex - 1, latIndex), (lonIndex - 1, lonIndex)
            ]
        except:
            try:
                geopotentials = (
                    weatherData.variables[dictionary["geopotential"]][
                        timeIndex, :, (latIndex - 1, latIndex), (lonIndex - 1, lonIndex)
                    ]
                    / self.g
                )
            except:
                raise ValueError(
                    "Unable to read geopontential height"
                    " nor geopotential from file. At least"
                    " one of them is necessary. Check "
                    " file and dictionary."
                )

        # Get temperature from file
        try:
            temperatures = weatherData.variables[dictionary["temperature"]][
                timeIndex, :, (latIndex - 1, latIndex), (lonIndex - 1, lonIndex)
            ]
        except:
            raise ValueError(
                "Unable to read temperature from file. Check file and dictionary."
            )

        # Get wind data from file
        try:
            windUs = weatherData.variables[dictionary["u_wind"]][
                timeIndex, :, (latIndex - 1, latIndex), (lonIndex - 1, lonIndex)
            ]
        except:
            raise ValueError(
                "Unable to read wind-u component. Check file and dictionary."
            )
        try:
            windVs = weatherData.variables[dictionary["v_wind"]][
                timeIndex, :, (latIndex - 1, latIndex), (lonIndex - 1, lonIndex)
            ]
        except:
            raise ValueError(
                "Unable to read wind-v component. Check file and dictionary."
            )

        # Prepare for bilinear interpolation
        x, y = self.lat, lon
        x1, y1 = latArray[latIndex - 1], lonArray[lonIndex - 1]
        x2, y2 = latArray[latIndex], lonArray[lonIndex]

        # Determine geopotential in lat, lon
        f_x1_y1 = geopotentials[:, 0, 0]
        f_x1_y2 = geopotentials[:, 0, 1]
        f_x2_y1 = geopotentials[:, 1, 0]
        f_x2_y2 = geopotentials[:, 1, 1]
        f_x_y1 = ((x2 - x) / (x2 - x1)) * f_x1_y1 + ((x - x1) / (x2 - x1)) * f_x2_y1
        f_x_y2 = ((x2 - x) / (x2 - x1)) * f_x1_y2 + ((x - x1) / (x2 - x1)) * f_x2_y2
        height = ((y2 - y) / (y2 - y1)) * f_x_y1 + ((y - y1) / (y2 - y1)) * f_x_y2

        # Determine temperature in lat, lon
        f_x1_y1 = temperatures[:, 0, 0]
        f_x1_y2 = temperatures[:, 0, 1]
        f_x2_y1 = temperatures[:, 1, 0]
        f_x2_y2 = temperatures[:, 1, 1]
        f_x_y1 = ((x2 - x) / (x2 - x1)) * f_x1_y1 + ((x - x1) / (x2 - x1)) * f_x2_y1
        f_x_y2 = ((x2 - x) / (x2 - x1)) * f_x1_y2 + ((x - x1) / (x2 - x1)) * f_x2_y2
        temperature = ((y2 - y) / (y2 - y1)) * f_x_y1 + ((y - y1) / (y2 - y1)) * f_x_y2

        # Determine wind u in lat, lon
        f_x1_y1 = windUs[:, 0, 0]
        f_x1_y2 = windUs[:, 0, 1]
        f_x2_y1 = windUs[:, 1, 0]
        f_x2_y2 = windUs[:, 1, 1]
        f_x_y1 = ((x2 - x) / (x2 - x1)) * f_x1_y1 + ((x - x1) / (x2 - x1)) * f_x2_y1
        f_x_y2 = ((x2 - x) / (x2 - x1)) * f_x1_y2 + ((x - x1) / (x2 - x1)) * f_x2_y2
        windU = ((y2 - y) / (y2 - y1)) * f_x_y1 + ((y - y1) / (y2 - y1)) * f_x_y2

        # Determine wind v in lat, lon
        f_x1_y1 = windVs[:, 0, 0]
        f_x1_y2 = windVs[:, 0, 1]
        f_x2_y1 = windVs[:, 1, 0]
        f_x2_y2 = windVs[:, 1, 1]
        f_x_y1 = ((x2 - x) / (x2 - x1)) * f_x1_y1 + ((x - x1) / (x2 - x1)) * f_x2_y1
        f_x_y2 = ((x2 - x) / (x2 - x1)) * f_x1_y2 + ((x - x1) / (x2 - x1)) * f_x2_y2
        windV = ((y2 - y) / (y2 - y1)) * f_x_y1 + ((y - y1) / (y2 - y1)) * f_x_y2

        # Determine wind speed, heading and direction
        windSpeed = np.sqrt(windU**2 + windV**2)
        windHeading = np.arctan2(windU, windV) * (180 / np.pi) % 360
        windDirection = (windHeading - 180) % 360

        # Convert geopotential height to geometric height
        R = self.earthRadius
        height = R * height / (R - height)

        # Combine all data into big array
        data_array = np.ma.column_stack(
            [
                levels,
                height,
                temperature,
                windU,
                windV,
                windHeading,
                windDirection,
                windSpeed,
            ]
        )

        # Remove lines with masked content
        if np.any(data_array.mask):
            data_array = np.ma.compress_rows(data_array)
            warnings.warn(
                "Some values were missing from this weather dataset, therefore, certain pressure levels were removed."
            )

        # Save atmospheric data
        self.pressure = Function(
            data_array[:, (1, 0)],
            inputs="Height Above Sea Level (m)",
            outputs="Pressure (Pa)",
            interpolation="linear",
        )
        self.temperature = Function(
            data_array[:, (1, 2)],
            inputs="Height Above Sea Level (m)",
            outputs="Temperature (K)",
            interpolation="linear",
        )
        self.windDirection = Function(
            data_array[:, (1, 6)],
            inputs="Height Above Sea Level (m)",
            outputs="Wind Direction (Deg True)",
            interpolation="linear",
        )
        self.windHeading = Function(
            data_array[:, (1, 5)],
            inputs="Height Above Sea Level (m)",
            outputs="Wind Heading (Deg True)",
            interpolation="linear",
        )
        self.windSpeed = Function(
            data_array[:, (1, 7)],
            inputs="Height Above Sea Level (m)",
            outputs="Wind Speed (m/s)",
            interpolation="linear",
        )
        self.windVelocityX = Function(
            data_array[:, (1, 3)],
            inputs="Height Above Sea Level (m)",
            outputs="Wind Velocity X (m/s)",
            interpolation="linear",
        )
        self.windVelocityY = Function(
            data_array[:, (1, 4)],
            inputs="Height Above Sea Level (m)",
            outputs="Wind Velocity Y (m/s)",
            interpolation="linear",
        )

        # Save maximum expected height
        self.maxExpectedHeight = max(height[0], height[-1])

        # Get elevation data from file
        if dictionary["surface_geopotential_height"] is not None:
            try:
                elevations = weatherData.variables[
                    dictionary["surface_geopotential_height"]
                ][timeIndex, (latIndex - 1, latIndex), (lonIndex - 1, lonIndex)]
                f_x1_y1 = elevations[0, 0]
                f_x1_y2 = elevations[0, 1]
                f_x2_y1 = elevations[1, 0]
                f_x2_y2 = elevations[1, 1]
                f_x_y1 = ((x2 - x) / (x2 - x1)) * f_x1_y1 + (
                    (x - x1) / (x2 - x1)
                ) * f_x2_y1
                f_x_y2 = ((x2 - x) / (x2 - x1)) * f_x1_y2 + (
                    (x - x1) / (x2 - x1)
                ) * f_x2_y2
                self.elevation = ((y2 - y) / (y2 - y1)) * f_x_y1 + (
                    (y - y1) / (y2 - y1)
                ) * f_x_y2
            except:
                raise ValueError(
                    "Unable to read surface elevation data. Check file and dictionary."
                )

        # Compute info data
        self.atmosphericModelInitDate = netCDF4.num2date(
            timeArray[0], timeArray.units, calendar="gregorian"
        )
        self.atmosphericModelEndDate = netCDF4.num2date(
            timeArray[-1], timeArray.units, calendar="gregorian"
        )
        self.atmosphericModelInterval = netCDF4.num2date(
            (timeArray[-1] - timeArray[0]) / (len(timeArray) - 1),
            timeArray.units,
            calendar="gregorian",
        ).hour
        self.atmosphericModelInitLat = latArray[0]
        self.atmosphericModelEndLat = latArray[-1]
        self.atmosphericModelInitLon = lonArray[0]
        self.atmosphericModelEndLon = lonArray[-1]

        # Save debugging data
        self.latArray = latArray
        self.lonArray = lonArray
        self.lonIndex = lonIndex
        self.latIndex = latIndex
        self.geopotentials = geopotentials
        self.windUs = windUs
        self.windVs = windVs
        self.levels = levels
        self.temperatures = temperatures
        self.timeArray = timeArray
        self.height = height

        # Close weather data
        weatherData.close()

        return None

    @requires_netCDF4
    def processEnsemble(self, file, dictionary):
        """Import and process atmospheric data from weather ensembles
        given as netCDF or OPeNDAP files.
        Sets pressure, temperature, wind-u and wind-v
        profiles and surface elevation obtained from a weather
        ensemble file in netCDF format or from an OPeNDAP URL, both
        given through the file parameter. The date and location of the launch
        should already have been set through the date and
        location parameters when initializing the Environment.
        The netCDF and OPeNDAP datasets must contain at least
        geopotential height or geopotential, temperature,
        wind-u and wind-v profiles as a function of pressure
        levels. If surface geopotential or geopotential height
        is given, elevation is also set. Otherwise, elevation is not
        changed. Profiles are interpolated bi-linearly using supplied
        latitude and longitude. The date used is the nearest one
        to the date supplied. Furthermore, a dictionary must be
        supplied through the dictionary parameter in order for the
        dataset to be accurately read. Lastly, the dataset must use
        a rectangular grid sorted in either ascending or descending
        order of latitude and longitude. By default the first ensemble
        forecast is activated. To activate other ensemble forecasts
        see Environment.selectEnsembleMemberMember().

        Parameters
        ----------
        file : string
            String containing path to local netCDF file or URL of an
            OPeNDAP file, such as NOAA's NOMAD or UCAR TRHEDDS server.
        dictionary : dictionary
            Specifies the dictionary to be used when reading netCDF and
            OPeNDAP files, allowing for the correct retrieval of data.
            The dictionary structure should specify the short names
            used for time, latitude, longitude, pressure levels,
            temperature profile, geopotential or geopotential height
            profile, wind-u and wind-v profiles in the dataset given in
            the file parameter. An example is the following dictionary,
            generally used to read OPeNDAP files from NOAA's NOMAD
            server:               {'time': 'time',
                               'latitude': 'lat',
                              'longitude': 'lon',
                                  'level': 'lev',
                               'ensemble': 'ens',
            'surface_geopotential_height': 'hgtsfc',
                    'geopotential_height': 'hgtprs',
                           'geopotential': None,
                                 'u_wind': 'ugrdprs',
                                 'v_wind': 'vgrdprs'}

        Returns
        -------
        None
        """
        # Check if date, lat and lon are known
        if self.date is None:
            raise TypeError(
                "Please specify Date (array-like) when "
                "initializing this Environment. "
                "Alternatively, use the Environment.setDate"
                " method."
            )
        if self.lat is None:
            raise TypeError(
                "Please specify Location (lat, lon). when "
                "initializing this Environment. "
                "Alternatively, use the Environment."
                "setLocation method."
            )

        # Read weather file
        weatherData = netCDF4.Dataset(file)

        # Get time, latitude and longitude data from file
        timeArray = weatherData.variables[dictionary["time"]]
        lonArray = weatherData.variables[dictionary["longitude"]][:].tolist()
        latArray = weatherData.variables[dictionary["latitude"]][:].tolist()

        # Find time index
        timeIndex = netCDF4.date2index(
            self.date, timeArray, calendar="gregorian", select="nearest"
        )
        # Convert times do dates and numbers
        inputTimeNum = netCDF4.date2num(
            self.date, timeArray.units, calendar="gregorian"
        )
        fileTimeNum = timeArray[timeIndex]
        fileTimeDate = netCDF4.num2date(
            timeArray[timeIndex], timeArray.units, calendar="gregorian"
        )
        # Check if time is inside range supplied by file
        if timeIndex == 0 and inputTimeNum < fileTimeNum:
            raise ValueError(
                "Chosen launch time is not available in the provided file, which starts at {:}.".format(
                    fileTimeDate
                )
            )
        elif timeIndex == len(timeArray) - 1 and inputTimeNum > fileTimeNum:
            raise ValueError(
                "Chosen launch time is not available in the provided file, which ends at {:}.".format(
                    fileTimeDate
                )
            )
        # Check if time is exactly equal to one in the file
        if inputTimeNum != fileTimeNum:
            warnings.warn(
                "Exact chosen launch time is not available in the provided file, using {:} UTC instead.".format(
                    fileTimeDate
                )
            )

        # Find longitude index
        # Determine if file uses -180 to 180 or 0 to 360
        if lonArray[0] < 0 or lonArray[-1] < 0:
            # Convert input to -180 - 180
            lon = self.lon if self.lon < 180 else -180 + self.lon % 180
        else:
            # Convert input to 0 - 360
            lon = self.lon % 360
        # Check if reversed or sorted
        if lonArray[0] < lonArray[-1]:
            # Deal with sorted lonArray
            lonIndex = bisect.bisect(lonArray, lon)
        else:
            # Deal with reversed lonArray
            lonArray.reverse()
            lonIndex = len(lonArray) - bisect.bisect_left(lonArray, lon)
            lonArray.reverse()
        # Take care of longitude value equal to maximum longitude in the grid
        if lonIndex == len(lonArray) and lonArray[lonIndex - 1] == lon:
            lonIndex = lonIndex - 1
        # Check if longitude value is inside the grid
        if lonIndex == 0 or lonIndex == len(lonArray):
            raise ValueError(
                "Longitude {:f} not inside region covered by file, which is from {:f} to {:f}.".format(
                    lon, lonArray[0], lonArray[-1]
                )
            )

        # Find latitude index
        # Check if reversed or sorted
        if latArray[0] < latArray[-1]:
            # Deal with sorted latArray
            latIndex = bisect.bisect(latArray, self.lat)
        else:
            # Deal with reversed latArray
            latArray.reverse()
            latIndex = len(latArray) - bisect.bisect_left(latArray, self.lat)
            latArray.reverse()
        # Take care of latitude value equal to maximum longitude in the grid
        if latIndex == len(latArray) and latArray[latIndex - 1] == self.lat:
            latIndex = latIndex - 1
        # Check if latitude value is inside the grid
        if latIndex == 0 or latIndex == len(latArray):
            raise ValueError(
                "Latitude {:f} not inside region covered by file, which is from {:f} to {:f}.".format(
                    self.lat, latArray[0], latArray[-1]
                )
            )

        # Get ensemble data from file
        try:
            numMembers = len(weatherData.variables[dictionary["ensemble"]][:])
        except:
            raise ValueError(
                "Unable to read ensemble data from file. Check file and dictionary."
            )

        # Get pressure level data from file
        try:
            levels = (
                100 * weatherData.variables[dictionary["level"]][:]
            )  # Convert mbar to Pa
        except:
            raise ValueError(
                "Unable to read pressure levels from file. Check file and dictionary."
            )

        ##
        inverseDictionary = {v: k for k, v in dictionary.items()}
        paramDictionary = {
            "time": timeIndex,
            "ensemble": range(numMembers),
            "level": range(len(levels)),
            "latitude": (latIndex - 1, latIndex),
            "longitude": (lonIndex - 1, lonIndex),
        }
        ##

        # Get geopotential data from file
        try:
            dimensions = weatherData.variables[
                dictionary["geopotential_height"]
            ].dimensions[:]
            params = tuple(
                [paramDictionary[inverseDictionary[dim]] for dim in dimensions]
            )
            geopotentials = weatherData.variables[dictionary["geopotential_height"]][
                params
            ]
        except:
            try:
                dimensions = weatherData.variables[
                    dictionary["geopotential"]
                ].dimensions[:]
                params = tuple(
                    [paramDictionary[inverseDictionary[dim]] for dim in dimensions]
                )
                geopotentials = (
                    weatherData.variables[dictionary["geopotential"]][params] / self.g
                )
            except:
                raise ValueError(
                    "Unable to read geopontential height"
                    " nor geopotential from file. At least"
                    " one of them is necessary. Check "
                    " file and dictionary."
                )

        # Get temperature from file
        try:
            temperatures = weatherData.variables[dictionary["temperature"]][params]
        except:
            raise ValueError(
                "Unable to read temperature from file. Check file and dictionary."
            )

        # Get wind data from file
        try:
            windUs = weatherData.variables[dictionary["u_wind"]][params]
        except:
            raise ValueError(
                "Unable to read wind-u component. Check file and dictionary."
            )
        try:
            windVs = weatherData.variables[dictionary["v_wind"]][params]
        except:
            raise ValueError(
                "Unable to read wind-v component. Check file and dictionary."
            )

        # Prepare for bilinear interpolation
        x, y = self.lat, lon
        x1, y1 = latArray[latIndex - 1], lonArray[lonIndex - 1]
        x2, y2 = latArray[latIndex], lonArray[lonIndex]

        # Determine geopotential in lat, lon
        f_x1_y1 = geopotentials[:, :, 0, 0]
        f_x1_y2 = geopotentials[:, :, 0, 1]
        f_x2_y1 = geopotentials[:, :, 1, 0]
        f_x2_y2 = geopotentials[:, :, 1, 1]
        f_x_y1 = ((x2 - x) / (x2 - x1)) * f_x1_y1 + ((x - x1) / (x2 - x1)) * f_x2_y1
        f_x_y2 = ((x2 - x) / (x2 - x1)) * f_x1_y2 + ((x - x1) / (x2 - x1)) * f_x2_y2
        height = ((y2 - y) / (y2 - y1)) * f_x_y1 + ((y - y1) / (y2 - y1)) * f_x_y2

        # Determine temperature in lat, lon
        f_x1_y1 = temperatures[:, :, 0, 0]
        f_x1_y2 = temperatures[:, :, 0, 1]
        f_x2_y1 = temperatures[:, :, 1, 0]
        f_x2_y2 = temperatures[:, :, 1, 1]
        f_x_y1 = ((x2 - x) / (x2 - x1)) * f_x1_y1 + ((x - x1) / (x2 - x1)) * f_x2_y1
        f_x_y2 = ((x2 - x) / (x2 - x1)) * f_x1_y2 + ((x - x1) / (x2 - x1)) * f_x2_y2
        temperature = ((y2 - y) / (y2 - y1)) * f_x_y1 + ((y - y1) / (y2 - y1)) * f_x_y2

        # Determine wind u in lat, lon
        f_x1_y1 = windUs[:, :, 0, 0]
        f_x1_y2 = windUs[:, :, 0, 1]
        f_x2_y1 = windUs[:, :, 1, 0]
        f_x2_y2 = windUs[:, :, 1, 1]
        f_x_y1 = ((x2 - x) / (x2 - x1)) * f_x1_y1 + ((x - x1) / (x2 - x1)) * f_x2_y1
        f_x_y2 = ((x2 - x) / (x2 - x1)) * f_x1_y2 + ((x - x1) / (x2 - x1)) * f_x2_y2
        windU = ((y2 - y) / (y2 - y1)) * f_x_y1 + ((y - y1) / (y2 - y1)) * f_x_y2

        # Determine wind v in lat, lon
        f_x1_y1 = windVs[:, :, 0, 0]
        f_x1_y2 = windVs[:, :, 0, 1]
        f_x2_y1 = windVs[:, :, 1, 0]
        f_x2_y2 = windVs[:, :, 1, 1]
        f_x_y1 = ((x2 - x) / (x2 - x1)) * f_x1_y1 + ((x - x1) / (x2 - x1)) * f_x2_y1
        f_x_y2 = ((x2 - x) / (x2 - x1)) * f_x1_y2 + ((x - x1) / (x2 - x1)) * f_x2_y2
        windV = ((y2 - y) / (y2 - y1)) * f_x_y1 + ((y - y1) / (y2 - y1)) * f_x_y2

        # Determine wind speed, heading and direction
        windSpeed = np.sqrt(windU**2 + windV**2)
        windHeading = np.arctan2(windU, windV) * (180 / np.pi) % 360
        windDirection = (windHeading - 180) % 360

        # Convert geopotential height to geometric height
        R = self.earthRadius
        height = R * height / (R - height)

        # Save ensemble data
        self.levelEnsemble = levels
        self.heightEnsemble = height
        self.temperatureEnsemble = temperature
        self.windUEnsemble = windU
        self.windVEnsemble = windV
        self.windHeadingEnsemble = windHeading
        self.windDirectionEnsemble = windDirection
        self.windSpeedEnsemble = windSpeed
        self.numEnsembleMembers = numMembers

        # Activate default ensemble
        self.selectEnsembleMember()

        # Get elevation data from file
        if dictionary["surface_geopotential_height"] is not None:
            try:
                elevations = weatherData.variables[
                    dictionary["surface_geopotential_height"]
                ][timeIndex, (latIndex - 1, latIndex), (lonIndex - 1, lonIndex)]
                f_x1_y1 = elevations[0, 0]
                f_x1_y2 = elevations[0, 1]
                f_x2_y1 = elevations[1, 0]
                f_x2_y2 = elevations[1, 1]
                f_x_y1 = ((x2 - x) / (x2 - x1)) * f_x1_y1 + (
                    (x - x1) / (x2 - x1)
                ) * f_x2_y1
                f_x_y2 = ((x2 - x) / (x2 - x1)) * f_x1_y2 + (
                    (x - x1) / (x2 - x1)
                ) * f_x2_y2
                self.elevation = ((y2 - y) / (y2 - y1)) * f_x_y1 + (
                    (y - y1) / (y2 - y1)
                ) * f_x_y2
            except:
                raise ValueError(
                    "Unable to read surface elevation data. Check file and dictionary."
                )

        # Compute info data
        self.atmosphericModelInitDate = netCDF4.num2date(
            timeArray[0], timeArray.units, calendar="gregorian"
        )
        self.atmosphericModelEndDate = netCDF4.num2date(
            timeArray[-1], timeArray.units, calendar="gregorian"
        )
        self.atmosphericModelInterval = netCDF4.num2date(
            (timeArray[-1] - timeArray[0]) / (len(timeArray) - 1),
            timeArray.units,
            calendar="gregorian",
        ).hour
        self.atmosphericModelInitLat = latArray[0]
        self.atmosphericModelEndLat = latArray[-1]
        self.atmosphericModelInitLon = lonArray[0]
        self.atmosphericModelEndLon = lonArray[-1]

        # Save debugging data
        self.latArray = latArray
        self.lonArray = lonArray
        self.lonIndex = lonIndex
        self.latIndex = latIndex
        self.geopotentials = geopotentials
        self.windUs = windUs
        self.windVs = windVs
        self.levels = levels
        self.temperatures = temperatures
        self.timeArray = timeArray
        self.height = height

        # Close weather data
        weatherData.close()

        return None

    def selectEnsembleMember(self, member=0):
        """Activates ensemble member, meaning that all atmospheric
        variables read from the Environment instance will correspond
        to the desired ensemble member.

        Parameters
        ---------
        member : int
            Ensemble member to be activated. Starts from 0.

        Returns
        -------
        None
        """
        # Verify ensemble member
        if member >= self.numEnsembleMembers:
            raise ValueError(
                "Please choose member from 0 to {:d}".format(
                    self.numEnsembleMembers - 1
                )
            )

        # Read ensemble member
        levels = self.levelEnsemble[:]
        height = self.heightEnsemble[member, :]
        temperature = self.temperatureEnsemble[member, :]
        windU = self.windUEnsemble[member, :]
        windV = self.windVEnsemble[member, :]
        windHeading = self.windHeadingEnsemble[member, :]
        windDirection = self.windDirectionEnsemble[member, :]
        windSpeed = self.windSpeedEnsemble[member, :]

        # Combine all data into big array
        data_array = np.ma.column_stack(
            [
                levels,
                height,
                temperature,
                windU,
                windV,
                windHeading,
                windDirection,
                windSpeed,
            ]
        )

        # Remove lines with masked content
        if np.any(data_array.mask):
            data_array = np.ma.compress_rows(data_array)
            warnings.warn(
                "Some values were missing from this weather dataset, therefore, certain pressure levels were removed."
            )

        # Save atmospheric data
        self.pressure = Function(
            data_array[:, (1, 0)],
            inputs="Height Above Sea Level (m)",
            outputs="Pressure (Pa)",
            interpolation="linear",
        )
        self.temperature = Function(
            data_array[:, (1, 2)],
            inputs="Height Above Sea Level (m)",
            outputs="Temperature (K)",
            interpolation="linear",
        )
        self.windDirection = Function(
            data_array[:, (1, 6)],
            inputs="Height Above Sea Level (m)",
            outputs="Wind Direction (Deg True)",
            interpolation="linear",
        )
        self.windHeading = Function(
            data_array[:, (1, 5)],
            inputs="Height Above Sea Level (m)",
            outputs="Wind Heading (Deg True)",
            interpolation="linear",
        )
        self.windSpeed = Function(
            data_array[:, (1, 7)],
            inputs="Height Above Sea Level (m)",
            outputs="Wind Speed (m/s)",
            interpolation="linear",
        )
        self.windVelocityX = Function(
            data_array[:, (1, 3)],
            inputs="Height Above Sea Level (m)",
            outputs="Wind Velocity X (m/s)",
            interpolation="linear",
        )
        self.windVelocityY = Function(
            data_array[:, (1, 4)],
            inputs="Height Above Sea Level (m)",
            outputs="Wind Velocity Y (m/s)",
            interpolation="linear",
        )

        # Save maximum expected height
        self.maxExpectedHeight = max(height[0], height[-1])

        # Save ensemble member
        self.ensembleMember = member

        # Update air density
        self.calculateDensityProfile()

        # Update speed of sound
        self.calculateSpeedOfSoundProfile()

        # Update dynamic viscosity
        self.calculateDynamicViscosity()

        return None

    def loadInternationalStandardAtmosphere(self):
        """Defines the pressure and temperature profile functions set
        by ISO 2533 for the International Standard atmosphere and saves
        them as self.pressureISA and self.temperatureISA.

        Parameters
        ---------
        None

        Returns
        -------
        None
        """
        # Define international standard atmosphere layers
        geopotential_height = [
            -2e3,
            0,
            11e3,
            20e3,
            32e3,
            47e3,
            51e3,
            71e3,
            80e3,
        ]  # in geopotential m
        temperature = [
            301.15,
            288.15,
            216.65,
            216.65,
            228.65,
            270.65,
            270.65,
            214.65,
            196.65,
        ]  # in K
        beta = [
            -6.5e-3,
            -6.5e-3,
            0,
            1e-3,
            2.8e-3,
            0,
            -2.8e-3,
            -2e-3,
            0,
        ]  # Temperature gradient in K/m
        pressure = [
            1.27774e5,
            1.01325e5,
            2.26320e4,
            5.47487e3,
            8.680164e2,
            1.10906e2,
            6.69384e1,
            3.95639e0,
            8.86272e-2,
        ]  # in Pa

        # Convert geopotential height to geometric height
        ER = self.earthRadius
        height = [ER * H / (ER - H) for H in geopotential_height]
        height = geopotential_height

        # Save international standard atmosphere temperature profile
        self.temperatureISA = Function(
            np.column_stack([height, temperature]),
            inputs="Height Above Sea Level (m)",
            outputs="Temperature (K)",
            interpolation="linear",
        )

        # Get gravity and R
        g = self.g
        R = self.airGasConstant

        # Create function to compute pressure profile
        def pressure_function(h):
            # Convert geometric to geopotential height
            H = ER * h / (ER + h)
            H = h

            if H < -2000:
                return pressure[0]
            elif H > 80000:
                return pressure[-1]

            # Find layer that contains height h
            layer = bisect.bisect(geopotential_height, H) - 1

            # Retrieve layer base geopotential height, temp, beta and pressure
            Hb = geopotential_height[layer]
            Tb = temperature[layer]
            Pb = pressure[layer]
            B = beta[layer]

            # Compute presure
            if B != 0:
                P = Pb * (1 + (B / Tb) * (H - Hb)) ** (-g / (B * R))
            else:
                T = Tb + B * (H - Hb)
                P = Pb * np.exp(-(H - Hb) * (g / (R * T)))

            # Return answer
            return P

        # Save international standard atmosphere pressure profile
        self.pressureISA = Function(
            pressure_function,
            inputs="Height Above Sea Level (m)",
            outputs="Pressure (Pa)",
        )

        return None

    def calculateDensityProfile(self):
        """Compute the density of the atmosphere as a function of
        height by using the formula rho = P/(RT). This function is
        automatically called whenever a new atmospheric model is set.

        Parameters
        ----------
        None

        Returns
        -------
        None
        """
        # Retrieve pressure P, gas constant R and temperature T
        P = self.pressure
        R = self.airGasConstant
        T = self.temperature

        # Compute density using P/RT
        D = P / (R * T)

        # Set new output for the calculated density
        D.setOutputs("Air Density (kg/m³)")

        # Save calculated density
        self.density = D

        return None

    def calculateSpeedOfSoundProfile(self):
        """Compute the speed of sound in the atmosphere as a function
        of height by using the formula a = sqrt(gamma*R*T). This
        function is automatically called whenever a new atmospheric
        model is set.

        Parameters
        ----------
        None

        Returns
        -------
        None
        """
        # Retrieve gas constant R and temperature T
        R = self.airGasConstant
        T = self.temperature
        G = 1.4  # Unused variable, why?

        # Compute speed of sound using sqrt(gamma*R*T)
        a = (1.4 * R * T) ** 0.5

        # Set new output for the calculated speed of sound
        a.setOutputs("Speed of Sound (m/s)")

        # Save calculated speed of sound
        self.speedOfSound = a

        return None

    def calculateDynamicViscosity(self):
        """Compute the dynamic viscosity of the atmosphere as a function of
        height by using the formula given in ISO 2533 u = B*T^(1.5)/(T+S).
        This function is automatically called whenever a new atmospheric model is set.

        Parameters
        ----------
        None

        Returns
        -------
        None
        """
        # Retrieve temperature T and set constants
        T = self.temperature
        B = 1.458e-6  # Kg/m/s/K^0.5
        S = 110.4  # K

        # Compute dynamic viscosity using u = B*T^(1.4)/(T+S) (See ISO2533)
        u = (B * T ** (1.5)) / (T + S)

        # Set new output for the calculated density
        u.setOutputs("Dynamic Viscosity (Pa s)")

        # Save calculated density
        self.dynamicViscosity = u

        return None

    def addWindGust(self, windGustX, windGustY):
        """Adds a function to the current stored wind profile, in order to
        simulate a wind gust.

        Parameters
        ----------
        windGustX : float, callable
            Callable, function of altitude, which will be added to the
            x velocity of the current stored wind profile. If float is given,
            it will be considered as a constant function in altitude.
        windGustY : float, callable
            Callable, function of altitude, which will be added to the
            y velocity of the current stored wind profile. If float is given,
            it will be considered as a constant function in altitude.

        Returns
        -------
        None
        """
        # Recalculate windVelocityX and windVelocityY
        self.windVelocityX = self.windVelocityX + windGustX
        self.windVelocityY = self.windVelocityY + windGustY

        # Reset windVelocityX and windVelocityY details
        self.windVelocityX.setInputs("Height (m)")
        self.windVelocityX.setOutputs("Wind Velocity X (m/s)")
        self.windVelocityY.setInputs("Height (m)")
        self.windVelocityY.setOutputs("Wind Velocity Y (m/s)")

        # Reset wind heading and velocity magnitude
        self.windHeading = Function(
            lambda h: (180 / np.pi)
            * np.arctan2(self.windVelocityX(h), self.windVelocityY(h))
            % 360,
            "Height (m)",
            "Wind Heading (degrees)",
            extrapolation="constant",
        )
        self.windSpeed = Function(
            lambda h: (self.windVelocityX(h) ** 2 + self.windVelocityY(h) ** 2) ** 0.5,
            "Height (m)",
            "Wind Speed (m/s)",
            extrapolation="constant",
        )

        return None

    def info(self):
        """Prints most important data and graphs available about the
        Environment.

        Parameters
        ----------
        None

        Return
        ------
        None
        """
        # Print launch site details
        print("Launch Site Details")
        print("\nLaunch Rail Length: ", self.rL, " m")
        if self.date != None:
            print("Launch Date: ", self.date, " UTC")
        if self.lat != None and self.lon != None:
            print("Launch Site Latitude: {:.5f}°".format(self.lat))
            print("Launch Site Longitude: {:.5f}°".format(self.lon))
        print("Reference Datum: " + self.datum)
        print(
            "Launch Site UTM coordinates: {:.2f} ".format(self.initialEast)
            + self.initialEW
            + "    {:.2f} ".format(self.initialNorth)
            + self.initialHemisphere
        )
        print("Launch Site UTM zone:", str(self.initialUtmZone) + self.initialUtmLetter)
        print("Launch Site Surface Elevation: {:.1f} m".format(self.elevation))

        # Print atmospheric model details
        print("\n\nAtmospheric Model Details")
        modelType = self.atmosphericModelType
        print("\nAtmospheric Model Type: ", modelType)
        print(
            modelType
            + " Maximum Height: {:.3f} km".format(self.maxExpectedHeight / 1000)
        )
        if modelType in ["Forecast", "Reanalysis", "Ensemble"]:
            # Determine time period
            initDate = self.atmosphericModelInitDate
            endDate = self.atmosphericModelEndDate
            interval = self.atmosphericModelInterval
            print(modelType + " Time Period: From ", initDate, " to ", endDate, " UTC")
            print(modelType + " Hour Interval: ", interval, " hrs")
            # Determine latitude and longitude range
            initLat = self.atmosphericModelInitLat
            endLat = self.atmosphericModelEndLat
            initLon = self.atmosphericModelInitLon
            endLon = self.atmosphericModelEndLon
            print(modelType + " Latitude Range: From ", initLat, "° To ", endLat, "°")
            print(modelType + " Longitude Range: From ", initLon, "° To ", endLon, "°")
        if modelType == "Ensemble":
            print("Number of Ensemble Members: ", self.numEnsembleMembers)
            print("Selected Ensemble Member: ", self.ensembleMember, " (Starts from 0)")

        # Print atmospheric conditions
        print("\n\nSurface Atmospheric Conditions")
        print("\nSurface Wind Speed: {:.2f} m/s".format(self.windSpeed(self.elevation)))
        print(
            "Surface Wind Direction: {:.2f}°".format(self.windDirection(self.elevation))
        )
        print("Surface Wind Heading: {:.2f}°".format(self.windHeading(self.elevation)))
        print(
            "Surface Pressure: {:.2f} hPa".format(self.pressure(self.elevation) / 100)
        )
        print("Surface Temperature: {:.2f} K".format(self.temperature(self.elevation)))
        print("Surface Air Density: {:.3f} kg/m³".format(self.density(self.elevation)))
        print(
            "Surface Speed of Sound: {:.2f} m/s".format(
                self.speedOfSound(self.elevation)
            )
        )

        # Plot graphs
        print("\n\nAtmospheric Model Plots")
        # Create height grid
        grid = np.linspace(self.elevation, self.maxExpectedHeight)

        # Create figure
        plt.figure(figsize=(9, 4.5))

        # Create wind speed and wind direction subplot
        ax1 = plt.subplot(121)
        ax1.plot(
            [self.windSpeed(i) for i in grid], grid, "#ff7f0e", label="Speed of Sound"
        )
        ax1.set_xlabel("Wind Speed (m/s)", color="#ff7f0e")
        ax1.tick_params("x", colors="#ff7f0e")
        ax1up = ax1.twiny()
        ax1up.plot(
            [self.windDirection(i) for i in grid],
            grid,
            color="#1f77b4",
            label="Density",
        )
        ax1up.set_xlabel("Wind Direction (°)", color="#1f77b4")
        ax1up.tick_params("x", colors="#1f77b4")
        ax1up.set_xlim(0, 360)
        ax1.set_ylabel("Height Above Sea Level (m)")
        ax1.grid(True)

        # Create density and speed of sound subplot
        ax2 = plt.subplot(122)
        ax2.plot(
            [self.speedOfSound(i) for i in grid],
            grid,
            "#ff7f0e",
            label="Speed of Sound",
        )
        ax2.set_xlabel("Speed of Sound (m/s)", color="#ff7f0e")
        ax2.tick_params("x", colors="#ff7f0e")
        ax2up = ax2.twiny()
        ax2up.plot(
            [self.density(i) for i in grid], grid, color="#1f77b4", label="Density"
        )
        ax2up.set_xlabel("Density (kg/m³)", color="#1f77b4")
        ax2up.tick_params("x", colors="#1f77b4")
        ax2.set_ylabel("Height Above Sea Level (m)")
        ax2.grid(True)

        plt.subplots_adjust(wspace=0.5)
        plt.show()

    def allInfo(self):
        """Prints out all data and graphs available about the Environment.

        Parameters
        ----------
        None

        Return
        ------
        None
        """
        # Print gravity details
        print("Gravity Details")
        print("\nAcceleration of Gravity: " + str(self.g) + " m/s²")

        # Print launch site details
        print("\n\nLaunch Site Details")
        print("\nLaunch Rail Length: ", self.rL, " m")
        if self.date != None:
            print("Launch Date: ", self.date, " UTC")
        if self.lat != None and self.lon != None:
            print("Launch Site Latitude: {:.5f}°".format(self.lat))
            print("Launch Site Longitude: {:.5f}°".format(self.lon))
        print("Launch Site Surface Elevation: {:.1f} m".format(self.elevation))

        # Print atmospheric model details
        print("\n\nAtmospheric Model Details")
        modelType = self.atmosphericModelType
        print("\nAtmospheric Model Type: ", modelType)
        print(
            modelType
            + " Maximum Height: {:.3f} km".format(self.maxExpectedHeight / 1000)
        )
        if modelType in ["Forecast", "Reanalysis", "Ensemble"]:
            # Determine time period
            initDate = self.atmosphericModelInitDate
            endDate = self.atmosphericModelEndDate
            interval = self.atmosphericModelInterval
            print(modelType + " Time Period: From ", initDate, " to ", endDate, " UTC")
            print(modelType + " Hour Interval: ", interval, " hrs")
            # Determine latitude and longitude range
            initLat = self.atmosphericModelInitLat
            endLat = self.atmosphericModelEndLat
            initLon = self.atmosphericModelInitLon
            endLon = self.atmosphericModelEndLon
            print(modelType + " Latitude Range: From ", initLat, "° To ", endLat, "°")
            print(modelType + " Longitude Range: From ", initLon, "° To ", endLon, "°")
        if modelType == "Ensemble":
            print("Number of Ensemble Members: ", self.numEnsembleMembers)
            print("Selected Ensemble Member: ", self.ensembleMember, " (Starts from 0)")

        # Print atmospheric conditions
        print("\n\nSurface Atmospheric Conditions")
        print("\nSurface Wind Speed: {:.2f} m/s".format(self.windSpeed(self.elevation)))
        print(
            "Surface Wind Direction: {:.2f}°".format(self.windDirection(self.elevation))
        )
        print("Surface Wind Heading: {:.2f}°".format(self.windHeading(self.elevation)))
        print(
            "Surface Pressure: {:.2f} hPa".format(self.pressure(self.elevation) / 100)
        )
        print("Surface Temperature: {:.2f} K".format(self.temperature(self.elevation)))
        print("Surface Air Density: {:.3f} kg/m³".format(self.density(self.elevation)))
        print(
            "Surface Speed of Sound: {:.2f} m/s".format(
                self.speedOfSound(self.elevation)
            )
        )

        # Plot graphs
        print("\n\nAtmospheric Model Plots")
        # Create height grid
        grid = np.linspace(self.elevation, self.maxExpectedHeight)

        # Create figure
        plt.figure(figsize=(9, 9))

        # Create wind speed and wind direction subplot
        ax1 = plt.subplot(221)
        ax1.plot(
            [self.windSpeed(i) for i in grid], grid, "#ff7f0e", label="Speed of Sound"
        )
        ax1.set_xlabel("Wind Speed (m/s)", color="#ff7f0e")
        ax1.tick_params("x", colors="#ff7f0e")
        ax1up = ax1.twiny()
        ax1up.plot(
            [self.windDirection(i) for i in grid],
            grid,
            color="#1f77b4",
            label="Density",
        )
        ax1up.set_xlabel("Wind Direction (°)", color="#1f77b4")
        ax1up.tick_params("x", colors="#1f77b4")
        ax1up.set_xlim(0, 360)
        ax1.set_ylabel("Height Above Sea Level (m)")
        ax1.grid(True)

        # Create density and speed of sound subplot
        ax2 = plt.subplot(222)
        ax2.plot(
            [self.speedOfSound(i) for i in grid],
            grid,
            "#ff7f0e",
            label="Speed of Sound",
        )
        ax2.set_xlabel("Speed of Sound (m/s)", color="#ff7f0e")
        ax2.tick_params("x", colors="#ff7f0e")
        ax2up = ax2.twiny()
        ax2up.plot(
            [self.density(i) for i in grid], grid, color="#1f77b4", label="Density"
        )
        ax2up.set_xlabel("Density (kg/m³)", color="#1f77b4")
        ax2up.tick_params("x", colors="#1f77b4")
        ax2.set_ylabel("Height Above Sea Level (m)")
        ax2.grid(True)

        # Create wind u and wind v subplot
        ax3 = plt.subplot(223)
        ax3.plot([self.windVelocityX(i) for i in grid], grid, label="Wind U")
        ax3.plot([self.windVelocityY(i) for i in grid], grid, label="Wind V")
        ax3.legend(loc="best").set_draggable(True)
        ax3.set_ylabel("Height Above Sea Level (m)")
        ax3.set_xlabel("Wind Speed (m/s)")
        ax3.grid(True)

        # Create pressure and temperature subplot
        ax4 = plt.subplot(224)
        ax4.plot(
            [self.pressure(i) / 100 for i in grid], grid, "#ff7f0e", label="Pressure"
        )
        ax4.set_xlabel("Pressure (hPa)", color="#ff7f0e")
        ax4.tick_params("x", colors="#ff7f0e")
        ax4up = ax4.twiny()
        ax4up.plot(
            [self.temperature(i) for i in grid],
            grid,
            color="#1f77b4",
            label="Temperature",
        )
        ax4up.set_xlabel("Temperature (K)", color="#1f77b4")
        ax4up.tick_params("x", colors="#1f77b4")
        ax4.set_ylabel("Height Above Sea Level (m)")
        ax4.grid(True)

        plt.subplots_adjust(wspace=0.5, hspace=0.3)
        plt.show()

        # Plot ensemble member comparison
        if self.atmosphericModelType != "Ensemble":
            return None

        print("\n\nEnsemble Members Comparison")
        currentMember = self.ensembleMember

        # Create figure
        plt.figure(figsize=(9, 13.5))

        # Create wind u subplot
        ax5 = plt.subplot(321)
        for i in range(self.numEnsembleMembers):
            self.selectEnsembleMember(i)
            ax5.plot([self.windVelocityX(i) for i in grid], grid, label=i)
        # ax5.legend(loc='best').set_draggable(True)
        ax5.set_ylabel("Height Above Sea Level (m)")
        ax5.set_xlabel("Wind Speed (m/s)")
        ax5.set_title("Wind U - Ensemble Members")
        ax5.grid(True)

        # Create wind v subplot
        ax6 = plt.subplot(322)
        for i in range(self.numEnsembleMembers):
            self.selectEnsembleMember(i)
            ax6.plot([self.windVelocityY(i) for i in grid], grid, label=i)
        # ax6.legend(loc='best').set_draggable(True)
        ax6.set_ylabel("Height Above Sea Level (m)")
        ax6.set_xlabel("Wind Speed (m/s)")
        ax6.set_title("Wind V - Ensemble Members")
        ax6.grid(True)

        # Create wind speed subplot
        ax7 = plt.subplot(323)
        for i in range(self.numEnsembleMembers):
            self.selectEnsembleMember(i)
            ax7.plot([self.windSpeed(i) for i in grid], grid, label=i)
        # ax7.legend(loc='best').set_draggable(True)
        ax7.set_ylabel("Height Above Sea Level (m)")
        ax7.set_xlabel("Wind Speed (m/s)")
        ax7.set_title("Wind Speed Magnitude - Ensemble Members")
        ax7.grid(True)

        # Create wind direction subplot
        ax8 = plt.subplot(324)
        for i in range(self.numEnsembleMembers):
            self.selectEnsembleMember(i)
            ax8.plot([self.windDirection(i) for i in grid], grid, label=i)
        # ax8.legend(loc='best').set_draggable(True)
        ax8.set_ylabel("Height Above Sea Level (m)")
        ax8.set_xlabel("Degrees True (°)")
        ax8.set_title("Wind Direction - Ensemble Members")
        ax8.grid(True)

        # Create pressure subplot
        ax9 = plt.subplot(325)
        for i in range(self.numEnsembleMembers):
            self.selectEnsembleMember(i)
            ax9.plot([self.pressure(i) for i in grid], grid, label=i)
        # ax9.legend(loc='best').set_draggable(True)
        ax9.set_ylabel("Height Above Sea Level (m)")
        ax9.set_xlabel("Pressure (P)")
        ax9.set_title("Pressure - Ensemble Members")
        ax9.grid(True)

        # Create temperature subplot
        ax10 = plt.subplot(326)
        for i in range(self.numEnsembleMembers):
            self.selectEnsembleMember(i)
            ax10.plot([self.temperature(i) for i in grid], grid, label=i)
        # ax10.legend(loc='best').set_draggable(True)
        ax10.set_ylabel("Height Above Sea Level (m)")
        ax10.set_xlabel("Temperature (K)")
        ax10.set_title("Temperature - Ensemble Members")
        ax10.grid(True)

        # Display plot
        plt.subplots_adjust(wspace=0.5, hspace=0.3)
        plt.show()

        # Clean up
        self.selectEnsembleMember(currentMember)

        return None

    # Auxiliary functions - Geodesic Coordinates
    def geodesicToUtm(self, lat, lon, datum):
        """Function which converts geodetic coordinates, i.e. lat/lon, to UTM
        projection coordinates. Can be used only for latitudes between -80.00°
        and 84.00°

        Parameters
        ----------
        lat : float
            The latitude coordinates of the point of analysis, must be contained
            between -80.00° and 84.00°
        lon : float
            The longitude coordinates of the point of analysis, must be contained
            between -180.00° and 180.00°
        datum : string
            The desired reference ellipsoide model, the following options are
            available: "SAD69", "WGS84", "NAD83", and "SIRGAS2000". The default
            is "SIRGAS2000", then this model will be used if the user make some
            typing mistake

        Returns
        -------
        x: float
            East coordinate, always positive
        y:
            North coordinate, always positive
        utmZone: int
            The number of the UTM zone of the point of analysis, can vary between
            1 and 60
        utmLetter: string
            The letter of the UTM zone of the point of analysis, can vary between
            C and X, omitting the letters "I" and "O"
        hemis: string
            Returns "S" for southern hemisphere and "N" for Northern hemisphere
        EW: string
            Returns "W" for western hemisphere and "E" for eastern hemisphere
        """

        # Calculate the central meridian of UTM zone
        if lon != 0:
            signal = lon / abs(lon)
            if signal > 0:
                aux = lon - 3
                aux = aux * signal
                div = aux // 6
                lon_mc = div * 6 + 3
                EW = "E"
            else:
                aux = lon + 3
                aux = aux * signal
                div = aux // 6
                lon_mc = (div * 6 + 3) * signal
                EW = "W"
        else:
            lon_mc = 3
            EW = "W|E"

        # Select the desired datum (i.e. the ellipsoid parameters)
        if datum == "SAD69":
            semiMajorAxis = 6378160.0
            flattening = 1 / 298.25
        elif datum == "WGS84":
            semiMajorAxis = 6378137.0
            flattening = 1 / 298.257223563
        elif datum == "NAD83":
            semiMajorAxis = 6378137.0
            flattening = 1 / 298.257024899
        else:
            # SIRGAS2000
            semiMajorAxis = 6378137.0
            flattening = 1 / 298.257223563

        # Evaluate the hemisphere and determine the N coordinate at the Equator
        if lat < 0:
            N0 = 10000000
            hemis = "S"
        else:
            N0 = 0
            hemis = "N"

        # Convert the input lat and lon to radians
        lat = lat * np.pi / 180
        lon = lon * np.pi / 180
        lon_mc = lon_mc * np.pi / 180

        # Evaluate reference parameters
        K0 = 1 - 1 / 2500
        e2 = 2 * flattening - flattening**2
        e2lin = e2 / (1 - e2)

        # Evaluate auxiliary parameters
        A = e2 * e2
        B = A * e2
        C = np.sin(2 * lat)
        D = np.sin(4 * lat)
        E = np.sin(6 * lat)
        F = (1 - e2 / 4 - 3 * A / 64 - 5 * B / 256) * lat
        G = (3 * e2 / 8 + 3 * A / 32 + 45 * B / 1024) * C
        H = (15 * A / 256 + 45 * B / 1024) * D
        I = (35 * B / 3072) * E

        # Evaluate other reference parameters
        n = semiMajorAxis / ((1 - e2 * (np.sin(lat) ** 2)) ** 0.5)
        t = np.tan(lat) ** 2
        c = e2lin * (np.cos(lat) ** 2)
        ag = (lon - lon_mc) * np.cos(lat)
        m = semiMajorAxis * (F - G + H - I)

        # Evaluate new auxiliary parameters
        J = (1 - t + c) * ag * ag * ag / 6
        K = (5 - 18 * t + t * t + 72 * c - 58 * e2lin) * (ag**5) / 120
        L = (5 - t + 9 * c + 4 * c * c) * ag * ag * ag * ag / 24
        M = (61 - 58 * t + t * t + 600 * c - 330 * e2lin) * (ag**6) / 720

        # Evaluate the final coordinates
        x = 500000 + K0 * n * (ag + J + K)
        y = N0 + K0 * (m + n * np.tan(lat) * (ag * ag / 2 + L + M))

        # Convert the output lat and lon to degrees
        lat = lat * 180 / np.pi
        lon = lon * 180 / np.pi
        lon_mc = lon_mc * 180 / np.pi

        # Calculate the UTM zone number
        utmZone = int((lon_mc + 183) / 6)

        # Calculate the UTM zone letter
        letters = "CDEFGHJKLMNPQRSTUVWXX"
        utmLetter = letters[int(80 + lat) >> 3]

        return x, y, utmZone, utmLetter, hemis, EW

    def utmToGeodesic(self, x, y, utmZone, hemis, datum):
        """Function to convert UTM coordinates to geodesic coordinates
        (i.e. latitude and longitude). The latitude should be between -80°
        and 84°

        Parameters
        ----------
        x : float
            East UTM coordinate in meters
        y : float
            North UTM coordinate in meters
        utmZone : int
            The number of the UTM zone of the point of analysis, can vary between
            1 and 60
        hemis : string
            Equals to "S" for southern hemisphere and "N" for Northern hemisphere
        datum : string
            The desired reference ellipsoide model, the following options are
            available: "SAD69", "WGS84", "NAD83", and "SIRGAS2000". The default
            is "SIRGAS2000", then this model will be used if the user make some
            typing mistake

        Returns
        -------
        lat: float
            latitude of the analysed point
        lon: float
            latitude of the analysed point
        """

        if hemis == "N":
            y = y + 10000000

        # Calculate the Central Meridian from the UTM zone number
        centralMeridian = utmZone * 6 - 183  # degrees

        # Select the desired datum
        if datum == "SAD69":
            semiMajorAxis = 6378160.0
            flattening = 1 / 298.25
        elif datum == "WGS84":
            semiMajorAxis = 6378137.0
            flattening = 1 / 298.257223563
        elif datum == "NAD83":
            semiMajorAxis = 6378137.0
            flattening = 1 / 298.257024899
        else:
            # SIRGAS2000
            semiMajorAxis = 6378137.0
            flattening = 1 / 298.257223563

        # Calculate reference values
        K0 = 1 - 1 / 2500
        e2 = 2 * flattening - flattening**2
        e2lin = e2 / (1 - e2)
        e1 = (1 - (1 - e2) ** 0.5) / (1 + (1 - e2) ** 0.5)

        # Calculate auxiliary values
        A = e2 * e2
        B = A * e2
        C = e1 * e1
        D = e1 * C
        E = e1 * D

        m = (y - 10000000) / K0
        mi = m / (semiMajorAxis * (1 - e2 / 4 - 3 * A / 64 - 5 * B / 256))

        # Calculate other auxiliary values
        F = (3 * e1 / 2 - 27 * D / 32) * np.sin(2 * mi)
        G = (21 * C / 16 - 55 * E / 32) * np.sin(4 * mi)
        H = (151 * D / 96) * np.sin(6 * mi)

        lat1 = mi + F + G + H
        c1 = e2lin * (np.cos(lat1) ** 2)
        t1 = np.tan(lat1) ** 2
        n1 = semiMajorAxis / ((1 - e2 * (np.sin(lat1) ** 2)) ** 0.5)
        quoc = (1 - e2 * np.sin(lat1) * np.sin(lat1)) ** 3
        r1 = semiMajorAxis * (1 - e2) / (quoc**0.5)
        d = (x - 500000) / (n1 * K0)

        # Calculate other auxiliary values
        I = (5 + 3 * t1 + 10 * c1 - 4 * c1 * c1 - 9 * e2lin) * d * d * d * d / 24
        J = (
            (61 + 90 * t1 + 298 * c1 + 45 * t1 * t1 - 252 * e2lin - 3 * c1 * c1)
            * (d**6)
            / 720
        )
        K = d - (1 + 2 * t1 + c1) * d * d * d / 6
        L = (
            (5 - 2 * c1 + 28 * t1 - 3 * c1 * c1 + 8 * e2lin + 24 * t1 * t1)
            * (d**5)
            / 120
        )

        # Finally calculate the coordinates in lat/lot
        lat = lat1 - (n1 * np.tan(lat1) / r1) * (d * d / 2 - I + J)
        lon = centralMeridian * np.pi / 180 + (K + L) / np.cos(lat1)

        # Convert final lat/lon to Degrees
        lat = lat * 180 / np.pi
        lon = lon * 180 / np.pi

        return lat, lon

    def calculateEarthRadius(self, lat, datum):
        """Simple function to calculate the Earth Radius at a specific latitude
        based on ellipsoidal reference model (datum). The earth radius here is
        assumed as the distance between the ellipsoid's center of gravity and a
        point on ellipsoid surface at the desired
        Pay attention: The ellipsoid is an approximation for the earth model and
        will obviously output an estimate of the perfect distance between earth's
        relief and its center of gravity.

        Parameters
        ----------
        lat : float
            latitude in which the Earth radius will be calculated
        datum : string
            The desired reference ellipsoide model, the following options are
            available: "SAD69", "WGS84", "NAD83", and "SIRGAS2000". The default
            is "SIRGAS2000", then this model will be used if the user make some
            typing mistake

        Returns
        -------
        float:
            Earth Radius at the desired latitude in meters
        """
        # Select the desired datum (i.e. the ellipsoid parameters)
        if datum == "SAD69":
            semiMajorAxis = 6378160.0
            flattening = 1 / 298.25
        elif datum == "WGS84":
            semiMajorAxis = 6378137.0
            flattening = 1 / 298.257223563
        elif datum == "NAD83":
            semiMajorAxis = 6378137.0
            flattening = 1 / 298.257024899
        else:
            # SIRGAS2000
            semiMajorAxis = 6378137.0
            flattening = 1 / 298.257223563

        # Calculate the semi minor axis length
        # semiMinorAxis = semiMajorAxis - semiMajorAxis*(flattening**(-1))
        semiMinorAxis = semiMajorAxis * (1 - flattening)

        # Convert latitude to radians
        lat = lat * np.pi / 180

        # Calculate the Earth Radius in meters
        eRadius = np.sqrt(
            (
                (np.cos(lat) * (semiMajorAxis**2)) ** 2
                + (np.sin(lat) * (semiMinorAxis**2)) ** 2
            )
            / ((np.cos(lat) * semiMajorAxis) ** 2 + (np.sin(lat) * semiMinorAxis) ** 2)
        )

        # Convert latitude to degress
        lat = lat * 180 / np.pi

        return eRadius

    def decimalDegressToArcSeconds(self, angle):
        """Function to convert an angle in decimal degrees to deg/min/sec.
         Converts (°) to (° ' ")

        Parameters
        ----------
        angle : float
            The angle that you need convert to deg/min/sec. Must be given in
            decimal degrees.

        Returns
        -------
        deg: float
            The degrees.
        min: float
            The arc minutes. 1 arc-minute = (1/60)*degree
        sec: float
            The arc Seconds. 1 arc-second = (1/360)*degree
        """

        if angle < 0:
            signal = -1
        else:
            signal = 1

        deg = (signal * angle) // 1
        min = abs(signal * angle - deg) * 60 // 1
        sec = abs((signal * angle - deg) * 60 - min) * 60
        # print("The angle {:f} is equals to {:.0f}º {:.0f}' {:.3f}'' ".format(
        #    angle, signal*deg, min, sec
        # ))

        return deg, min, sec

    def printEarthDetails(self):
        """[UNDER CONSTRUCTION]
        Function to print information about the Earth Model used in the
        Environment Class

        """
        # Print launch site details
        # print("Launch Site Details")
        # print("Launch Site Latitude: {:.5f}°".format(self.lat))
        # print("Launch Site Longitude: {:.5f}°".format(self.lon))
        # print("Reference Datum: " + self.datum)
        # print("Launch Site UTM coordinates: {:.2f} ".format(self.initialEast)
        #    + self.initialEW + "    {:.2f} ".format(self.initialNorth) + self.initialHemisphere
        # )
        # print("Launch Site UTM zone number: ", self.initialUtmZone)
        # print("Launch Site Surface Elevation: {:.1f} m".format(self.elevation))
        print("Earth Radius at Launch site: {:.1f} m".format(self.earthRadius))
        print("Gravity acceleration at launch site: Still not implemented :(")

        return None<|MERGE_RESOLUTION|>--- conflicted
+++ resolved
@@ -33,7 +33,6 @@
     )
 else:
     has_netCDF4 = True
-<<<<<<< HEAD
 
 
 def requires_netCDF4(func):
@@ -47,8 +46,6 @@
 
     return wrapped_func
 
-=======
->>>>>>> 4903160d
 
 def requires_netCDF4(func):
     def wrapped_func(*args, **kwargs):
