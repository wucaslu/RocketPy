--- conflicted
+++ resolved
@@ -3027,7 +3027,6 @@
 
         # Plot graphs
         print("\n\nAtmospheric Model Plots")
-<<<<<<< HEAD
         # Create height grid
         grid = np.linspace(self.elevation, self.maxExpectedHeight)
 
@@ -3076,9 +3075,6 @@
         plt.subplots_adjust(wspace=0.5)
         plt.show()
         return None
-=======
-        self.plots.atmospheric_model()
->>>>>>> 8920c41d
 
     def allInfo(self):
         """Prints out all data and graphs available about the Environment.
