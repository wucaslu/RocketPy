--- conflicted
+++ resolved
@@ -1,8 +1,5 @@
-<<<<<<< HEAD
+# pylint: disable=too-many-lines
 import json
-=======
-# pylint: disable=too-many-lines
->>>>>>> e953e0dc
 import math
 import warnings
 from copy import deepcopy
@@ -640,10 +637,7 @@
             f"name= {self.name})>"
         )
 
-<<<<<<< HEAD
-=======
     # pylint: disable=too-many-nested-blocks, too-many-branches, too-many-locals,too-many-statements
->>>>>>> e953e0dc
     def __simulate(self, verbose):
         """Simulate the flight trajectory."""
         for phase_index, phase in self.time_iterator(self.flight_phases):
@@ -677,21 +671,14 @@
                 phase.time_nodes.add_parachutes(
                     self.parachutes, phase.t, phase.time_bound
                 )
-<<<<<<< HEAD
                 phase.time_nodes.add_sensors(
                     self.rocket.sensors, phase.t, phase.time_bound
                 )
-=======
->>>>>>> e953e0dc
                 phase.time_nodes.add_controllers(
                     self._controllers, phase.t, phase.time_bound
                 )
             # Add last time node to the time_nodes list
-<<<<<<< HEAD
             phase.time_nodes.add_node(phase.time_bound, [], [], [])
-=======
-            phase.time_nodes.add_node(phase.time_bound, [], [])
->>>>>>> e953e0dc
             # Organize time nodes with sort() and merge()
             phase.time_nodes.sort()
             phase.time_nodes.merge()
@@ -752,14 +739,10 @@
                         )
                     )
                     if parachute.triggerfunc(
-<<<<<<< HEAD
                         noisy_pressure,
                         height_above_ground_level,
                         self.y_sol,
                         self.sensors,
-=======
-                        noisy_pressure, height_above_ground_level, self.y_sol
->>>>>>> e953e0dc
                     ):
                         # Remove parachute from flight parachutes
                         self.parachutes.remove(parachute)
@@ -789,11 +772,7 @@
                         )
                         # Prepare to leave loops and start new flight phase
                         phase.time_nodes.flush_after(node_index)
-<<<<<<< HEAD
                         phase.time_nodes.add_node(self.t, [], [], [])
-=======
-                        phase.time_nodes.add_node(self.t, [], [])
->>>>>>> e953e0dc
                         phase.solver.status = "finished"
                         # Save parachute event
                         self.parachute_events.append([self.t, parachute])
@@ -885,11 +864,7 @@
                         )
                         # Prepare to leave loops and start new flight phase
                         phase.time_nodes.flush_after(node_index)
-<<<<<<< HEAD
                         phase.time_nodes.add_node(self.t, [], [], [])
-=======
-                        phase.time_nodes.add_node(self.t, [], [])
->>>>>>> e953e0dc
                         phase.solver.status = "finished"
 
                     # Check for apogee event
@@ -916,11 +891,7 @@
                             self.flight_phases.add_phase(self.t)
                             # Prepare to leave loops and start new flight phase
                             phase.time_nodes.flush_after(node_index)
-<<<<<<< HEAD
-                            phase.time_nodes.add_node(self.t, [], [], [])
-=======
                             phase.time_nodes.add_node(self.t, [], [])
->>>>>>> e953e0dc
                             phase.solver.status = "finished"
                     # Check for impact event
                     if self.y_sol[2] < self.env.elevation:
@@ -963,11 +934,7 @@
                         self.flight_phases.add_phase(self.t)
                         # Prepare to leave loops and start new flight phase
                         phase.time_nodes.flush_after(node_index)
-<<<<<<< HEAD
                         phase.time_nodes.add_node(self.t, [], [], [])
-=======
-                        phase.time_nodes.add_node(self.t, [], [])
->>>>>>> e953e0dc
                         phase.solver.status = "finished"
 
                     # List and feed overshootable time nodes
@@ -1013,10 +980,7 @@
                                         noisy_pressure,
                                         height_above_ground_level,
                                         overshootable_node.y_sol,
-<<<<<<< HEAD
                                         self.sensors,
-=======
->>>>>>> e953e0dc
                                     ):
                                         # Remove parachute from flight parachutes
                                         self.parachutes.remove(parachute)
@@ -1057,11 +1021,7 @@
                                             overshootable_index
                                         )
                                         phase.time_nodes.flush_after(node_index)
-<<<<<<< HEAD
                                         phase.time_nodes.add_node(self.t, [], [], [])
-=======
-                                        phase.time_nodes.add_node(self.t, [], [])
->>>>>>> e953e0dc
                                         phase.solver.status = "finished"
                                         # Save parachute event
                                         self.parachute_events.append(
@@ -1077,7 +1037,6 @@
         if self._controllers:
             # cache post process variables
             self.__evaluate_post_process = np.array(self.__post_processed_variables)
-<<<<<<< HEAD
         if self.sensors:
             self.__cache_sensor_data()
         if verbose:
@@ -1116,44 +1075,6 @@
             - self.env.elevation
         )
 
-=======
-        if verbose:
-            print(f"\n>>> Simulation Completed at Time: {self.t:3.4f} s")
-
-    def __calculate_and_save_pressure_signals(self, parachute, t, z):
-        """Gets noise and pressure signals and saves them in the parachute
-        object given the current time and altitude.
-
-        Parameters
-        ----------
-        parachute : Parachute
-            The parachute object to calculate signals for.
-        t : float
-            The current time in seconds.
-        z : float
-            The altitude above sea level in meters.
-
-        Returns
-        -------
-        tuple[float, float]
-            The noisy pressure and height above ground level.
-        """
-        # Calculate pressure and noise
-        pressure = self.env.pressure.get_value_opt(z)
-        noise = parachute.noise_function()
-        noisy_pressure = pressure + noise
-
-        # Stores in the parachute object
-        parachute.clean_pressure_signal.append([t, pressure])
-        parachute.noise_signal.append([t, noise])
-
-        # Gets height above ground level considering noise
-        height_above_ground_level = (
-            self.env.barometric_height.get_value_opt(noisy_pressure)
-            - self.env.elevation
-        )
-
->>>>>>> e953e0dc
         return noisy_pressure, height_above_ground_level
 
     def __init_solution_monitors(self):
@@ -1247,7 +1168,6 @@
             self.u_dot_generalized = self.u_dot
 
     def __init_controllers(self):
-<<<<<<< HEAD
         """Initialize controllers and sensors"""
         self._controllers = self.rocket._controllers[:]
         self.sensors = self.rocket.sensors.get_components()
@@ -1257,21 +1177,10 @@
                 warnings.warn(
                     "time_overshoot has been set to False due to the presence "
                     "of controllers or sensors. "
-=======
-        """Initialize controllers"""
-        self._controllers = self.rocket._controllers[:]
-        if self._controllers:
-            if self.time_overshoot:
-                self.time_overshoot = False
-                warnings.warn(
-                    "time_overshoot has been set to False due to the "
-                    "presence of controllers. "
->>>>>>> e953e0dc
                 )
             # reset controllable object to initial state (only airbrakes for now)
             for air_brakes in self.rocket.air_brakes:
                 air_brakes._reset()
-<<<<<<< HEAD
 
         self.sensor_data = {}
         for sensor in self.sensors:
@@ -1288,8 +1197,6 @@
                 sensors.append(sensor)
                 sensor_data[sensor] = sensor.measured_data[:]
         self.sensor_data = sensor_data
-=======
->>>>>>> e953e0dc
 
     @cached_property
     def effective_1rl(self):
@@ -1397,11 +1304,7 @@
         R3 = -0.5 * rho * (free_stream_speed**2) * self.rocket.area * (drag_coeff)
 
         # Calculate Linear acceleration
-<<<<<<< HEAD
-        a3 = (R3 + thrust) / M - (
-=======
         a3 = (R3 + thrust) / total_mass_at_t - (
->>>>>>> e953e0dc
             e0**2 - e1**2 - e2**2 + e3**2
         ) * self.env.gravity.get_value_opt(z)
         if a3 > 0:
@@ -1528,11 +1431,7 @@
         )
         c = self.rocket.nozzle_to_cdm
         a = self.rocket.com_to_cdm_function.get_value_opt(t)
-<<<<<<< HEAD
-        rN = self.rocket.motor.nozzle_radius
-=======
         nozzle_radius = self.rocket.motor.nozzle_radius
->>>>>>> e953e0dc
         # Prepare transformation matrix
         a11 = 1 - 2 * (e2**2 + e3**2)
         a12 = 2 * (e1 * e2 - e0 * e3)
@@ -1821,11 +1720,7 @@
         ## Nozzle gyration tensor
         S_nozzle = self.rocket.nozzle_gyration_tensor
         ## Inertia tensor
-<<<<<<< HEAD
-        I = self.rocket.get_inertia_tensor_at_time(t)
-=======
         inertia_tensor = self.rocket.get_inertia_tensor_at_time(t)
->>>>>>> e953e0dc
         ## Inertia tensor time derivative in the body frame
         I_dot = self.rocket.get_inertia_tensor_derivative_at_time(t)
 
@@ -1939,13 +1834,6 @@
                 M3 += M3_forcing - M3_damping
             except AttributeError:
                 pass
-<<<<<<< HEAD
-        weightB = Kt @ Vector([0, 0, -total_mass * self.env.gravity.get_value_opt(z)])
-        T00 = total_mass * r_CM
-        T03 = 2 * total_mass_dot * (r_NOZ - r_CM) - 2 * total_mass * r_CM_dot
-        T04 = (
-            Vector([0, 0, self.rocket.motor.thrust.get_value_opt(t)])
-=======
 
         # Off center moment
         thrust = self.rocket.motor.thrust.get_value_opt(t)
@@ -1967,7 +1855,6 @@
         T03 = 2 * total_mass_dot * (r_NOZ - r_CM) - 2 * total_mass * r_CM_dot
         T04 = (
             Vector([0, 0, thrust])
->>>>>>> e953e0dc
             - total_mass * r_CM_ddot
             - 2 * total_mass_dot * r_CM_dot
             + total_mass_ddot * (r_NOZ - r_CM)
@@ -2073,19 +1960,11 @@
         free_stream_speed = (freestream_x**2 + freestream_y**2 + freestream_z**2) ** 0.5
 
         # Determine drag force
-<<<<<<< HEAD
-        pseudoD = -0.5 * rho * cd_s * free_stream_speed
-        # pseudoD = pseudoD - ka * rho * 4 * np.pi * (R**2) * Rdot
-        Dx = pseudoD * freestream_x
-        Dy = pseudoD * freestream_y
-        Dz = pseudoD * freestream_z
-=======
         pseudo_drag = -0.5 * rho * cd_s * free_stream_speed
         # pseudo_drag = pseudo_drag - ka * rho * 4 * np.pi * (R**2) * Rdot
         Dx = pseudo_drag * freestream_x
         Dy = pseudo_drag * freestream_y
         Dz = pseudo_drag * freestream_z
->>>>>>> e953e0dc
         ax = Dx / (mp + ma)
         ay = Dy / (mp + ma)
         az = (Dz - 9.8 * mp) / (mp + ma)
@@ -2706,21 +2585,13 @@
         """Potential energy as a Function of time in relation to sea
         level."""
         # Constants
-<<<<<<< HEAD
-        GM = 3.986004418e14  # TODO: this constant should come from Environment.
-=======
         # TODO: this constant should come from Environment.
         standard_gravitational_parameter = 3.986004418e14
->>>>>>> e953e0dc
         # Redefine total_mass time grid to allow for efficient Function algebra
         total_mass = deepcopy(self.rocket.total_mass)
         total_mass.set_discrete_based_on_model(self.z)
         return (
-<<<<<<< HEAD
-            GM
-=======
             standard_gravitational_parameter
->>>>>>> e953e0dc
             * total_mass
             * (1 / (self.z + self.env.earth_radius) - 1 / self.env.earth_radius)
         )
@@ -3116,10 +2987,7 @@
         -------
         None
         """
-<<<<<<< HEAD
-=======
         # pylint: disable=unused-argument
->>>>>>> e953e0dc
         # TODO: add a deprecation warning maybe?
         self.post_processed = True
 
@@ -3305,35 +3173,6 @@
             encoding="utf-8",
         )
 
-<<<<<<< HEAD
-    def export_sensor_data(self, file_name, sensor=None):
-        """Exports sensors data to a file. The file format can be either .csv or
-        .json.
-
-        Parameters
-        ----------
-        file_name : str
-            The file name or path of the exported file. Example: flight_data.csv
-            Do not use forbidden characters, such as / in Linux/Unix and
-            `<, >, :, ", /, \\, | ?, *` in Windows.
-        sensor : Sensor, optional
-            The sensor to export data. If None, all sensors data will be exported.
-            Default is None.
-        """
-        if sensor is None:
-            data_dict = {}
-            for used_sensor, measured_data in self.sensor_data.items():
-                data_dict[used_sensor.name] = measured_data
-        else:
-            # export data of only that sensor
-            data_dict = {}
-            data_dict[sensor.name] = self.sensor_data[sensor]
-        with open(file_name, "w") as file:
-            json.dump(data_dict, file)
-        print("Sensor data exported to", file_name)
-
-=======
->>>>>>> e953e0dc
     def export_kml(  # TODO: should be moved out of this class.
         self,
         file_name="trajectory.kml",
@@ -3647,13 +3486,9 @@
         TimeNodes object are instances of the TimeNode class.
         """
 
-<<<<<<< HEAD
-        def __init__(self, init_list=[]):
-=======
         def __init__(self, init_list=None):
             if not init_list:
                 init_list = []
->>>>>>> e953e0dc
             self.list = init_list[:]
 
         def __getitem__(self, index):
@@ -3676,11 +3511,7 @@
                 # Calculate start of sampling time nodes
                 sampling_interval = 1 / parachute.sampling_rate
                 parachute_node_list = [
-<<<<<<< HEAD
                     self.TimeNode(i * sampling_interval, [parachute], [], [])
-=======
-                    self.TimeNode(i * sampling_interval, [parachute], [])
->>>>>>> e953e0dc
                     for i in range(
                         math.ceil(t_init / sampling_interval),
                         math.floor(t_end / sampling_interval) + 1,
@@ -3733,11 +3564,8 @@
                     # Try to access the node and merge if it exists
                     tmp_dict[time].parachutes += node.parachutes
                     tmp_dict[time].callbacks += node.callbacks
-<<<<<<< HEAD
                     tmp_dict[-1]._component_sensors += node._component_sensors
                     tmp_dict[-1]._controllers += node._controllers
-=======
->>>>>>> e953e0dc
                 except KeyError:
                     # If the node does not exist, add it to the dictionary
                     tmp_dict[time] = node
@@ -3753,11 +3581,7 @@
             exclusively within the TimeNodes class.
             """
 
-<<<<<<< HEAD
             def __init__(self, t, parachutes, controllers, sensors):
-=======
-            def __init__(self, t, parachutes, controllers):
->>>>>>> e953e0dc
                 """Create a TimeNode object.
 
                 Parameters
@@ -3770,12 +3594,9 @@
                 controllers : list[_Controller]
                     List containing all the controllers that should be evaluated
                     at this time node.
-<<<<<<< HEAD
                 sensors : list[ComponentSensor]
                     List containing all the sensors that should be evaluated
                     at this time node.
-=======
->>>>>>> e953e0dc
                 """
                 self.t = t
                 self.parachutes = parachutes
@@ -3788,12 +3609,8 @@
                     f"<TimeNode("
                     f"t: {self.t}, "
                     f"parachutes: {len(self.parachutes)}, "
-<<<<<<< HEAD
                     f"controllers: {len(self._controllers)}, "
                     f"sensors: {len(self._component_sensors)})>"
-=======
-                    f"controllers: {len(self._controllers)})>"
->>>>>>> e953e0dc
                 )
 
             def __lt__(self, other):
