from datetime import datetime, timedelta
import bisect
from multiprocessing.sharedctypes import Value

import ipywidgets as widgets
import numpy as np
<<<<<<< HEAD
from scipy import stats
from matplotlib import pyplot as plt
from matplotlib.animation import FuncAnimation

from windrose import WindAxes, WindroseAxes
=======
import matplotlib
from matplotlib import pyplot as plt
from matplotlib.animation import FuncAnimation, PillowWriter as ImageWriter

>>>>>>> e32db3c4
import netCDF4
from windrose import WindAxes, WindroseAxes
from cftime import num2date

from rocketpy.Function import Function


class EnvironmentAnalysis:
    """Class for analyzing the environment.

    List of ideas suggested by Logan:
        - average max/min temperature
        - record max/min temperature
        - average max wind gust
        - record max wind gust
        - plot of wind gust distribution (should be Weibull)
        - animation of who wind gust distribution evolves over average day
        - temperature progression throughout the day at some fine interval (ex: 10 min) with 1, 2, 3, sigma contours (sketch below)
        - average, 1, 2, 3 sigma wind profile from 0 - 35,000 ft AGL
        - average day wind rose
        - animation of how average wind rose evolves throughout an average day
        - animation of how wind profile evolves throughout an average day

    All items listed are relevant to either
        1. participant safety
        2. launch operations (range closure decision)
        3. rocket performance

    How does this class work?
    - The class is initialized with a start date and end date.
    - The class then parses the weather data from the start date to the end date.
    - The class then calculates the average max/min temperature, average max wind gust, and average day wind rose.
    - The class then plots the average max/min temperature, average max wind gust, and average day wind rose.
    """

    def __init__(
        self,
        start_date,
        end_date,
        latitude,
        longitude,
        elevation,
        surfaceDataFile=None,
        pressureLevelDataFile=None,
    ):
        # Save inputs
        self.start_date = start_date
        self.end_date = end_date
        self.latitude = latitude
        self.longitude = longitude
        self.elevation = elevation
        self.surfaceDataFile = surfaceDataFile
        self.pressureLevelDataFile = pressureLevelDataFile

        # Parse data files
        self.pressureLevelDataDict = {}
        self.surfaceDataDict = {}
        self.parsePressureLevelData()
        self.parseSurfaceData()

        # Initialize result variables
        self.average_max_temperature = 0
        self.average_min_temperature = 0
        self.record_max_temperature = 0
        self.record_min_temperature = 0
        self.average_max_wind_gust = 0
        self.maximum_wind_gust = 0
        self.wind_gust_distribution = None
        self.average_temperature_along_day = Function(0)
        self.average_temperature_along_day_1_sigma = Function(0)
        self.average_temperature_along_day_2_sigma = Function(0)
        self.average_temperature_along_day_3_sigma = Function(0)
        self.average_wind_profile = Function(0)
        self.average_wind_profile_1_sigma = Function(0)
        self.average_wind_profile_2_sigma = Function(0)
        self.average_wind_profile_13_sigma = Function(0)

        self.max_wind_speed = None
        self.min_wind_speed = None
        self.wind_speed_per_hour = None
        self.wind_direction_per_hour = None

        # Run calculations
        # self.process_data()

    # TODO: Check implementation and use when parsing files
    def __bilinear_interpolation(self, x, y, x1, x2, y1, y2, z11, z12, z21, z22):
        """
        Bilinear interpolation.

        Source: GitHub Copilot
        """
        return (
            z11 * (x2 - x) * (y2 - y)
            + z21 * (x - x1) * (y2 - y)
            + z12 * (x2 - x) * (y - y1)
            + z22 * (x - x1) * (y - y1)
        ) / ((x2 - x1) * (y2 - y1))

    def __init_surface_dictionary(self):
        # Create dictionary of file variable names to process surface data
        self.surfaceFileDict = {
            "surface100mWindVelocityX": "v100",  # TODO: fix this to u100 when you have a good file
            "surface100mWindVelocityY": "v100",
            "surface10mWindVelocityX": "u10",
            "surface10mWindVelocityY": "v10",
            "surfaceTemperature": "t2m",
            "cloudBaseHeight": "cbh",
            "surfaceWindGust": "i10fg",
            "surfacePressure": "sp",
            "totalPrecipitation": "tp",
        }

    def __init_pressure_level_dictionary(self):
        # Create dictionary of file variable names to process pressure level data
        self.pressureLevelFileDict = {
            "geopotential": "z",
            "windVelocityX": "u",
            "windVelocityY": "v",
            "temperature": "t",
        }

    def __getNearestIndex(self, array, value):
        """Find nearest index of the given value in the array.
        Made for latitudes and longitudes, suporting arrays that range from
        -180 to 180 or from 0 to 360.

        TODO: improve docs

        Parameters
        ----------
        array : array
        value : float

        Returns
        -------
        index : int
        """
        # Create value convetion
        if np.min(array) < 0:
            # File uses range from -180 to 180, make sure value follows convetion
            value = value if value < 180 else value % 180 - 180  # Example: 190 => -170
        else:
            # File probably uses range from 0 to 360, make sure value follows convention
            value = value % 360  # Example: -10 becomes 350

        # Find index
        if array[0] < array[-1]:
            # Array is sorted correctly, find index
            # Deal with sorted array
            index = bisect.bisect(array, value)
        else:
            # Array is reversed, no big deal, just bisect reversed one and subtract length
            index = len(array) - bisect.bisect_left(array[::-1], value)

        # Apply fix
        if index == len(array) and array[index - 1] == value:
            # If value equal the last array entry, fix to avoid being considered out of grid
            index = index - 1

        return index

    def __timeNumToDateString(self, timeNum, units, calendar):
        """Convert time number (usually hours before a certain date) into two
        strings: one for the date (example: 2022.04.31) and one for the hour
        (example: 14). See cftime.num2date for details on units and calendar.
        """
        dateTime = num2date(timeNum, units, calendar="gregorian")
        dateString = f"{dateTime.year}.{dateTime.month}.{dateTime.day}"
        hourString = f"{dateTime.hour}"
        return dateString, hourString, dateTime

    def __extractSurfaceDataValue(
        self, surfaceData, variable, indices, lonArray, latArray
    ):
        """Extract value from surface data netCDF4 file. Performs bilinear
        interpolation along longitude and latitude."""

        timeIndex, lonIndex, latIndex = indices
        variableData = surfaceData[variable]

        # Get values for variable on the four nearest poins
        z11 = variableData[timeIndex, lonIndex - 1, latIndex - 1]
        z12 = variableData[timeIndex, lonIndex - 1, latIndex]
        z21 = variableData[timeIndex, lonIndex, latIndex - 1]
        z22 = variableData[timeIndex, lonIndex, latIndex]

        # Compute interpolated value on desired lat lon pair
        value = self.__bilinear_interpolation(
            x=self.longitude,
            y=self.latitude,
            x1=lonArray[lonIndex - 1],
            x2=lonArray[lonIndex],
            y1=latArray[latIndex - 1],
            y2=latArray[latIndex],
            z11=z11,
            z12=z12,
            z21=z21,
            z22=z22,
        )

        return value

    def __extractPressureLevelDataValue(
        self, pressureLevelData, variable, indices, lonArray, latArray
    ):
        """Extract value from surface data netCDF4 file. Performs bilinear
        interpolation along longitude and latitude."""

        timeIndex, lonIndex, latIndex = indices
        variableData = pressureLevelData[variable]

        # Get values for variable on the four nearest poins
        z11 = variableData[timeIndex, :, lonIndex - 1, latIndex - 1]
        z12 = variableData[timeIndex, :, lonIndex - 1, latIndex]
        z21 = variableData[timeIndex, :, lonIndex, latIndex - 1]
        z22 = variableData[timeIndex, :, lonIndex, latIndex]

        # Compute interpolated value on desired lat lon pair
        value_list_as_a_function_of_pressure_level = self.__bilinear_interpolation(
            x=self.longitude,
            y=self.latitude,
            x1=lonArray[lonIndex - 1],
            x2=lonArray[lonIndex],
            y1=latArray[latIndex - 1],
            y2=latArray[latIndex],
            z11=z11,
            z12=z12,
            z21=z21,
            z22=z22,
        )

        return value_list_as_a_function_of_pressure_level

    def __compute_height_above_sea_level(self, geopotential):
        """Compute height above sea level from geopotential.

        Source: https://en.wikipedia.org/wiki/Geopotential
        """
        R = 63781370  # Earth radius in m
        g = 9.80665  # Gravity acceleration in m/s^2
        geopotential_height = geopotential / g
        return R * geopotential_height / (R - geopotential_height)

    def __check_coordinates_inside_grid(self, lonIndex, latIndex, lonArray, latArray):
        if (
            lonIndex == 0
            or lonIndex > len(lonArray) - 1
            or latIndex == 0
            or latIndex > len(latArray) - 1
        ):
            raise ValueError(
                f"Latitude and longitude pair {(self.latitude, self.longitude)} is outside the grid available in the given file, which is defined by {(latArray[0], lonArray[0])} and {(latArray[-1], lonArray[-1])}."
            )

    # TODO: Needs tests
    def parsePressureLevelData(self):
        """
        Parse pressure level data from a weather file.

        Sources of information:
        - https://cds.climate.copernicus.eu/cdsapp#!/dataset/reanalysis-era5-single-levels-preliminary-back-extension?tab=overview
        -

        Must get the following variables from a ERA5 file:
        - Geopotential
        - U-component of wind
        - V-component of wind
        - Temperature

        Must compute the following for each date and hour available in the dataset:
        - pressure = Function(..., inputs="Height Above Sea Level (m)", outputs="Pressure (Pa)")
        - temperature = Function(..., inputs="Height Above Sea Level (m)", outputs="Temperature (K)")
        - windDirection = Function(..., inputs="Height Above Sea Level (m)", outputs="Wind Direction (Deg True)")
        - windHeading = Function(..., inputs="Height Above Sea Level (m)", outputs="Wind Heading (Deg True)")
        - windSpeed = Function(..., inputs="Height Above Sea Level (m)", outputs="Wind Speed (m/s)")
        - windVelocityX = Function(..., inputs="Height Above Sea Level (m)", outputs="Wind Velocity X (m/s)")
        - windVelocityY = Function(..., inputs="Height Above Sea Level (m)", outputs="Wind Velocity Y (m/s)")

        Return a dictionary with all the computed data with the following structure:
        pressureLevelDataDict: {
            "date" : {
                "hour": {
                    "data": ...,
                    "data": ...
                },
                "hour": {
                    "data": ...,
                    "data": ...
                }
            },
            "date" : {
                "hour": {
                    "data": ...,
                    "data": ...
                },
                "hour": {
                    "data": ...,
                    "data": ...
                }
            }
        }
        """
        # Setup dictionary used to read weather file
        self.__init_pressure_level_dictionary()
        # Read weather file
        pressureLevelData = netCDF4.Dataset(self.pressureLevelDataFile)

        # Get time, pressure levels, latitude and longitude data from file
        timeNumArray = pressureLevelData.variables["time"]
        pressureLevelArray = pressureLevelData.variables["level"]
        lonArray = pressureLevelData.variables["longitude"]
        latArray = pressureLevelData.variables["latitude"]

        # Find index needed for latitude and longitude for specified location
        lonIndex = self.__getNearestIndex(lonArray, self.longitude)
        latIndex = self.__getNearestIndex(latArray, self.latitude)

        # Can't handle lat and lon out of grid
        self.__check_coordinates_inside_grid(lonIndex, latIndex, lonArray, latArray)

        # Loop through time and save all values
        for timeIndex, timeNum in enumerate(timeNumArray):

            dateString, hourString, dateTime = self.__timeNumToDateString(
                timeNum, timeNumArray.units, calendar="gregorian"
            )

            # Check if date is within analysis range
            if not (self.start_date <= dateTime < self.end_date):
                continue

            # Make sure keys exist
            if dateString not in self.pressureLevelDataDict:
                self.pressureLevelDataDict[dateString] = {}
            if hourString not in self.pressureLevelDataDict[dateString]:
                self.pressureLevelDataDict[dateString][hourString] = {}

            # Extract data from weather file
            indices = (timeIndex, lonIndex, latIndex)

            # Retrieve geopotential first and compute altitudes
            geopotentialArray = self.__extractPressureLevelDataValue(
                pressureLevelData,
                self.pressureLevelFileDict["geopotential"],
                indices,
                lonArray,
                latArray,
            )
            heightAboveSeaLevelArray = self.__compute_height_above_sea_level(
                geopotentialArray
            )

            # Loop through wind components and temperature, get value and convert to Function
            for key, value in self.pressureLevelFileDict.items():
                valueArray = self.__extractPressureLevelDataValue(
                    pressureLevelData, value, indices, lonArray, latArray
                )
                variablePointsArray = np.array([heightAboveSeaLevelArray, valueArray]).T
                variableFunction = Function(
                    variablePointsArray,
                    inputs="Height Above Sea Level (m)",
                    outputs=key,
                )
                self.pressureLevelDataDict[dateString][hourString][
                    key
                ] = variableFunction

            # Create function for pressure levels
            pressurePointsArray = np.array(
                [heightAboveSeaLevelArray, pressureLevelArray]
            ).T
            pressureFunction = Function(
                pressurePointsArray,
                inputs="Height Above Sea Level (m)",
                outputs="Pressure (Pa)",
            )
            self.pressureLevelDataDict[dateString][hourString][
                "pressure"
            ] = pressureFunction

            # Create function for wind speed levels
            windVelocityXArray = self.__extractPressureLevelDataValue(
                pressureLevelData,
                self.pressureLevelFileDict["windVelocityX"],
                indices,
                lonArray,
                latArray,
            )
            windVelocityYArray = self.__extractPressureLevelDataValue(
                pressureLevelData,
                self.pressureLevelFileDict["windVelocityY"],
                indices,
                lonArray,
                latArray,
            )
            windSpeedArray = np.sqrt(
                np.square(windVelocityXArray) + np.square(windVelocityYArray)
            )

            windSpeedPointsArray = np.array(
                [heightAboveSeaLevelArray, windSpeedArray]
            ).T
            windSpeedFunction = Function(
                windSpeedPointsArray,
                inputs="Height Above Sea Level (m)",
                outputs="Wind Speed (m/s)",
            )
            self.pressureLevelDataDict[dateString][hourString][
                "windSpeed"
            ] = windSpeedFunction

            # Create function for wind heading levels
            windHeadingArray = (
                np.arctan2(windVelocityXArray, windVelocityYArray) * (180 / np.pi) % 360
            )

            windHeadingPointsArray = np.array(
                [heightAboveSeaLevelArray, windHeadingArray]
            ).T
            windHeadingFunction = Function(
                windHeadingPointsArray,
                inputs="Height Above Sea Level (m)",
                outputs="Wind Heading (Deg True)",
            )
            self.pressureLevelDataDict[dateString][hourString][
                "windHeading"
            ] = windHeadingFunction

            # Create function for wind direction levels
            windDirectionArray = (windHeadingArray - 180) % 360
            windDirectionPointsArray = np.array(
                [heightAboveSeaLevelArray, windDirectionArray]
            ).T
            windDirectionFunction = Function(
                windDirectionPointsArray,
                inputs="Height Above Sea Level (m)",
                outputs="Wind Direction (Deg True)",
            )
            self.pressureLevelDataDict[dateString][hourString][
                "windDirection"
            ] = windDirectionFunction

        return self.pressureLevelDataDict

    # TODO: Needs tests
    def parseSurfaceData(self):
        """
        Parse surface data from a weather file.
        Currently only supports files from ECMWF.

        Must get the following variables:
        - 2m temperature: surfaceTemperature = float
        - Surface pressure: surfacePressure = float
        - 10m u-component of wind: surface10mWindVelocityX = float
        - 10m v-component of wind: surface10mWindVelocityY = float
        - 100m u-component of wind: surface100mWindVelocityX = float
        - 100m V-component of wind: surface100mWindVelocityY = float
        - Instantaneous 10m wind gust: surfaceWindGust = float
        - Total precipitation: totalPrecipitation = float
        - Cloud base height: cloudBaseHeight = float

        Return a dictionary with all the computed data with the following structure:
        surfaceDataDict: {
            "date" : {
                "hour": {
                    "data": ...,
                    ...
                },
                ...
            },
            ...
        }
        """
        # Setup dictionary used to read weather file
        self.__init_surface_dictionary()

        # Read weather file
        surfaceData = netCDF4.Dataset(self.surfaceDataFile)

        # Get time, latitude and longitude data from file
        timeNumArray = surfaceData.variables["time"]
        lonArray = surfaceData.variables["longitude"]
        latArray = surfaceData.variables["latitude"]

        # Find index needed for latitude and longitude for specified location
        lonIndex = self.__getNearestIndex(lonArray, self.longitude)
        latIndex = self.__getNearestIndex(latArray, self.latitude)

        # Can't handle lat and lon out of grid
        self.__check_coordinates_inside_grid(lonIndex, latIndex, lonArray, latArray)

        # Loop through time and save all values
        for timeIndex, timeNum in enumerate(timeNumArray):

            dateString, hourString, dateTime = self.__timeNumToDateString(
                timeNum, timeNumArray.units, calendar="gregorian"
            )

            # Check if date is within analysis range
            if not (self.start_date <= dateTime < self.end_date):
                continue

            # Make sure keys exist
            if dateString not in self.surfaceDataDict:
                self.surfaceDataDict[dateString] = {}
            if hourString not in self.surfaceDataDict[dateString]:
                self.surfaceDataDict[dateString][hourString] = {}

            # Extract data from weather file
            indices = (timeIndex, lonIndex, latIndex)
            for key, value in self.surfaceFileDict.items():
                self.surfaceDataDict[dateString][hourString][
                    key
                ] = self.__extractSurfaceDataValue(
                    surfaceData, value, indices, lonArray, latArray
                )

        return self.surfaceDataDict

    # Calculations
    def process_data(self):
        self.calculate_average_max_temperature()
        self.calculate_average_min_temperature()
        self.calculate_record_max_temperature()
        self.calculate_record_min_temperature()
        self.calculate_average_max_wind_gust()
        self.calculate_maximum_wind_gust()
        self.calculate_wind_gust_distribution()
        self.calculate_average_temperature_along_day()
        self.calculate_average_wind_profile()
        self.calculate_average_day_wind_rose()

    # TODO: Create tests
    def calculate_average_max_temperature(self):
        self.max_temperature_list = [
            np.max([dayDict[hour]["surfaceTemperature"] for hour in dayDict.keys()])
            for dayDict in self.surfaceDataDict.values()
        ]
        self.average_max_temperature = np.average(self.max_temperature_list)
        return self.average_max_temperature

    # TODO: Create tests
    def calculate_average_min_temperature(self):
        self.min_temperature_list = [
            np.min([dayDict[hour]["surfaceTemperature"] for hour in dayDict.keys()])
            for dayDict in self.surfaceDataDict.values()
        ]
        self.average_min_temperature = np.average(self.min_temperature_list)
        return self.average_min_temperature

    # TODO: Create tests
    def calculate_record_max_temperature(self):
        self.temperature_list = [
            dayDict[hour]["surfaceTemperature"]
            for dayDict in self.surfaceDataDict.values()
            for hour in dayDict.keys()
        ]
        self.record_max_temperature = np.max(self.temperature_list)
        return self.record_max_temperature

    # TODO: Create tests
    def calculate_record_min_temperature(self):
        self.temperature_list = [
            dayDict[hour]["surfaceTemperature"]
            for dayDict in self.surfaceDataDict.values()
            for hour in dayDict.keys()
        ]
        self.record_min_temperature = np.min(self.temperature_list)
        return self.record_min_temperature

    # TODO: Create tests
    def calculate_average_max_wind_gust(self):
        self.max_wind_gust_list = [
            np.max([dayDict[hour]["surfaceWindGust"] for hour in dayDict.keys()])
            for dayDict in self.surfaceDataDict.values()
        ]
        self.average_max_wind_gust = np.average(self.max_wind_gust_list)
        return self.average_max_wind_gust

    # TODO: Create tests
    def calculate_maximum_wind_gust(self):
        self.wind_gust_list = [
            dayDict[hour]["surfaceWindGust"]
            for dayDict in self.surfaceDataDict.values()
            for hour in dayDict.keys()
        ]
        self.max_wind_gust = np.max(self.wind_gust_list)
        return self.max_wind_gust

    # TODO: Create tests
    def plot_wind_gust_distribution(self):
        """Get all values of wind gust speed (for every date and hour available)
        and plot a single distribution. Expected result is a Weibull distribution.
        """
        self.wind_gust_list = [
            dayDict[hour]["surfaceWindGust"]
            for dayDict in self.surfaceDataDict.values()
            for hour in dayDict.keys()
        ]
        plt.figure()
        # Plot histogram
        plt.hist(
            self.wind_gust_list,
            bins=int(len(self.wind_gust_list) ** 0.5),
            density=True,
            histtype="stepfilled",
            alpha=0.2,
            label="Wind Gust Speed Distribution",
        )

        # Plot weibull distribution
        c, loc, scale = stats.weibull_min.fit(self.wind_gust_list)
        x = np.linspace(0, np.max(self.wind_gust_list), 100)
        plt.plot(
            x,
            stats.weibull_min.pdf(x, c, loc, scale),
            "r-",
            linewidth=2,
            label="Weibull Distribution",
        )

        # Label plot
        plt.ylabel("Probability")
        plt.xlabel("Wind gust speed (m/s)")
        plt.title("Wind Gust Speed Distribution")
        plt.legend()
        plt.show()

        return self.wind_gust_list

    # TODO: Implement
    def calculate_average_temperature_along_day(self):
        """temperature progression throughout the day at some fine interval (ex: 2 hours) with 1, 2, 3, sigma contours"""
        ...

    # TODO: Create tessts
    def plot_average_wind_speed_profile(self):
        """Average wind speed for all datetimes available."""
        altitude_list = np.linspace(1495.155, 12000, 100)
        wind_speed_profiles = [
            dayDict[hour]["windSpeed"](altitude_list)
            for dayDict in self.pressureLevelDataDict.values()
            for hour in dayDict.keys()
        ]
        self.average_wind_speed_profile = np.mean(wind_speed_profiles, axis=0)
        # Plot
        plt.figure()
        plt.plot(self.average_wind_speed_profile, altitude_list, "r")
        plt.plot(
            np.percentile(wind_speed_profiles, 50 - 34.1, axis=0),
            altitude_list,
            "b--",
            alpha=1,
        )
        plt.plot(
            np.percentile(wind_speed_profiles, 50 + 34.1, axis=0),
            altitude_list,
            "b--",
            alpha=1,
        )
        plt.plot(
            np.percentile(wind_speed_profiles, 50 - 47.4, axis=0),
            altitude_list,
            "b--",
            alpha=0.5,
        )
        plt.plot(
            np.percentile(wind_speed_profiles, 50 + 47.7, axis=0),
            altitude_list,
            "b--",
            alpha=0.5,
        )
        # plt.plot(np.percentile(wind_speed_profiles, 50-49.8, axis=0, method='weibull'), altitude_list, 'b--', alpha=0.25)
        # plt.plot(np.percentile(wind_speed_profiles, 50+49.8, axis=0, method='weibull'), altitude_list, 'b--', alpha=0.25)
        for wind_speed_profile in wind_speed_profiles:
            plt.plot(wind_speed_profile, altitude_list, "gray", alpha=0.01)
        plt.xlabel("Wind speed (m/s)")
        plt.ylabel("Altitude (m)")
        plt.title("Average Wind Speed Profile")
        plt.show()

        return self.average_wind_speed_profile

    def process_wind_speed_and_direction_data_for_average_day(self):
        """Process the wind_speed and wind_direction data to generate lists of all the wind_speeds recorded
        for a following hour of the day and also the wind direction. Also calculates the greater and the smallest
        wind_speed recorded

        Returns
        -------
        None
        """
        max_wind_speed = float("-inf")
        min_wind_speed = float("inf")

        days = list(self.surfaceDataDict.keys())
        hours = list(self.surfaceDataDict[days[0]].keys())

        windSpeed = {}
        windDir = {}

        for hour in hours:
            windSpeed[hour] = []
            windDir[hour] = []
            for day in days:
                hour_wind_speed = self.pressureLevelDataDict[day][hour]["windSpeed"](
                    self.elevation
                )

                max_wind_speed = (
                    hour_wind_speed
                    if hour_wind_speed > max_wind_speed
                    else max_wind_speed
                )
                min_wind_speed = (
                    hour_wind_speed
                    if hour_wind_speed < min_wind_speed
                    else min_wind_speed
                )

                windSpeed[hour].append(hour_wind_speed)
                windDir[hour].append(
                    self.pressureLevelDataDict[day][hour]["windDirection"](
                        self.elevation
                    )
                )

        self.max_wind_speed = max_wind_speed
        self.min_wind_speed = min_wind_speed
        self.wind_speed_per_hour = windSpeed
        self.wind_direction_per_hour = windDir

    @staticmethod
    def plot_wind_rose(wind_direction, wind_speed, bins=None, title=None, fig=None):
        """Plot a windrose given the data.

        Parameters
        ----------
        wind_direction: list[float]
        wind_speed: list[float]
        bins: 1D array or integer, optional
            number of bins, or a sequence of bins variable. If not set, bins=6,
            then bins=linspace(min(var), max(var), 6)
        title: str, optional
            Title of the plot
        fig: matplotlib.pyplot.figure, optional

        Returns
        -------
        WindroseAxes
        """
        ax = WindroseAxes.from_ax(fig=fig)
        ax.bar(
            wind_direction,
            wind_speed,
            bins=bins,
            normed=True,
            opening=0.8,
            edgecolor="white",
        )
        ax.set_title(title)

        ax.set_yticks(np.arange(10, 50, step=10))
        ax.set_yticklabels(np.arange(10, 50, step=10))

        ax.set_legend()
        return ax

    def plot_average_day_wind_rose_specific_hour(self, hour, fig=None):
        """Plot a specific hour of the average windrose

        Parameters
        ----------
        hour: int
        fig: matplotlib.pyplot.figure

        Returns
        -------
        None
        """
        hour = str(hour)
        self.plot_wind_rose(
            self.wind_direction_per_hour[hour],
            self.wind_speed_per_hour[hour],
            bins=np.linspace(self.min_wind_speed, self.max_wind_speed, 6),
            title=f"Windrose of an average day. Hour {float(hour):05.2f}".replace(
                ".", ":"
            ),
            fig=fig,
        )
        plt.show()

    def animate_average_wind_rose(self, figsize=(8, 8), filename="wind_rose.gif"):
        """Animates the wind_rose of an average day. The inputs of a wind_rose are the location of the
        place where we want to analyse, (x,y,z). The data is ensembled by hour, which means, the windrose
        of a specific hour is generated by bringing together the data of all of the days available for that
        specific hour. It's possible to change the size of the gif using the parameter figsize, which is the
        height and width in inches.

        Parameters
        ----------
        figsize : array

        Returns
        -------
        Image : ipywidgets.widgets.widget_media.Image
        """
        days = list(self.surfaceDataDict.keys())
        hours = list(self.surfaceDataDict[days[0]].keys())

        if not all(
            [
                self.max_wind_speed,
                self.min_wind_speed,
                self.wind_speed_per_hour,
                self.wind_direction_per_hour,
            ]
        ):
            self.process_wind_speed_and_direction_data_for_average_day()

        metadata = dict(
            title="windrose",
            artist="windrose",
            comment="""Made with windrose
                http://www.github.com/scls19fr/windrose""",
        )
        writer = ImageWriter(fps=1, metadata=metadata)
        fig = plt.figure(facecolor="w", edgecolor="w", figsize=figsize)
        with writer.saving(fig, filename, 100):
            for hour in hours:
                self.plot_wind_rose(
                    self.wind_direction_per_hour[hour],
                    self.wind_speed_per_hour[hour],
                    bins=np.linspace(self.min_wind_speed, self.max_wind_speed, 6),
                    title=f"Windrose of an average day. Hour {float(hour):05.2f}".replace(
                        ".", ":"
                    ),
                    fig=fig,
                )
                writer.grab_frame()
                plt.clf()

        with open(filename, "rb") as file:
            image = file.read()

        fig_width, fig_height = plt.gcf().get_size_inches() * fig.dpi
        return widgets.Image(
            value=image,
            format="gif",
            width=fig_width,
            height=fig_height,
        )

    # TODO: Implement
    def animate_wind_gust_distribution_over_average_day(self):
        """Animation of how the wind gust distribution varies throughout the day."""
        ...

    # TODO: Create tests
    def animate_wind_profile_over_average_day(self):
        """Animation of how wind profile evolves throughout an average day."""
        # Gather animation data
        altitude_list = np.linspace(1495.155, 12000, 100)  # TODO: parametrize
        average_wind_profile_at_given_hour = {}
        for hour in list(self.pressureLevelDataDict.values())[0].keys():
            wind_speed_values_for_this_hour = []
            for dayDict in self.pressureLevelDataDict.values():
                try:
                    wind_speed_values_for_this_hour += [
                        dayDict[hour]["windSpeed"](altitude_list)
                    ]
                except KeyError:
                    # Some day does not have data for the desired hour (probably the last one)
                    # No need to worry, just average over the other days
                    pass
            average_wind_profile_at_given_hour[hour] = np.mean(
                wind_speed_values_for_this_hour, axis=0
            )

        # Create animation
        fig, ax = plt.subplots()
        # Initialize animation artists: curve and hour text
        (ln,) = plt.plot([], [], "r-")
        tx = plt.text(
            x=0.95,
            y=0.95,
            s="",
            verticalalignment="top",
            horizontalalignment="right",
            transform=ax.transAxes,
            fontsize=24,
        )
        # Define function to initialize animation
        def init():
            ax.set_xlim(0, 25)
            ax.set_ylim(altitude_list[0], altitude_list[-1])
            ax.set_xlabel("Wind Speed (m/s)")
            ax.set_ylabel("Altitude (m)")
            ax.set_title("Average Wind Profile")
            ax.grid(True)
            return ln, tx

        # Define function which sets each animation frame
        def update(frame):
            xdata = frame[1]
            ydata = altitude_list
            ln.set_data(xdata, ydata)
            tx.set_text(f"{float(frame[0]):05.2f}".replace(".", ":"))
            return ln, tx

        animation = FuncAnimation(
            fig,
            update,
            frames=average_wind_profile_at_given_hour.items(),
            interval=1000,
            init_func=init,
            blit=True,
        )
        plt.show()

    # Others
    # TODO: Addapt to new data format
    def wind_profile(self):
        windSpeed = []
        for idx in range(0, len(self.environments)):
            windSpeed.extend(self.environments[idx].windSpeed.source[:, 1])
        ax = WindAxes.from_ax()
        ax.pdf(windSpeed, Nbins=20)
        plt.show()

    def allInfo(self):
        print("Gust Information")
        print(f"Global Maximum wind gust: {self.maximum_wind_gust} m/s")
        print(f"Average maximum wind gust: {self.average_max_wind_gust} m/s")
        print("Temeprature Information")
        print(f"Global Maximum temperature: {self.record_max_temperature} ºC")
        print(f"Global Minimum temperature: {self.record_min_temperature} ºC")
        print(f"Average minimum temperture: {self.average_min_temperature} ºC")
        print(f"Average maximum temperature: {self.average_max_temperature} ºC")<|MERGE_RESOLUTION|>--- conflicted
+++ resolved
@@ -1,23 +1,13 @@
 from datetime import datetime, timedelta
 import bisect
-from multiprocessing.sharedctypes import Value
 
 import ipywidgets as widgets
 import numpy as np
-<<<<<<< HEAD
 from scipy import stats
 from matplotlib import pyplot as plt
-from matplotlib.animation import FuncAnimation
-
+from matplotlib.animation import FuncAnimation, PillowWriter as ImageWriter
 from windrose import WindAxes, WindroseAxes
-=======
-import matplotlib
-from matplotlib import pyplot as plt
-from matplotlib.animation import FuncAnimation, PillowWriter as ImageWriter
-
->>>>>>> e32db3c4
 import netCDF4
-from windrose import WindAxes, WindroseAxes
 from cftime import num2date
 
 from rocketpy.Function import Function
