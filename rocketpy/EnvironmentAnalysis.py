# -*- coding: utf-8 -*-

__author__ = "Patrick Sampaio, Giovani Hidalgo Ceotto, Guilherme Fernandes Alves, Franz Masatoshi Yuri, Mateus Stano Junqueira,"
__copyright__ = "Copyright 20XX, RocketPy Team"
__license__ = "MIT"

import bisect
import datetime
import json
import warnings
from collections import defaultdict

<<<<<<< HEAD
import matplotlib.ticker as mtick
=======
import jsonpickle
>>>>>>> 3c685568
import netCDF4
import numpy as np
import pytz
from cftime import num2pydate
<<<<<<< HEAD
from IPython.display import HTML
from matplotlib import pyplot as plt
from matplotlib.animation import FuncAnimation
from matplotlib.animation import PillowWriter as ImageWriter
from scipy import stats
=======
>>>>>>> 3c685568

from rocketpy.Environment import Environment
from rocketpy.Function import Function
from rocketpy.units import convert_units

<<<<<<< HEAD
try:
    import ipywidgets as widgets
    import jsonpickle
    from timezonefinder import TimezoneFinder
    from windrose import WindroseAxes
except ImportError:
    raise ImportError(
        "At least one required module could not be imported."
        + "The EnvironmentAnalysis requires additional dependencies."
        + "Please install them by running 'pip install rocketpy[env_analysis]'."
    )
=======
from .plots.environment_analysis_plots import _EnvironmentAnalysisPlots
from .prints.environment_analysis_prints import _EnvironmentAnalysisPrints
>>>>>>> 3c685568


class EnvironmentAnalysis:
    """Class for analyzing the environment.

    List of properties currently implemented:
        - average max/min temperature at surface level
        - record max/min temperature at surface level
        - temperature progression throughout the day
        - temperature profile over an average day
        - average max wind gust at surface level
        - record max wind gust at surface level
        - average, 1, 2, 3 sigma wind profile
        - average day wind rose
        - animation of how average wind rose evolves throughout an average day
        - animation of how wind profile evolves throughout an average day
        - pressure profile over an average day
        - wind velocity x profile over average day
        - wind velocity y profile over average day
        - wind speed profile over an average day
        - average max surface 100m wind speed
        - average max surface 10m wind speed
        - average min surface 100m wind speed
        - average min surface 10m wind speed
        - average sustained surface100m wind along day
        - average sustained surface10m wind along day
        - maximum surface 10m wind speed
        - average cloud base height
        - percentage of days with no cloud coverage
        - percentage of days with precipitation

    You can also visualize all those attributes by exploring some of the methods:
        - plot of wind gust distribution (should be Weibull)
        - plot wind profile over average day
        - plot sustained surface wind speed distribution over average day
        - plot wind gust distribution over average day
        - plot average day wind rose all hours
        - plot average day wind rose specific hour
        - plot average pressure profile
        - plot average surface10m wind speed along day
        - plot average sustained surface100m wind speed along day
        - plot average temperature along day
        - plot average wind speed profile
        - plot surface10m wind speed distribution
        - animate wind profile over average day
        - animate sustained surface wind speed distribution over average day
        - animate wind gust distribution over average day
        - animate average wind rose
        - animation of who wind gust distribution evolves over average day
        - allInfo

    All items listed are relevant to either
        1. participant safety
        2. launch operations (range closure decision)
        3. rocket performance

    How does this class work?
    - The class is initialized with a start_date, end_date, start_hour and end_hour.
    - The class then parses the weather data from the start date to the end date.
    Always parsing the data from start_hour to end_hour.
    - The class then calculates the average max/min temperature, average max wind gust, and average day wind rose.
    - The class then allows for plotting the average max/min temperature, average max wind gust, and average day wind rose.

    Remaining TODOs:
    - Make 'windSpeedLimit' a dynamic/flexible variable
    """

    def __init__(
        self,
        start_date,
        end_date,
        latitude,
        longitude,
        start_hour=0,
        end_hour=24,
        surfaceDataFile=None,
        pressureLevelDataFile=None,
        timezone=None,
        unit_system="metric",
        forecast_date=None,
        forecast_args=None,
        maxExpectedAltitude=None,
    ):
        """Constructor for the EnvironmentAnalysis class.
        Parameters
        ----------
        start_date : datetime.datetime
            Start date and time of the analysis. When parsing the weather data
            from the source file, only data after this date will be parsed.
        end_date : datetime.datetime
            End date and time of the analysis. When parsing the weather data
            from the source file, only data before this date will be parsed.
        latitude : float
            Latitude coordinate of the location where the analysis will be
            carried out.
        longitude : float
            Longitude coordinate of the location where the analysis will be
            carried out.
        start_hour : int, optional
            Starting hour of the analysis. When parsing the weather data
            from the source file, only data after this hour will be parsed.
        end_hour : int, optional
            End hour of the analysis. When parsing the weather data
            from the source file, only data before this hour will be parsed.
        surfaceDataFile : str, optional
            Path to the netCDF file containing the surface data.
        pressureLevelDataFile : str, optional
            Path to the netCDF file containing the pressure level data.
        timezone : str, optional
            Name of the timezone to be used when displaying results. To see all
            available time zones, import pytz and run print(pytz.all_timezones).
            Default time zone is the local time zone at the latitude and
            longitude specified.
        unit_system : str, optional
            Unit system to be used when displaying results.
            Options are: SI, metric, imperial. Default is metric.
        forecast_date : datetime.date, optional
            Date for the forecast models. It will be requested the environment forecast
            for multiple hours within that specified date.
        forecast_args : dictionary, optional
            Arguments for setting the forecast on the Environment class. With this argument
            it is possible to change the forecast model being used.
        maxExpectedAltitude : float, optional
            Maximum expected altitude for your analysis. This is used to calculate
            plot limits from pressure level data profiles. If None is set, the
            maximum altitude will be calculated from the pressure level data.
            Default is None.
        Returns
        -------
        None
        """
        warnings.warn(
            "Please notice this class is still under development, and some features may not work as expected as they were not exhaustively tested yet. In case of having any trouble, please raise an issue at https://github.com/RocketPy-Team/RocketPy/issues"
        )

        # Save inputs
        self.start_date = start_date
        self.end_date = end_date
        self.start_hour = start_hour
        self.end_hour = end_hour
        self.latitude = latitude
        self.longitude = longitude
        self.surfaceDataFile = surfaceDataFile
        self.pressureLevelDataFile = pressureLevelDataFile
        self.preferred_timezone = timezone
        self.unit_system = unit_system
        self.maxExpectedAltitude = maxExpectedAltitude

        # Manage units and timezones
        self.__init_data_parsing_units()
        self.__find_preferred_timezone()
        self.__localize_input_dates()

        # Parse data files, surface goes first to calculate elevation
        self.surfaceDataDict = {}
        self.parseSurfaceData()
        self.pressureLevelDataDict = {}
        self.parsePressureLevelData()

        # Convert units
        self.set_unit_system(unit_system)

        # Initialize result variables
        self.average_max_temperature = 0
        self.average_min_temperature = 0
        self.record_max_temperature = 0
        self.record_min_temperature = 0
        self.average_max_wind_gust = 0
        self.maximum_wind_gust = 0
        self.wind_gust_distribution = None
        self.average_temperature_along_day = Function(0)
        self.average_wind_profile = Function(0)
        self.average_wind_profile_at_given_hour = None
        self.average_wind_heading_profile = Function(0)
        self.average_wind_heading_profile_at_given_hour = Function(0)

        self.max_wind_speed = None
        self.min_wind_speed = None
        self.wind_speed_per_hour = None
        self.wind_direction_per_hour = None

        # Initialize plots and prints object
        self.plots = _EnvironmentAnalysisPlots(self)
        self.prints = _EnvironmentAnalysisPrints(self)

        # Run calculations
        self.process_data()

        # Processing forecast
        self.forecast = None
        if forecast_date:
            self.forecast = {}
            hours = list(self.pressureLevelDataDict.values())[0].keys()
            for hour in hours:
                hour_datetime = datetime.datetime(
                    year=forecast_date.year,
                    month=forecast_date.month,
                    day=forecast_date.day,
                    hour=int(hour),
                )

                Env = Environment(
                    railLength=5,
                    date=hour_datetime,
                    latitude=self.latitude,
                    longitude=self.longitude,
                    elevation=self.elevation,
                )
                forecast_args = forecast_args or {"type": "Forecast", "file": "GFS"}
                Env.setAtmosphericModel(**forecast_args)
                self.forecast[hour] = Env
        return None

    def __bilinear_interpolation(self, x, y, x1, x2, y1, y2, z11, z12, z21, z22):
        """
        Bilinear interpolation.

        Source: GitHub Copilot
        """
        return (
            z11 * (x2 - x) * (y2 - y)
            + z21 * (x - x1) * (y2 - y)
            + z12 * (x2 - x) * (y - y1)
            + z22 * (x - x1) * (y - y1)
        ) / ((x2 - x1) * (y2 - y1))

    def __init_surface_dictionary(self):
        # Create dictionary of file variable names to process surface data
        self.surfaceFileDict = {
            "surface100mWindVelocityX": "u100",
            "surface100mWindVelocityY": "v100",
            "surface10mWindVelocityX": "u10",
            "surface10mWindVelocityY": "v10",
            "surfaceTemperature": "t2m",
            "cloudBaseHeight": "cbh",
            "surfaceWindGust": "i10fg",
            "surfacePressure": "sp",
            "totalPrecipitation": "tp",
        }

    def __init_pressure_level_dictionary(self):
        # Create dictionary of file variable names to process pressure level data
        self.pressureLevelFileDict = {
            "geopotential": "z",
            "windVelocityX": "u",
            "windVelocityY": "v",
            "temperature": "t",
        }

    def __getNearestIndex(self, array, value):
        """Find nearest index of the given value in the array.
        Made for latitudes and longitudes, supporting arrays that range from
        -180 to 180 or from 0 to 360.

        TODO: improve docs by giving one example

        Parameters
        ----------
        array : array
        value : float

        Returns
        -------
        index : int
        """
        # Create value convention
        if np.min(array) < 0:
            # File uses range from -180 to 180, make sure value follows convention
            value = value if value < 180 else value % 180 - 180  # Example: 190 => -170
        else:
            # File probably uses range from 0 to 360, make sure value follows convention
            value = value % 360  # Example: -10 becomes 350

        # Find index
        if array[0] < array[-1]:
            # Array is sorted correctly, find index
            # Deal with sorted array
            index = bisect.bisect(array, value)
        else:
            # Array is reversed, no big deal, just bisect reversed one and subtract length
            index = len(array) - bisect.bisect_left(array[::-1], value)

        # Apply fix
        if index == len(array) and array[index - 1] == value:
            # If value equal the last array entry, fix to avoid being considered out of grid
            index = index - 1

        return index

    def __timeNumToDateString(self, timeNum, units, calendar="gregorian"):
        """Convert time number (usually hours before a certain date) into two
        strings: one for the date (example: 2022.04.31) and one for the hour
        (example: 14). See cftime.num2date for details on units and calendar.
        Automatically converts time number from UTC to local timezone based on
        lat,lon coordinates.
        """
        dateTimeUTC = num2pydate(timeNum, units, calendar=calendar)
        dateTimeUTC = dateTimeUTC.replace(tzinfo=pytz.UTC)
        dateTime = dateTimeUTC.astimezone(self.preferred_timezone)
        dateString = f"{dateTime.year}.{dateTime.month}.{dateTime.day}"
        hourString = f"{dateTime.hour}"
        return dateString, hourString, dateTime

    def __extractSurfaceDataValue(
        self, surfaceData, variable, indices, lonArray, latArray
    ):
        """Extract value from surface data netCDF4 file. Performs bilinear
        interpolation along longitude and latitude."""

        timeIndex, lonIndex, latIndex = indices
        variableData = surfaceData[variable]

        # Get values for variable on the four nearest points
        z11 = variableData[timeIndex, lonIndex - 1, latIndex - 1]
        z12 = variableData[timeIndex, lonIndex - 1, latIndex]
        z21 = variableData[timeIndex, lonIndex, latIndex - 1]
        z22 = variableData[timeIndex, lonIndex, latIndex]

        # Compute interpolated value on desired lat lon pair
        value = self.__bilinear_interpolation(
            x=self.longitude,
            y=self.latitude,
            x1=lonArray[lonIndex - 1],
            x2=lonArray[lonIndex],
            y1=latArray[latIndex - 1],
            y2=latArray[latIndex],
            z11=z11,
            z12=z12,
            z21=z21,
            z22=z22,
        )

        return value

    def __extractPressureLevelDataValue(
        self, pressureLevelData, variable, indices, lonArray, latArray
    ):
        """Extract value from surface data netCDF4 file. Performs bilinear
        interpolation along longitude and latitude."""

        timeIndex, lonIndex, latIndex = indices
        variableData = pressureLevelData[variable]

        # Get values for variable on the four nearest points
        z11 = variableData[timeIndex, :, lonIndex - 1, latIndex - 1]
        z12 = variableData[timeIndex, :, lonIndex - 1, latIndex]
        z21 = variableData[timeIndex, :, lonIndex, latIndex - 1]
        z22 = variableData[timeIndex, :, lonIndex, latIndex]

        # Compute interpolated value on desired lat lon pair
        value_list_as_a_function_of_pressure_level = self.__bilinear_interpolation(
            x=self.longitude,
            y=self.latitude,
            x1=lonArray[lonIndex - 1],
            x2=lonArray[lonIndex],
            y1=latArray[latIndex - 1],
            y2=latArray[latIndex],
            z11=z11,
            z12=z12,
            z21=z21,
            z22=z22,
        )

        return value_list_as_a_function_of_pressure_level

    def __compute_height_above_sea_level(self, geopotential):
        """Compute height above sea level from geopotential.

        Source: https://en.wikipedia.org/wiki/Geopotential
        """
        R = 63781370  # Earth radius in m
        g = 9.80665  # Gravity acceleration in m/s^2
        geopotential_height = geopotential / g
        return R * geopotential_height / (R - geopotential_height)

    def __compute_height_above_ground_level(self, geopotential, elevation):
        """Compute height above ground level from geopotential and elevation."""
        return self.__compute_height_above_sea_level(geopotential) - elevation

    def __check_coordinates_inside_grid(self, lonIndex, latIndex, lonArray, latArray):
        if (
            lonIndex == 0
            or lonIndex > len(lonArray) - 1
            or latIndex == 0
            or latIndex > len(latArray) - 1
        ):
            raise ValueError(
                f"Latitude and longitude pair {(self.latitude, self.longitude)} is outside the grid available in the given file, which is defined by {(latArray[0], lonArray[0])} and {(latArray[-1], lonArray[-1])}."
            )

    def __localize_input_dates(self):
        if self.start_date.tzinfo is None:
            self.start_date = self.preferred_timezone.localize(self.start_date)
        if self.end_date.tzinfo is None:
            self.end_date = self.preferred_timezone.localize(self.end_date)

    def __find_preferred_timezone(self):
        if self.preferred_timezone is None:
            # Use local timezone based on lat lon pair
            tf = TimezoneFinder()
            self.preferred_timezone = pytz.timezone(
                tf.timezone_at(lng=self.longitude, lat=self.latitude)
            )
        elif isinstance(self.preferred_timezone, str):
            self.preferred_timezone = pytz.timezone(self.preferred_timezone)

    def __init_data_parsing_units(self):
        """Define units for pressure level and surface data parsing"""
        self.current_units = {
            "height_ASL": "m",
            "pressure": "hPa",
            "temperature": "K",
            "windDirection": "deg",
            "windHeading": "deg",
            "windSpeed": "m/s",
            "windVelocityX": "m/s",
            "windVelocityY": "m/s",
            "surface100mWindVelocityX": "m/s",
            "surface100mWindVelocityY": "m/s",
            "surface10mWindVelocityX": "m/s",
            "surface10mWindVelocityY": "m/s",
            "surfaceTemperature": "K",
            "cloudBaseHeight": "m",
            "surfaceWindGust": "m/s",
            "surfacePressure": "Pa",
            "totalPrecipitation": "m",
        }
        # Create a variable to store updated units when units are being updated
        self.updated_units = self.current_units.copy()

    def __init_unit_system(self):
        """Initialize preferred units for output (SI, metric or imperial)."""
        if self.unit_system_string == "metric":
            self.unit_system = {
                "length": "m",
                "velocity": "m/s",
                "acceleration": "g",
                "mass": "kg",
                "time": "s",
                "pressure": "hPa",
                "temperature": "degC",
                "angle": "deg",
                "precipitation": "mm",
                "wind_speed": "m/s",
            }
        elif self.unit_system_string == "imperial":
            self.unit_system = {
                "length": "ft",
                "velocity": "mph",
                "acceleration": "ft/s^2",
                "mass": "lb",
                "time": "s",
                "pressure": "inHg",
                "temperature": "degF",
                "angle": "deg",
                "precipitation": "in",
                "wind_speed": "mph",
            }
        else:
            # Default to SI
            self.unit_system = {
                "length": "m",
                "velocity": "m/s",
                "acceleration": "m/s^2",
                "mass": "kg",
                "time": "s",
                "pressure": "Pa",
                "temperature": "K",
                "angle": "rad",
                "precipitation": "m",
                "wind_speed": "m/s",
            }

    def set_unit_system(self, unit_system="metric"):
        self.unit_system_string = unit_system
        self.__init_unit_system()
        self.convertPressureLevelData()
        self.convertSurfaceData()
        self.current_units = self.updated_units.copy()

    @staticmethod
    def _find_two_closest_integer_factors(number):
        """Find the two closest integer factors of a number.

        Parameters
        ----------
        number: int

        Returns
        -------
        list[int]
        """
        number_sqrt = number**0.5
        if isinstance(number_sqrt, int):
            return number_sqrt, number_sqrt
        else:
            guess = int(number_sqrt)
            while True:
                if number % guess == 0:
                    return guess, number // guess
                else:
                    guess -= 1

    def _beaufort_wind_scale(self, units, max_wind_speed=None):
        """Returns a list of bins equivalent to the Beaufort wind scale in the
        desired unit system.

        Parameters
        ----------
        units: str
            Desired units for wind speed.
            Options are: "knot", "mph", "m/s", "ft/s: and "km/h".
        max_wind_speed: float
            Maximum wind speed to be included in the scale. Should be expressed
            in the same unit as the units parameter.

        Returns
        -------
        list[float]
        """
        beaufort_wind_scale_knots = np.array(
            [0, 1, 3, 6, 10, 16, 21, 27, 33, 40, 47, 55, 63, 71]
        )
        beaufort_wind_scale = beaufort_wind_scale_knots * convert_units(
            1, "knot", units
        )
        beaufort_wind_scale_truncated = beaufort_wind_scale[
            np.where(beaufort_wind_scale <= max_wind_speed)
        ]
        if beaufort_wind_scale[1] < 1:
            return np.round(beaufort_wind_scale_truncated, 1)
        else:
            return np.round(beaufort_wind_scale_truncated, 0)

    def parsePressureLevelData(self):
        """
        Parse pressure level data from a weather file.

        Sources of information:
        - https://cds.climate.copernicus.eu/cdsapp#!/dataset/reanalysis-era5-pressure-levels?tab=form

        Must get the following variables from a ERA5 file:
        - Geopotential
        - U-component of wind
        - V-component of wind
        - Temperature

        Must compute the following for each date and hour available in the dataset:
        - pressure = Function(..., inputs="Height Above Sea Level (m)", outputs="Pressure (Pa)")
        - temperature = Function(..., inputs="Height Above Sea Level (m)", outputs="Temperature (K)")
        - windDirection = Function(..., inputs="Height Above Sea Level (m)", outputs="Wind Direction (Deg True)")
        - windHeading = Function(..., inputs="Height Above Sea Level (m)", outputs="Wind Heading (Deg True)")
        - windSpeed = Function(..., inputs="Height Above Sea Level (m)", outputs="Wind Speed (m/s)")
        - windVelocityX = Function(..., inputs="Height Above Sea Level (m)", outputs="Wind Velocity X (m/s)")
        - windVelocityY = Function(..., inputs="Height Above Sea Level (m)", outputs="Wind Velocity Y (m/s)")

        Return a dictionary with all the computed data with the following structure:
        pressureLevelDataDict: {
            "date" : {
                "hour": {
                    "data": ...,
                    "data": ...
                },
                "hour": {
                    "data": ...,
                    "data": ...
                }
            },
            "date" : {
                "hour": {
                    "data": ...,
                    "data": ...
                },
                "hour": {
                    "data": ...,
                    "data": ...
                }
            }
        }
        """
        # Setup dictionary used to read weather file
        self.__init_pressure_level_dictionary()
        # Read weather file
        pressureLevelData = netCDF4.Dataset(self.pressureLevelDataFile)

        # Get time, pressure levels, latitude and longitude data from file
        timeNumArray = pressureLevelData.variables["time"]
        pressureLevelArray = pressureLevelData.variables["level"]
        lonArray = pressureLevelData.variables["longitude"]
        latArray = pressureLevelData.variables["latitude"]
        # Determine latitude and longitude range for pressure level file
        self.pressureLevelInitLat = latArray[0]
        self.pressureLevelEndLat = latArray[-1]
        self.pressureLevelInitLon = lonArray[0]
        self.pressureLevelEndLon = lonArray[-1]

        # Find index needed for latitude and longitude for specified location
        lonIndex = self.__getNearestIndex(lonArray, self.longitude)
        latIndex = self.__getNearestIndex(latArray, self.latitude)

        # Can't handle lat and lon out of grid
        self.__check_coordinates_inside_grid(lonIndex, latIndex, lonArray, latArray)

        # Loop through time and save all values
        for timeIndex, timeNum in enumerate(timeNumArray):
            dateString, hourString, dateTime = self.__timeNumToDateString(
                timeNum, timeNumArray.units, calendar="gregorian"
            )

            # Check if date is within analysis range
            if not (self.start_date <= dateTime < self.end_date):
                continue
            if not (self.start_hour <= dateTime.hour < self.end_hour):
                continue
            # Make sure keys exist
            if dateString not in self.pressureLevelDataDict:
                self.pressureLevelDataDict[dateString] = {}
            if hourString not in self.pressureLevelDataDict[dateString]:
                self.pressureLevelDataDict[dateString][hourString] = {}

            # Extract data from weather file
            indices = (timeIndex, lonIndex, latIndex)

            # Retrieve geopotential first and compute altitudes
            geopotentialArray = self.__extractPressureLevelDataValue(
                pressureLevelData,
                self.pressureLevelFileDict["geopotential"],
                indices,
                lonArray,
                latArray,
            )
            heightAboveSeaLevelArray = self.__compute_height_above_ground_level(
                geopotentialArray, self.elevation
            )

            # Loop through wind components and temperature, get value and convert to Function
            for key, value in self.pressureLevelFileDict.items():
                valueArray = self.__extractPressureLevelDataValue(
                    pressureLevelData, value, indices, lonArray, latArray
                )
                variablePointsArray = np.array([heightAboveSeaLevelArray, valueArray]).T
                variableFunction = Function(
                    variablePointsArray,
                    inputs="Height Above Ground Level (m)",  # TODO: Check if it is really AGL or ASL here, see 3 lines above
                    outputs=key,
                    extrapolation="constant",
                )
                self.pressureLevelDataDict[dateString][hourString][
                    key
                ] = variableFunction

            # Create function for pressure levels
            pressurePointsArray = np.array(
                [heightAboveSeaLevelArray, pressureLevelArray]
            ).T
            pressureFunction = Function(
                pressurePointsArray,
                inputs="Height Above Sea Level (m)",
                outputs="Pressure (Pa)",
                extrapolation="constant",
            )
            self.pressureLevelDataDict[dateString][hourString][
                "pressure"
            ] = pressureFunction

            # Create function for wind speed levels
            windVelocityXArray = self.__extractPressureLevelDataValue(
                pressureLevelData,
                self.pressureLevelFileDict["windVelocityX"],
                indices,
                lonArray,
                latArray,
            )
            windVelocityYArray = self.__extractPressureLevelDataValue(
                pressureLevelData,
                self.pressureLevelFileDict["windVelocityY"],
                indices,
                lonArray,
                latArray,
            )
            windSpeedArray = np.sqrt(
                np.square(windVelocityXArray) + np.square(windVelocityYArray)
            )

            windSpeedPointsArray = np.array(
                [heightAboveSeaLevelArray, windSpeedArray]
            ).T
            windSpeedFunction = Function(
                windSpeedPointsArray,
                inputs="Height Above Sea Level (m)",
                outputs="Wind Speed (m/s)",
                extrapolation="constant",
            )
            self.pressureLevelDataDict[dateString][hourString][
                "windSpeed"
            ] = windSpeedFunction

            # Create function for wind heading levels
            windHeadingArray = (
                np.arctan2(windVelocityXArray, windVelocityYArray) * (180 / np.pi) % 360
            )

            windHeadingPointsArray = np.array(
                [heightAboveSeaLevelArray, windHeadingArray]
            ).T
            windHeadingFunction = Function(
                windHeadingPointsArray,
                inputs="Height Above Sea Level (m)",
                outputs="Wind Heading (Deg True)",
                extrapolation="constant",
            )
            self.pressureLevelDataDict[dateString][hourString][
                "windHeading"
            ] = windHeadingFunction

            # Create function for wind direction levels
            windDirectionArray = (windHeadingArray - 180) % 360
            windDirectionPointsArray = np.array(
                [heightAboveSeaLevelArray, windDirectionArray]
            ).T
            windDirectionFunction = Function(
                windDirectionPointsArray,
                inputs="Height Above Sea Level (m)",
                outputs="Wind Direction (Deg True)",
                extrapolation="constant",
            )
            self.pressureLevelDataDict[dateString][hourString][
                "windDirection"
            ] = windDirectionFunction

        return self.pressureLevelDataDict

    def parseSurfaceData(self):
        """
        Parse surface data from a weather file.
        Currently only supports files from ECMWF.
        You can download a file from the following website: https://cds.climate.copernicus.eu/cdsapp#!/dataset/reanalysis-era5-single-levels?tab=form

        Must get the following variables:
        - surface elevation: self.elevation = float  # Select 'Geopotential'
        - 2m temperature: surfaceTemperature = float
        - Surface pressure: surfacePressure = float
        - 10m u-component of wind: surface10mWindVelocityX = float
        - 10m v-component of wind: surface10mWindVelocityY = float
        - 100m u-component of wind: surface100mWindVelocityX = float
        - 100m V-component of wind: surface100mWindVelocityY = float
        - Instantaneous 10m wind gust: surfaceWindGust = float
        - Total precipitation: totalPrecipitation = float
        - Cloud base height: cloudBaseHeight = float

        Return a dictionary with all the computed data with the following structure:
        surfaceDataDict: {
            "date" : {
                "hour": {
                    "data": ...,
                    ...
                },
                ...
            },
            ...
        }
        """
        # Setup dictionary used to read weather file
        self.__init_surface_dictionary()

        # Read weather file
        surfaceData = netCDF4.Dataset(self.surfaceDataFile)

        # Get time, latitude and longitude data from file
        timeNumArray = surfaceData.variables["time"]
        lonArray = surfaceData.variables["longitude"]
        latArray = surfaceData.variables["latitude"]
        # Determine latitude and longitude range for surface level file
        self.singleLevelInitLat = latArray[0]
        self.singleLevelEndLat = latArray[-1]
        self.singleLevelInitLon = lonArray[0]
        self.singleLevelEndLon = lonArray[-1]

        # Find index needed for latitude and longitude for specified location
        lonIndex = self.__getNearestIndex(lonArray, self.longitude)
        latIndex = self.__getNearestIndex(latArray, self.latitude)

        # Can't handle lat and lon out of grid
        self.__check_coordinates_inside_grid(lonIndex, latIndex, lonArray, latArray)

        # Loop through time and save all values
        for timeIndex, timeNum in enumerate(timeNumArray):
            dateString, hourString, dateTime = self.__timeNumToDateString(
                timeNum, timeNumArray.units, calendar="gregorian"
            )

            # Check if date is within analysis range
            if not (self.start_date <= dateTime < self.end_date):
                continue
            if not (self.start_hour <= dateTime.hour < self.end_hour):
                continue

            # Make sure keys exist
            if dateString not in self.surfaceDataDict:
                self.surfaceDataDict[dateString] = {}
            if hourString not in self.surfaceDataDict[dateString]:
                self.surfaceDataDict[dateString][hourString] = {}

            # Extract data from weather file
            indices = (timeIndex, lonIndex, latIndex)
            for key, value in self.surfaceFileDict.items():
                self.surfaceDataDict[dateString][hourString][
                    key
                ] = self.__extractSurfaceDataValue(
                    surfaceData, value, indices, lonArray, latArray
                )

        # Get elevation, time index does not matter, use last one
        self.surface_geopotential = self.__extractSurfaceDataValue(
            surfaceData, "z", indices, lonArray, latArray
        )
        self.elevation = self.__compute_height_above_sea_level(
            self.surface_geopotential
        )

        return self.surfaceDataDict

    def convertPressureLevelData(self):
        """Convert pressure level data to desired unit system."""
        # Create conversion dict (key: to_unit)
        conversion_dict = {
            "pressure": self.unit_system["pressure"],
            "temperature": self.unit_system["temperature"],
            "windDirection": self.unit_system["angle"],
            "windHeading": self.unit_system["angle"],
            "windSpeed": self.unit_system["wind_speed"],
            "windVelocityX": self.unit_system["wind_speed"],
            "windVelocityY": self.unit_system["wind_speed"],
        }
        # Loop through dates
        for date in self.pressureLevelDataDict:
            for hour in self.pressureLevelDataDict[date]:
                for key, value in self.pressureLevelDataDict[date][hour].items():
                    # Skip geopotential x asl
                    if key not in conversion_dict:
                        continue
                    # Convert x axis
                    variable = convert_units(
                        variable=value,
                        from_unit=self.current_units["height_ASL"],
                        to_unit=self.unit_system["length"],
                        axis=0,
                    )
                    # Update current units
                    self.updated_units["height_ASL"] = self.unit_system["length"]
                    # Convert y axis
                    variable = convert_units(
                        variable=value,
                        from_unit=self.current_units[key],
                        to_unit=conversion_dict[key],
                        axis=1,
                    )
                    # Update current units
                    self.updated_units[key] = conversion_dict[key]
                    # Save converted Function
                    self.pressureLevelDataDict[date][hour][key] = variable

    def convertSurfaceData(self):
        """Convert surface data to desired unit system."""
        # Create conversion dict (key: from_unit, to_unit)
        conversion_dict = {
            "surface100mWindVelocityX": self.unit_system["wind_speed"],
            "surface100mWindVelocityY": self.unit_system["wind_speed"],
            "surface10mWindVelocityX": self.unit_system["wind_speed"],
            "surface10mWindVelocityY": self.unit_system["wind_speed"],
            "surfaceTemperature": self.unit_system["temperature"],
            "cloudBaseHeight": self.unit_system["length"],
            "surfaceWindGust": self.unit_system["wind_speed"],
            "surfacePressure": self.unit_system["pressure"],
            "totalPrecipitation": self.unit_system["precipitation"],
        }
        # Loop through dates
        for date in self.surfaceDataDict:
            for hour in self.surfaceDataDict[date]:
                for key, value in self.surfaceDataDict[date][hour].items():
                    variable = convert_units(
                        variable=value,
                        from_unit=self.current_units[key],
                        to_unit=conversion_dict[key],
                    )
                    self.surfaceDataDict[date][hour][key] = variable
                    # Update current units
                    self.updated_units[key] = conversion_dict[key]

        # Convert surface elevation
        self.elevation = convert_units(
            self.elevation, self.current_units["height_ASL"], self.unit_system["length"]
        )
        self.updated_units["height_ASL"] = self.unit_system["length"]

    # Calculations
    def process_data(self):
        """Process data that is shown in the allInfo method."""
        self.calculate_pressure_stats()
        self.calculate_average_max_temperature()
        self.calculate_average_min_temperature()
        self.calculate_record_max_temperature()
        self.calculate_record_min_temperature()
        self.calculate_average_max_wind_gust()
        self.calculate_maximum_wind_gust()
        self.calculate_maximum_surface_10m_wind_speed()
        self.calculate_average_max_surface_10m_wind_speed()
        self.calculate_average_min_surface_10m_wind_speed()
        self.calculate_record_max_surface_10m_wind_speed()
        self.calculate_record_min_surface_10m_wind_speed()
        self.calculate_average_max_surface_100m_wind_speed()
        self.calculate_average_min_surface_100m_wind_speed()
        self.calculate_record_max_surface_100m_wind_speed()
        self.calculate_record_min_surface_100m_wind_speed()
        self.calculate_percentage_of_days_with_precipitation()
        self.calculate_average_cloud_base_height()
        self.calculate_min_cloud_base_height()
        self.calculate_percentage_of_days_with_no_cloud_coverage()

    @property
    def cloud_base_height(self):
        cloud_base_height = [
            dayDict[hour]["cloudBaseHeight"]
            for dayDict in self.surfaceDataDict.values()
            for hour in dayDict.keys()
        ]

        masked_elem = np.ma.core.MaskedConstant
        unmasked_cloud_base_height = [
            np.inf if isinstance(elem, masked_elem) else elem
            for elem in cloud_base_height
        ]
        mask = [isinstance(elem, masked_elem) for elem in cloud_base_height]
        return np.ma.array(unmasked_cloud_base_height, mask=mask)

    def calculate_pressure_stats(self):
        """Calculate pressure level statistics."""
        # Surface pressure
        self.surface_pressure_list = [
            dayDict[hour]["surfacePressure"]
            for dayDict in self.surfaceDataDict.values()
            for hour in dayDict.keys()
        ]
        self.average_surface_pressure = np.average(self.surface_pressure_list)
        self.std_surface_pressure = np.std(self.surface_pressure_list)

        # Pressure at 1000 feet
        self.pressure_at_1000ft_list = [
            dayDict[hour]["pressure"](
                convert_units(1000, "ft", self.current_units["height_ASL"])
            )
            for dayDict in self.pressureLevelDataDict.values()
            for hour in dayDict.keys()
        ]
        self.average_pressure_at_1000ft = np.average(self.pressure_at_1000ft_list)
        self.std_pressure_at_1000ft = np.std(self.pressure_at_1000ft_list)

        # Pressure at 10000 feet
        self.pressure_at_10000ft_list = [
            dayDict[hour]["pressure"](
                convert_units(10000, "ft", self.current_units["height_ASL"])
            )
            for dayDict in self.pressureLevelDataDict.values()
            for hour in dayDict.keys()
        ]
        self.average_pressure_at_10000ft = np.average(self.pressure_at_10000ft_list)
        self.std_pressure_at_10000ft = np.std(self.pressure_at_10000ft_list)

        # Pressure at 30000 feet
        self.pressure_at_30000ft_list = [
            dayDict[hour]["pressure"](
                convert_units(30000, "ft", self.current_units["height_ASL"])
            )
            for dayDict in self.pressureLevelDataDict.values()
            for hour in dayDict.keys()
        ]
        self.average_pressure_at_30000ft = np.average(self.pressure_at_30000ft_list)
        self.std_pressure_at_30000ft = np.std(self.pressure_at_30000ft_list)

        return self.average_surface_pressure, self.std_surface_pressure

    def calculate_average_cloud_base_height(self):
        """Calculate average cloud base height."""
        self.mean_cloud_base_height = np.ma.mean(self.cloud_base_height)
        return self.mean_cloud_base_height

    def calculate_min_cloud_base_height(self):
        """Calculate average cloud base height."""
        self.min_cloud_base_height = np.ma.min(
            self.cloud_base_height, fill_value=np.inf
        )
        return self.min_cloud_base_height

    def calculate_percentage_of_days_with_no_cloud_coverage(self):
        """Calculate percentage of days with cloud coverage."""
        self.percentage_of_days_with_no_cloud_coverage = np.ma.count(
            self.cloud_base_height
        ) / len(self.cloud_base_height)

        return self.percentage_of_days_with_no_cloud_coverage

    def calculate_percentage_of_days_with_precipitation(self):
        """Computes the ratio between days with precipitation (> 10 mm) and total days."""
        self.precipitation_per_day = [
            sum([dayDict[hour]["totalPrecipitation"] for hour in dayDict.keys()])
            for dayDict in self.surfaceDataDict.values()
        ]
        days_with_precipitation_count = 0
        for precipitation in self.precipitation_per_day:
            if precipitation > convert_units(
                10, "mm", self.unit_system["precipitation"]
            ):
                days_with_precipitation_count += 1

        self.percentage_of_days_with_precipitation = (
            days_with_precipitation_count / len(self.precipitation_per_day)
        )

        return self.percentage_of_days_with_precipitation

    def calculate_average_max_temperature(self):
        self.max_temperature_list = [
            np.max([dayDict[hour]["surfaceTemperature"] for hour in dayDict.keys()])
            for dayDict in self.surfaceDataDict.values()
        ]
        self.average_max_temperature = np.average(self.max_temperature_list)
        return self.average_max_temperature

    def calculate_average_min_temperature(self):
        self.min_temperature_list = [
            np.min([dayDict[hour]["surfaceTemperature"] for hour in dayDict.keys()])
            for dayDict in self.surfaceDataDict.values()
        ]
        self.average_min_temperature = np.average(self.min_temperature_list)
        return self.average_min_temperature

    def calculate_record_max_temperature(self):
        self.temperature_list = [
            dayDict[hour]["surfaceTemperature"]
            for dayDict in self.surfaceDataDict.values()
            for hour in dayDict.keys()
        ]
        self.record_max_temperature = np.max(self.temperature_list)
        return self.record_max_temperature

    def calculate_record_min_temperature(self):
        self.temperature_list = [
            dayDict[hour]["surfaceTemperature"]
            for dayDict in self.surfaceDataDict.values()
            for hour in dayDict.keys()
        ]
        self.record_min_temperature = np.min(self.temperature_list)
        return self.record_min_temperature

    def calculate_average_max_wind_gust(self):
        self.max_wind_gust_list = [
            np.max([dayDict[hour]["surfaceWindGust"] for hour in dayDict.keys()])
            for dayDict in self.surfaceDataDict.values()
        ]
        self.average_max_wind_gust = np.average(self.max_wind_gust_list)
        return self.average_max_wind_gust

    def calculate_maximum_wind_gust(self):
        self.wind_gust_list = [
            dayDict[hour]["surfaceWindGust"]
            for dayDict in self.surfaceDataDict.values()
            for hour in dayDict.keys()
        ]
        self.max_wind_gust = np.max(self.wind_gust_list)
        return self.max_wind_gust

    def calculate_maximum_surface_10m_wind_speed(self):
        self.surface_10m_wind_speed_list = [
            (
                dayDict[hour]["surface10mWindVelocityX"] ** 2
                + dayDict[hour]["surface10mWindVelocityY"] ** 2
            )
            ** 0.5
            for dayDict in self.surfaceDataDict.values()
            for hour in dayDict.keys()
        ]
        self.max_surface_10m_wind_speed = np.max(self.surface_10m_wind_speed_list)
        return self.max_surface_10m_wind_speed

    def calculate_average_max_surface_10m_wind_speed(self):
        self.max_surface_10m_wind_speed_list = [
            np.max(
                [
                    (
                        dayDict[hour]["surface10mWindVelocityX"] ** 2
                        + dayDict[hour]["surface10mWindVelocityY"] ** 2
                    )
                    ** 0.5
                    for hour in dayDict.keys()
                ]
            )
            for dayDict in self.surfaceDataDict.values()
        ]
        self.average_max_surface_10m_wind_speed = np.average(
            self.max_surface_10m_wind_speed_list
        )
        return self.average_max_surface_10m_wind_speed

    def calculate_average_min_surface_10m_wind_speed(self):
        self.min_surface_10m_wind_speed_list = [
            np.min(
                [
                    (
                        dayDict[hour]["surface10mWindVelocityX"] ** 2
                        + dayDict[hour]["surface10mWindVelocityY"] ** 2
                    )
                    ** 0.5
                    for hour in dayDict.keys()
                ]
            )
            for dayDict in self.surfaceDataDict.values()
        ]
        self.average_min_surface_10m_wind_speed = np.average(
            self.min_surface_10m_wind_speed_list
        )
        return self.average_min_surface_10m_wind_speed

    def calculate_record_max_surface_10m_wind_speed(self):
        self.surface_10m_wind_speed = [
            (
                dayDict[hour]["surface10mWindVelocityX"] ** 2
                + dayDict[hour]["surface10mWindVelocityY"] ** 2
            )
            ** 0.5
            for dayDict in self.surfaceDataDict.values()
            for hour in dayDict.keys()
        ]
        self.record_max_surface_10m_wind_speed = np.max(self.surface_10m_wind_speed)
        return self.record_max_surface_10m_wind_speed

    def calculate_record_min_surface_10m_wind_speed(self):
        self.surface_10m_wind_speed = [
            (
                dayDict[hour]["surface10mWindVelocityX"] ** 2
                + dayDict[hour]["surface10mWindVelocityY"] ** 2
            )
            ** 0.5
            for dayDict in self.surfaceDataDict.values()
            for hour in dayDict.keys()
        ]
        self.record_min_surface_10m_wind_speed = np.min(self.surface_10m_wind_speed)
        return self.record_min_surface_10m_wind_speed

    def calculate_average_max_surface_100m_wind_speed(self):
        self.max_surface_100m_wind_speed_list = [
            np.max(
                [
                    (
                        dayDict[hour]["surface100mWindVelocityX"] ** 2
                        + dayDict[hour]["surface100mWindVelocityY"] ** 2
                    )
                    ** 0.5
                    for hour in dayDict.keys()
                ]
            )
            for dayDict in self.surfaceDataDict.values()
        ]
        self.average_max_surface_100m_wind_speed = np.average(
            self.max_surface_100m_wind_speed_list
        )
        return self.average_max_surface_100m_wind_speed

    def calculate_average_min_surface_100m_wind_speed(self):
        self.min_surface_100m_wind_speed_list = [
            np.min(
                [
                    (
                        dayDict[hour]["surface100mWindVelocityX"] ** 2
                        + dayDict[hour]["surface100mWindVelocityY"] ** 2
                    )
                    ** 0.5
                    for hour in dayDict.keys()
                ]
            )
            for dayDict in self.surfaceDataDict.values()
        ]
        self.average_min_surface_100m_wind_speed = np.average(
            self.min_surface_100m_wind_speed_list
        )
        return self.average_min_surface_100m_wind_speed

    def calculate_record_max_surface_100m_wind_speed(self):
        self.surface_100m_wind_speed = [
            (
                dayDict[hour]["surface100mWindVelocityX"] ** 2
                + dayDict[hour]["surface100mWindVelocityY"] ** 2
            )
            ** 0.5
            for dayDict in self.surfaceDataDict.values()
            for hour in dayDict.keys()
        ]
        self.record_max_surface_100m_wind_speed = np.max(self.surface_100m_wind_speed)
        return self.record_max_surface_100m_wind_speed

    def calculate_record_min_surface_100m_wind_speed(self):
        self.surface_100m_wind_speed = [
            (
                dayDict[hour]["surface100mWindVelocityX"] ** 2
                + dayDict[hour]["surface100mWindVelocityY"] ** 2
            )
            ** 0.5
            for dayDict in self.surfaceDataDict.values()
            for hour in dayDict.keys()
        ]
        self.record_min_surface_100m_wind_speed = np.min(self.surface_100m_wind_speed)
        return self.record_min_surface_100m_wind_speed

    def calculate_average_temperature_along_day(self):
        """Computes average temperature progression throughout the
        day, including sigma contours."""

        # Flip dictionary to get hour as key instead of date
        historical_temperatures_each_hour = defaultdict(dict)
        for date, val in self.surfaceDataDict.items():
            for hour, sub_val in val.items():
                historical_temperatures_each_hour[hour][date] = sub_val[
                    "surfaceTemperature"
                ]

        self.average_temperature_at_given_hour = {
            hour: np.average(list(dates.values()))
            for hour, dates in historical_temperatures_each_hour.items()
        }

        self.average_temperature_sigmas_at_given_hour = {
            hour: np.std(list(dates.values()))
            for hour, dates in historical_temperatures_each_hour.items()
        }

        return (
            self.average_temperature_at_given_hour,
            self.average_temperature_sigmas_at_given_hour,
        )

    def calculate_average_sustained_surface10m_wind_along_day(self):
        """Computes average sustained wind speed progression throughout the
        day, including sigma contours."""

        # Flip dictionary to get hour as key instead of date
        historical_surface10m_wind_speeds_each_hour = defaultdict(dict)
        for date, val in self.surfaceDataDict.items():
            for hour, sub_val in val.items():
                historical_surface10m_wind_speeds_each_hour[hour][date] = (
                    sub_val["surface10mWindVelocityX"] ** 2
                    + sub_val["surface10mWindVelocityY"] ** 2
                ) ** 0.5

        self.average_surface10m_wind_speed_at_given_hour = {
            hour: np.average(list(dates.values()))
            for hour, dates in historical_surface10m_wind_speeds_each_hour.items()
        }

        self.average_surface10m_wind_speed_sigmas_at_given_hour = {
            hour: np.std(list(dates.values()))
            for hour, dates in historical_surface10m_wind_speeds_each_hour.items()
        }

        return (
            self.average_surface10m_wind_speed_at_given_hour,
            self.average_surface10m_wind_speed_sigmas_at_given_hour,
        )

    def calculate_average_sustained_surface100m_wind_along_day(self):
        """Computes average sustained wind speed progression throughout the
        day, including sigma contours."""

        # Flip dictionary to get hour as key instead of date
        historical_surface100m_wind_speeds_each_hour = defaultdict(dict)
        for date, val in self.surfaceDataDict.items():
            for hour, sub_val in val.items():
                historical_surface100m_wind_speeds_each_hour[hour][date] = (
                    sub_val["surface100mWindVelocityX"] ** 2
                    + sub_val["surface100mWindVelocityY"] ** 2
                ) ** 0.5

        self.average_surface100m_wind_speed_at_given_hour = {
            hour: np.average(list(dates.values()))
            for hour, dates in historical_surface100m_wind_speeds_each_hour.items()
        }

        self.average_surface100m_wind_speed_sigmas_at_given_hour = {
            hour: np.std(list(dates.values()))
            for hour, dates in historical_surface100m_wind_speeds_each_hour.items()
        }

        return (
            self.average_surface100m_wind_speed_at_given_hour,
            self.average_surface100m_wind_speed_sigmas_at_given_hour,
        )

    def process_wind_speed_and_direction_data_for_average_day(self):
        """Process the wind_speed and wind_direction data to generate lists of all the wind_speeds recorded
        for a following hour of the day and also the wind direction. Also calculates the greater and the smallest
        wind_speed recorded

        Returns
        -------
        None
        """
        max_wind_speed = float("-inf")
        min_wind_speed = float("inf")

        days = list(self.surfaceDataDict.keys())
        hours = list(self.surfaceDataDict[days[0]].keys())

        windSpeed = {}
        windDir = {}

        for hour in hours:
            windSpeed[hour] = []
            windDir[hour] = []
            for day in days:
                try:
                    hour_wind_speed = (
                        self.surfaceDataDict[day][hour]["surface10mWindVelocityX"] ** 2
                        + self.surfaceDataDict[day][hour]["surface10mWindVelocityY"]
                        ** 2
                    ) ** 0.5

                    max_wind_speed = (
                        hour_wind_speed
                        if hour_wind_speed > max_wind_speed
                        else max_wind_speed
                    )
                    min_wind_speed = (
                        hour_wind_speed
                        if hour_wind_speed < min_wind_speed
                        else min_wind_speed
                    )

                    windSpeed[hour].append(hour_wind_speed)
                    # Wind direction means where the wind is blowing from, 180 deg opposite from wind heading
                    vx = self.surfaceDataDict[day][hour]["surface10mWindVelocityX"]
                    vy = self.surfaceDataDict[day][hour]["surface10mWindVelocityY"]
                    windDir[hour].append(
                        (180 + (np.arctan2(vy, vx) * 180 / np.pi)) % 360
                    )
                except KeyError:
                    # Not all days have all hours stored, that is fine
                    pass

        self.max_wind_speed = max_wind_speed
        self.min_wind_speed = min_wind_speed
        self.wind_speed_per_hour = windSpeed
        self.wind_direction_per_hour = windDir

    @property
    def altitude_AGL_range(self):
        min_altitude = 0
        if self.maxExpectedAltitude == None:
            max_altitudes = [
                np.max(dayDict[hour]["windSpeed"].source[-1, 0])
                for dayDict in self.pressureLevelDataDict.values()
                for hour in dayDict.keys()
            ]
            max_altitude = np.min(max_altitudes)
        else:
            max_altitude = self.maxExpectedAltitude
        return min_altitude, max_altitude

    def process_temperature_profile_over_average_day(self):
        """Compute the average temperature profile for each available hour of a day, over all
        days in the dataset."""
        altitude_list = np.linspace(*self.altitude_AGL_range, 100)

        average_temperature_profile_at_given_hour = {}
        self.max_average_temperature_at_altitude = 0
        hours = list(self.pressureLevelDataDict.values())[0].keys()
        for hour in hours:
            temperature_values_for_this_hour = []
            for dayDict in self.pressureLevelDataDict.values():
                try:
                    temperature_values_for_this_hour += [
                        dayDict[hour]["temperature"](altitude_list)
                    ]
                except KeyError:
                    # Some day does not have data for the desired hour
                    # No need to worry, just average over the other days
                    pass
            mean_temperature_values_for_this_hour = np.mean(
                temperature_values_for_this_hour, axis=0
            )
            average_temperature_profile_at_given_hour[hour] = [
                mean_temperature_values_for_this_hour,
                altitude_list,
            ]
            max_temperature = np.max(mean_temperature_values_for_this_hour)
            if max_temperature >= self.max_average_temperature_at_altitude:
                self.max_average_temperature_at_altitude = max_temperature
        self.average_temperature_profile_at_given_hour = (
            average_temperature_profile_at_given_hour
        )

        return None

    def process_pressure_profile_over_average_day(self):
        """Compute the average pressure profile for each available hour of a day, over all
        days in the dataset."""
        altitude_list = np.linspace(*self.altitude_AGL_range, 100)

        average_pressure_profile_at_given_hour = {}
        self.max_average_pressure_at_altitude = 0
        hours = list(self.pressureLevelDataDict.values())[0].keys()
        for hour in hours:
            pressure_values_for_this_hour = []
            for dayDict in self.pressureLevelDataDict.values():
                try:
                    pressure_values_for_this_hour += [
                        dayDict[hour]["pressure"](altitude_list)
                    ]
                except KeyError:
                    # Some day does not have data for the desired hour
                    # No need to worry, just average over the other days
                    pass
            mean_pressure_values_for_this_hour = np.mean(
                pressure_values_for_this_hour, axis=0
            )
            average_pressure_profile_at_given_hour[hour] = [
                mean_pressure_values_for_this_hour,
                altitude_list,
            ]
            max_pressure = np.max(mean_pressure_values_for_this_hour)
            if max_pressure >= self.max_average_pressure_at_altitude:
                self.max_average_pressure_at_altitude = max_pressure
        self.average_pressure_profile_at_given_hour = (
            average_pressure_profile_at_given_hour
        )

        return None

    def process_wind_speed_profile_over_average_day(self):
        """Compute the average wind profile for each available hour of a day, over all
        days in the dataset."""
        altitude_list = np.linspace(*self.altitude_AGL_range, 100)

        average_wind_profile_at_given_hour = {}
        self.max_average_wind_at_altitude = 0
        hours = list(self.pressureLevelDataDict.values())[0].keys()

        # days = list(self.surfaceDataDict.keys())
        # hours = list(self.surfaceDataDict[days[0]].keys())
        for hour in hours:
            wind_speed_values_for_this_hour = []
            for dayDict in self.pressureLevelDataDict.values():
                try:
                    wind_speed_values_for_this_hour += [
                        dayDict[hour]["windSpeed"](altitude_list)
                    ]
                except KeyError:
                    # Some day does not have data for the desired hour
                    # No need to worry, just average over the other days
                    pass
            mean_wind_speed_values_for_this_hour = np.mean(
                wind_speed_values_for_this_hour, axis=0
            )
            average_wind_profile_at_given_hour[hour] = [
                mean_wind_speed_values_for_this_hour,
                altitude_list,
            ]
            max_wind = np.max(mean_wind_speed_values_for_this_hour)
            if max_wind >= self.max_average_wind_at_altitude:
                self.max_average_wind_at_altitude = max_wind
        self.average_wind_profile_at_given_hour = average_wind_profile_at_given_hour

        return None

    def process_wind_velocity_x_profile_over_average_day(self):
        """Compute the average windVelocityX profile for each available hour of a day, over all
        days in the dataset."""
        altitude_list = np.linspace(*self.altitude_AGL_range, 100)

        average_windVelocityX_profile_at_given_hour = {}
        self.max_average_windVelocityX_at_altitude = 0
        hours = list(self.pressureLevelDataDict.values())[0].keys()
        for hour in hours:
            windVelocityX_values_for_this_hour = []
            for dayDict in self.pressureLevelDataDict.values():
                try:
                    windVelocityX_values_for_this_hour += [
                        dayDict[hour]["windVelocityX"](altitude_list)
                    ]
                except KeyError:
                    # Some day does not have data for the desired hour
                    # No need to worry, just average over the other days
                    pass
            mean_windVelocityX_values_for_this_hour = np.mean(
                windVelocityX_values_for_this_hour, axis=0
            )
            average_windVelocityX_profile_at_given_hour[hour] = [
                mean_windVelocityX_values_for_this_hour,
                altitude_list,
            ]
            max_windVelocityX = np.max(mean_windVelocityX_values_for_this_hour)
            if max_windVelocityX >= self.max_average_windVelocityX_at_altitude:
                self.max_average_windVelocityX_at_altitude = max_windVelocityX
        self.average_windVelocityX_profile_at_given_hour = (
            average_windVelocityX_profile_at_given_hour
        )
        return None

    def process_wind_velocity_y_profile_over_average_day(self):
        """Compute the average windVelocityY profile for each available hour of a day, over all
        days in the dataset."""
        altitude_list = np.linspace(*self.altitude_AGL_range, 100)

        average_windVelocityY_profile_at_given_hour = {}
        self.max_average_windVelocityY_at_altitude = 0
        hours = list(self.pressureLevelDataDict.values())[0].keys()
        for hour in hours:
            windVelocityY_values_for_this_hour = []
            for dayDict in self.pressureLevelDataDict.values():
                try:
                    windVelocityY_values_for_this_hour += [
                        dayDict[hour]["windVelocityY"](altitude_list)
                    ]
                except KeyError:
                    # Some day does not have data for the desired hour
                    # No need to worry, just average over the other days
                    pass
            mean_windVelocityY_values_for_this_hour = np.mean(
                windVelocityY_values_for_this_hour, axis=0
            )
            average_windVelocityY_profile_at_given_hour[hour] = [
                mean_windVelocityY_values_for_this_hour,
                altitude_list,
            ]
            max_windVelocityY = np.max(mean_windVelocityY_values_for_this_hour)
            if max_windVelocityY >= self.max_average_windVelocityY_at_altitude:
                self.max_average_windVelocityY_at_altitude = max_windVelocityY
        self.average_windVelocityY_profile_at_given_hour = (
            average_windVelocityY_profile_at_given_hour
        )
        return None

    def process_wind_heading_profile_over_average_day(self):
        """Compute the average wind velocities (both X and Y components) profile
        for each available hour of a day, over all days in the dataset.
        """
        altitude_list = np.linspace(*self.altitude_AGL_range, 100)
        average_wind_velocity_X_profile_at_given_hour = {}
        average_wind_velocity_Y_profile_at_given_hour = {}
        average_wind_heading_profile_at_given_hour = {}
        self.max_average_wind_velocity_X_at_altitude = 0
        self.max_average_wind_velocity_Y_at_altitude = 0

        hours = list(self.pressureLevelDataDict.values())[0].keys()
        for hour in hours:
            wind_velocity_X_values_for_this_hour = []
            wind_velocity_Y_values_for_this_hour = []
            for dayDict in self.pressureLevelDataDict.values():
                try:
                    wind_velocity_X_values_for_this_hour += [
                        dayDict[hour]["windVelocityX"](altitude_list)
                    ]
                    wind_velocity_Y_values_for_this_hour += [
                        dayDict[hour]["windVelocityY"](altitude_list)
                    ]
                except KeyError:
                    # Some day does not have data for the desired hour
                    # No need to worry, just average over the other days
                    pass
            # Compute the average wind velocity profile for this hour
            mean_wind_velocity_X_values_for_this_hour = np.mean(
                wind_velocity_X_values_for_this_hour, axis=0
            )
            mean_wind_velocity_Y_values_for_this_hour = np.mean(
                wind_velocity_Y_values_for_this_hour, axis=0
            )
            # Store the ... wind velocity at each altitude
            average_wind_velocity_X_profile_at_given_hour[hour] = [
                mean_wind_velocity_X_values_for_this_hour,
                altitude_list,
            ]
            average_wind_velocity_Y_profile_at_given_hour[hour] = [
                mean_wind_velocity_Y_values_for_this_hour,
                altitude_list,
            ]
            average_wind_heading_profile_at_given_hour[hour] = [
                np.arctan2(
                    mean_wind_velocity_X_values_for_this_hour,
                    mean_wind_velocity_Y_values_for_this_hour,
                )
                * (180 / np.pi)
                % 360,
                altitude_list,
            ]
            # Store the maximum wind velocity at each altitude
            max_wind_X = np.max(mean_wind_velocity_X_values_for_this_hour)
            if max_wind_X >= self.max_average_wind_velocity_X_at_altitude:
                self.max_average_wind_X_at_altitude = max_wind_X
            max_wind_Y = np.max(mean_wind_velocity_Y_values_for_this_hour)
            if max_wind_Y >= self.max_average_wind_velocity_Y_at_altitude:
                self.max_average_wind_Y_at_altitude = max_wind_Y
        # Store the average wind velocity profiles for each hour
        self.average_wind_velocity_X_profile_at_given_hour = (
            average_wind_velocity_X_profile_at_given_hour
        )
        self.average_wind_velocity_Y_profile_at_given_hour = (
            average_wind_velocity_Y_profile_at_given_hour
        )
        self.average_wind_heading_profile_at_given_hour = (
            average_wind_heading_profile_at_given_hour
        )

        return None

    def info(self):
        """Prints out the most important data and graphs available about the
        Environment Analysis.

        Parameters
        ----------
        None

        Return
        ------
        None
        """

        self.prints.all()
        self.plots.info()
        return None

    def allInfo(self):
        """Prints out all data and graphs available.

        Parameters
        ----------
        None

        Return
        ------
        None
        """

        self.prints.all()
        self.plots.all()

        return None

    def exportMeanProfiles(self, filename="export_env_analysis"):
        """
        Exports the mean profiles of the weather data to a file in order to it
        be used as inputs on Environment Class by using the CustomAtmosphere
        model.

        Parameters
        ----------
        filename : str, optional
            Name of the file where to be saved, by default "EnvAnalysisDict"

        Returns
        -------
        None
        """

        self.process_temperature_profile_over_average_day()
        self.process_pressure_profile_over_average_day()
        self.process_wind_velocity_x_profile_over_average_day()
        self.process_wind_velocity_y_profile_over_average_day()

        organized_temperature_dict = {}
        organized_pressure_dict = {}
        organized_windX_dict = {}
        organized_windY_dict = {}

        for hour in self.average_temperature_profile_at_given_hour.keys():
            organized_temperature_dict[hour] = np.column_stack(
                (
                    self.average_temperature_profile_at_given_hour[hour][1],
                    self.average_temperature_profile_at_given_hour[hour][0],
                )
            ).tolist()
            organized_pressure_dict[hour] = np.column_stack(
                (
                    self.average_pressure_profile_at_given_hour[hour][1],
                    self.average_pressure_profile_at_given_hour[hour][0],
                )
            ).tolist()
            organized_windX_dict[hour] = np.column_stack(
                (
                    self.average_windVelocityX_profile_at_given_hour[hour][1],
                    self.average_windVelocityX_profile_at_given_hour[hour][0],
                )
            ).tolist()
            organized_windY_dict[hour] = np.column_stack(
                (
                    self.average_windVelocityY_profile_at_given_hour[hour][1],
                    self.average_windVelocityY_profile_at_given_hour[hour][0],
                )
            ).tolist()

        self.exportEnvAnalDict = {
            "start_date": self.start_date,
            "end_date": self.end_date,
            "start_hour": self.start_hour,
            "end_hour": self.end_hour,
            "latitude": self.latitude,
            "longitude": self.longitude,
            "elevation": self.elevation,
            "timeZone": self.preferred_timezone,
            "unit_system": self.unit_system,
            "surfaceDataFile": self.surfaceDataFile,
            "pressureLevelDataFile": self.pressureLevelDataFile,
            "atmosphericModelPressureProfile": organized_pressure_dict,
            "atmosphericModelTemperatureProfile": organized_temperature_dict,
            "atmosphericModelWindVelocityXProfile": organized_windX_dict,
            "atmosphericModelWindVelocityYProfile": organized_windY_dict,
        }

        # Convert to json
        f = open(filename + ".json", "w")

        # write json object to file
        f.write(
            json.dumps(self.exportEnvAnalDict, sort_keys=False, indent=4, default=str)
        )

        # close file
        f.close()
        print(
            "Your Environment Analysis file was saved, check it out: "
            + filename
            + ".json"
        )
        print(
            "You can use it in the future by using the customAtmosphere atmospheric model."
        )

        return None

    @classmethod
    def load(self, filename="EnvAnalysisDict"):
        """Load a previously saved Environment Analysis file.
        Example: EnvA = EnvironmentAnalysis.load("filename").

        Parameters
        ----------
        filename : str, optional
            Name of the previous saved file, by default "EnvAnalysisDict"

        Returns
        -------
        EnvironmentAnalysis object

        """
        encoded_class = open(filename).read()
        return jsonpickle.decode(encoded_class)

    def save(self, filename="EnvAnalysisDict"):
        """Save the Environment Analysis object to a file so it can be used later.

        Parameters
        ----------
        filename : str, optional
            Name of the file where to be saved, by default "EnvAnalysisDict"

        Returns
        -------
        None
        """
        encoded_class = jsonpickle.encode(self)
        file = open(filename, "w")
        file.write(encoded_class)
        file.close()
        print("Your Environment Analysis file was saved, check it out: " + filename)

        return None<|MERGE_RESOLUTION|>--- conflicted
+++ resolved
@@ -10,29 +10,16 @@
 import warnings
 from collections import defaultdict
 
-<<<<<<< HEAD
 import matplotlib.ticker as mtick
-=======
-import jsonpickle
->>>>>>> 3c685568
 import netCDF4
 import numpy as np
 import pytz
 from cftime import num2pydate
-<<<<<<< HEAD
-from IPython.display import HTML
-from matplotlib import pyplot as plt
-from matplotlib.animation import FuncAnimation
-from matplotlib.animation import PillowWriter as ImageWriter
-from scipy import stats
-=======
->>>>>>> 3c685568
 
 from rocketpy.Environment import Environment
 from rocketpy.Function import Function
 from rocketpy.units import convert_units
 
-<<<<<<< HEAD
 try:
     import ipywidgets as widgets
     import jsonpickle
@@ -44,10 +31,8 @@
         + "The EnvironmentAnalysis requires additional dependencies."
         + "Please install them by running 'pip install rocketpy[env_analysis]'."
     )
-=======
 from .plots.environment_analysis_plots import _EnvironmentAnalysisPlots
 from .prints.environment_analysis_prints import _EnvironmentAnalysisPrints
->>>>>>> 3c685568
 
 
 class EnvironmentAnalysis:
