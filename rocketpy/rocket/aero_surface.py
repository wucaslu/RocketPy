import warnings
from abc import ABC, abstractmethod

import numpy as np
from scipy.optimize import fsolve

from ..mathutils.function import Function
from ..plots.aero_surface_plots import (
    _AirBrakesPlots,
    _EllipticalFinsPlots,
    _NoseConePlots,
    _TailPlots,
    _TrapezoidalFinsPlots,
)
from ..prints.aero_surface_prints import (
    _AirBrakesPrints,
    _EllipticalFinsPrints,
    _NoseConePrints,
    _RailButtonsPrints,
    _TailPrints,
    _TrapezoidalFinsPrints,
)

# TODO: all the evaluate_shape() methods need tests and documentation


class AeroSurface(ABC):
    """Abstract class used to define aerodynamic surfaces."""

    def __init__(self, name):
        self.cpx = 0
        self.cpy = 0
        self.cpz = 0
        self.name = name

    @staticmethod
    def _beta(mach):
        """Defines a parameter that is often used in aerodynamic
        equations. It is commonly used in the Prandtl factor which
        corrects subsonic force coefficients for compressible flow.
        This is applied to the lift coefficient of the nose cone,
        fins and tails/transitions as in [1].

        Parameters
        ----------
        mach : int, float
            Number of mach.

        Returns
        -------
        beta : int, float
            Value that characterizes flow speed based on the mach number.

        References
        ----------
        [1] Barrowman, James S. https://arc.aiaa.org/doi/10.2514/6.1979-504
        """

        if mach < 0.8:
            return np.sqrt(1 - mach**2)
        elif mach < 1.1:
            return np.sqrt(1 - 0.8**2)
        else:
            return np.sqrt(mach**2 - 1)

    # Defines beta parameter
    @staticmethod
    def _beta(mach):
        """Defines a parameter that is often used in aerodynamic
        equations. It is commonly used in the Prandtl factor which
        corrects subsonic force coefficients for compressible flow.
        This is applied to the lift coefficient of the nose cone,
        fins and tails/transitions as in [1].

        Parameters
        ----------
        mach : int, float
            Number of mach.

        Returns
        -------
        beta : int, float
            Value that characterizes flow speed based on the mach number.

        References
        ----------
        [1] Barrowman, James S. https://arc.aiaa.org/doi/10.2514/6.1979-504
        """

        if mach < 0.8:
            return np.sqrt(1 - mach**2)
        elif mach < 1.1:
            return np.sqrt(1 - 0.8**2)
        else:
            return np.sqrt(mach**2 - 1)

    @abstractmethod
    def evaluate_center_of_pressure(self):
        """Evaluates the center of pressure of the aerodynamic surface in local
        coordinates.

        Returns
        -------
        None
        """

    @abstractmethod
    def evaluate_lift_coefficient(self):
        """Evaluates the lift coefficient curve of the aerodynamic surface.

        Returns
        -------
        None
        """

    @abstractmethod
    def evaluate_geometrical_parameters(self):
        """Evaluates the geometrical parameters of the aerodynamic surface.

        Returns
        -------
        None
        """

    @abstractmethod
    def info(self):
        """Prints and plots summarized information of the aerodynamic surface.

        Returns
        -------
        None
        """

    @abstractmethod
    def all_info(self):
        """Prints and plots all the available information of the aero surface.

        Returns
        -------
        None
        """


class NoseCone(AeroSurface):
    """Keeps nose cone information.

    Note
    ----
    The local coordinate system has the origin at the tip of the nose cone
    and the Z axis along the longitudinal axis of symmetry, positive
    downwards (top -> bottom).

    Attributes
    ----------
    NoseCone.length : float
        Nose cone length. Has units of length and must be given in meters.
    NoseCone.kind : string
        Nose cone kind. Can be "conical", "ogive", "elliptical", "tangent",
        "von karman", "parabolic", "powerseries" or "lvhaack".
    NoseCone.bluffness : float
        Ratio between the radius of the circle on the tip of the ogive and the
        radius of the base of the ogive. Currently only used for the nose cone's
        drawing. Must be between 0 and 1. Default is None, which means that the
        nose cone will not have a sphere on the tip. If a value is given, the
        nose cone's length will be slightly reduced because of the addition of
        the sphere. Must be None or 0 if a "powerseries" nose cone kind is
        specified.
    NoseCone.rocket_radius : float
        The reference rocket radius used for lift coefficient normalization,
        in meters.
    NoseCone.base_radius : float
        Nose cone base radius. Has units of length and must be given in meters.
    NoseCone.radius_ratio : float
        Ratio between the nose cone base radius and the rocket radius. Has no
        units. If base radius is not given, the ratio between base radius and
        rocket radius is assumed as 1, meaning that the nose cone has the same
        radius as the rocket. If base radius is given, the ratio between base
        radius and rocket radius is calculated and used for lift calculation.
    NoseCone.power : float
        Factor that controls the bluntness of the shape for a power series
        nose cone. Must be between 0 and 1. It is ignored when other nose
        cone types are used.
    NoseCone.name : string
        Nose cone name. Has no impact in simulation, as it is only used to
        display data in a more organized matter.
    NoseCone.cp : tuple
        Tuple with the x, y and z local coordinates of the nose cone center of
        pressure. Has units of length and is given in meters.
    NoseCone.cpx : float
        Nose cone local center of pressure x coordinate. Has units of length and
        is given in meters.
    NoseCone.cpy : float
        Nose cone local center of pressure y coordinate. Has units of length and
        is given in meters.
    NoseCone.cpz : float
        Nose cone local center of pressure z coordinate. Has units of length and
        is given in meters.
    NoseCone.cl : Function
        Function which defines the lift coefficient as a function of the angle
        of attack and the Mach number. Takes as input the angle of attack in
        radians and the Mach number. Returns the lift coefficient.
    NoseCone.clalpha : float
        Lift coefficient slope. Has units of 1/rad.
    NoseCone.plots : plots.aero_surface_plots._NoseConePlots
        This contains all the plots methods. Use help(NoseCone.plots) to know
        more about it.
    NoseCone.prints : prints.aero_surface_prints._NoseConePrints
        This contains all the prints methods. Use help(NoseCone.prints) to know
        more about it.
    """

    def __init__(  # pylint: disable=too-many-statements
        self,
        length,
        kind,
        base_radius=None,
        bluffness=None,
        rocket_radius=None,
        power=None,
        name="Nose Cone",
    ):
        """Initializes the nose cone. It is used to define the nose cone
        length, kind, center of pressure and lift coefficient curve.

        Parameters
        ----------
        length : float
            Nose cone length. Has units of length and must be given in meters.
        kind : string
            Nose cone kind. Can be "conical", "ogive", "elliptical", "tangent",
            "von karman", "parabolic", "powerseries" or "lvhaack". If
            "powerseries" is used, the "power" argument must be assigned to a
            value between 0 and 1.
        base_radius : float, optional
            Nose cone base radius. Has units of length and must be given in
            meters. If not given, the ratio between ``base_radius`` and
            ``rocket_radius`` will be assumed as 1.
        bluffness : float, optional
            Ratio between the radius of the circle on the tip of the ogive and
            the radius of the base of the ogive. Currently only used for the
            nose cone's drawing. Must be between 0 and 1. Default is None, which
            means that the nose cone will not have a sphere on the tip. If a
            value is given, the nose cone's length will be reduced to account
            for the addition of the sphere at the tip. Must be None or 0 if a
            "powerseries" nose cone kind is specified.
        rocket_radius : int, float, optional
            The reference rocket radius used for lift coefficient normalization.
            If not given, the ratio between ``base_radius`` and
            ``rocket_radius`` will be assumed as 1.
        power : float, optional
            Factor that controls the bluntness of the shape for a power series
            nose cone. Must be between 0 and 1. It is ignored when other nose
            cone types are used.
        name : str, optional
            Nose cone name. Has no impact in simulation, as it is only used to
            display data in a more organized matter.

        Returns
        -------
        None
        """
        super().__init__(name)

        self._rocket_radius = rocket_radius
        self._base_radius = base_radius
        self._length = length
        if bluffness is not None:
            if bluffness > 1 or bluffness < 0:
                raise ValueError(
                    f"Bluffness ratio of {bluffness} is out of range. "
                    "It must be between 0 and 1."
                )
        self._bluffness = bluffness
        if kind == "powerseries":
            # Checks if bluffness is not being used
            if (self.bluffness is not None) and (self.bluffness != 0):
                raise ValueError(
                    "Parameter 'bluffness' must be None or 0 when using a nose cone kind 'powerseries'."
                )

            if power is None:
                raise ValueError(
                    "Parameter 'power' cannot be None when using a nose cone kind 'powerseries'."
                )

            if power > 1 or power <= 0:
                raise ValueError(
                    f"Power value of {power} is out of range. It must be between 0 and 1."
                )
        self._power = power
        self.kind = kind

        self.evaluate_lift_coefficient()
        self.evaluate_center_of_pressure()

        self.plots = _NoseConePlots(self)
        self.prints = _NoseConePrints(self)

    @property
    def rocket_radius(self):
        return self._rocket_radius

    @rocket_radius.setter
    def rocket_radius(self, value):
        self._rocket_radius = value
        self.evaluate_geometrical_parameters()
        self.evaluate_lift_coefficient()
        self.evaluate_nose_shape()

    @property
    def base_radius(self):
        return self._base_radius

    @base_radius.setter
    def base_radius(self, value):
        self._base_radius = value
        self.evaluate_geometrical_parameters()
        self.evaluate_lift_coefficient()
        self.evaluate_nose_shape()

    @property
    def length(self):
        return self._length

    @length.setter
    def length(self, value):
        self._length = value
        self.evaluate_center_of_pressure()
        self.evaluate_nose_shape()

    @property
    def power(self):
        return self._power

    @power.setter
    def power(self, value):
        if value is not None:
            if value > 1 or value <= 0:
                raise ValueError(
                    f"Power value of {value} is out of range. It must be between 0 and 1."
                )
        self._power = value
        self.evaluate_k()
        self.evaluate_center_of_pressure()
        self.evaluate_nose_shape()

    @property
    def kind(self):
        return self._kind

    @kind.setter
    def kind(self, value):  # pylint: disable=too-many-statements
        # Analyzes nosecone type
        # Sets the k for Cp calculation
        # Sets the function which creates the respective curve
        self._kind = value
        value = (value.replace(" ", "")).lower()

        if value == "conical":
            self.k = 2 / 3
            self.y_nosecone = Function(lambda x: x * self.base_radius / self.length)

        elif value == "lvhaack":
            self.k = 0.563

            def theta(x):
                return np.arccos(1 - 2 * max(min(x / self.length, 1), 0))

            self.y_nosecone = Function(
                lambda x: self.base_radius
                * (theta(x) - np.sin(2 * theta(x)) / 2 + (np.sin(theta(x)) ** 3) / 3)
                ** (0.5)
                / (np.pi**0.5)
            )

        elif value in ["tangent", "tangentogive", "ogive"]:
            rho = (self.base_radius**2 + self.length**2) / (2 * self.base_radius)
            volume = np.pi * (
                self.length * rho**2
                - (self.length**3) / 3
                - (rho - self.base_radius) * rho**2 * np.arcsin(self.length / rho)
            )
            area = np.pi * self.base_radius**2
            self.k = 1 - volume / (area * self.length)
            self.y_nosecone = Function(
                lambda x: np.sqrt(rho**2 - (min(x - self.length, 0)) ** 2)
                + (self.base_radius - rho)
            )

        elif value == "elliptical":
            self.k = 1 / 3
            self.y_nosecone = Function(
                lambda x: self.base_radius
                * np.sqrt(1 - ((x - self.length) / self.length) ** 2)
            )

        elif value == "vonkarman":
            self.k = 0.5

            def theta(x):
                return np.arccos(1 - 2 * max(min(x / self.length, 1), 0))

            self.y_nosecone = Function(
                lambda x: self.base_radius
                * (theta(x) - np.sin(2 * theta(x)) / 2) ** (0.5)
                / (np.pi**0.5)
            )
        elif value == "parabolic":
            self.k = 0.5
            self.y_nosecone = Function(
                lambda x: self.base_radius
                * ((2 * x / self.length - (x / self.length) ** 2) / (2 - 1))
            )
        elif value == "powerseries":
            self.k = (2 * self.power) / ((2 * self.power) + 1)
            self.y_nosecone = Function(
                lambda x: self.base_radius * np.power(x / self.length, self.power)
            )
        else:
            raise ValueError(
                f"Nose Cone kind '{self.kind}' not found, "
                + "please use one of the following Nose Cone kinds:"
                + '\n\t"conical"'
                + '\n\t"ogive"'
                + '\n\t"lvhaack"'
                + '\n\t"tangent"'
                + '\n\t"vonkarman"'
                + '\n\t"elliptical"'
                + '\n\t"powerseries"'
                + '\n\t"parabolic"\n'
            )

        self.evaluate_center_of_pressure()
        self.evaluate_geometrical_parameters()
        self.evaluate_nose_shape()

    @property
    def bluffness(self):
        return self._bluffness

    @bluffness.setter
    def bluffness(self, value):
        # prevents from setting bluffness on "powerseries" nose cones
        if self.kind == "powerseries":
            # Checks if bluffness is not being used
            if (value is not None) and (value != 0):
                raise ValueError(
                    "Parameter 'bluffness' must be None or 0 when using a nose cone kind 'powerseries'."
                )
        if value is not None:
            if value > 1 or value < 0:
                raise ValueError(
                    f"Bluffness ratio of {value} is out of range. "
                    "It must be between 0 and 1."
                )
        self._bluffness = value
        self.evaluate_nose_shape()

    def evaluate_geometrical_parameters(self):
        """Calculates and saves nose cone's radius ratio.

        Returns
        -------
        None
        """

        # If base radius is not given, the ratio between base radius and
        # rocket radius is assumed as 1, meaning that the nose cone has the
        # same radius as the rocket
        if self.base_radius is None and self.rocket_radius is not None:
            self.radius_ratio = 1
            self.base_radius = self.rocket_radius
        elif self.base_radius is not None and self.rocket_radius is None:
            self.radius_ratio = 1
            self.rocket_radius = self.base_radius
        # If base radius is given, the ratio between base radius and rocket
        # radius is calculated
        elif self.base_radius is not None and self.rocket_radius is not None:
            self.radius_ratio = self.base_radius / self.rocket_radius
        else:
            raise ValueError(
                "Either base radius or rocket radius must be given to "
                "calculate the nose cone radius ratio."
            )

        self.fineness_ratio = self.length / (2 * self.base_radius)

<<<<<<< HEAD
    def evaluate_nose_shape(self):
=======
    def evaluate_nose_shape(self):  # pylint: disable=too-many-statements
>>>>>>> e953e0dc
        """Calculates and saves nose cone's shape as lists and re-evaluates the
        nose cone's length for a given bluffness ratio. The shape is saved as
        two vectors, one for the x coordinates and one for the y coordinates.

        Returns
        -------
        None
        """
        number_of_points = 127
        density_modifier = 3  # increase density of points to improve accuracy

        def find_x_intercept(x):
<<<<<<< HEAD
=======
            # find the tangential intersection point between the circle and nosec curve
>>>>>>> e953e0dc
            return x + self.y_nosecone(x) * self.y_nosecone.differentiate_complex_step(
                x
            )

        # Calculate a function to find the radius of the nosecone curve
        def find_radius(x):
            return (self.y_nosecone(x) ** 2 + (x - find_x_intercept(x)) ** 2) ** 0.5

        # Check bluffness circle and choose whether to use it or not
        if self.bluffness is None or self.bluffness == 0:
            # Set up parameters to continue without bluffness
            r_circle, circle_center, x_init = 0, 0, 0
        else:
            # Calculate circle radius
            r_circle = self.bluffness * self.base_radius
            if self.kind == "elliptical":

                def test_circle(x):
                    # set up a circle at the starting position to test bluffness
                    return np.sqrt(r_circle**2 - (x - r_circle) ** 2)

                # Check if bluffness circle is too small
                if test_circle(1e-03) <= self.y_nosecone(1e-03):
                    # Raise a warning
                    warnings.warn(
                        "WARNING: The chosen bluffness ratio is too small for "
                        "the selected nose cone category, thereby the effective "
                        "bluffness will be 0."
                    )
                    # Set up parameters to continue without bluffness
                    r_circle, circle_center, x_init = 0, 0, 0
                else:
                    # Find the intersection point between circle and nosecone curve
                    x_init = fsolve(lambda x: find_radius(x[0]) - r_circle, r_circle)[0]
                    circle_center = find_x_intercept(x_init)
            else:
                # Find the intersection point between circle and nosecone curve
                x_init = fsolve(lambda x: find_radius(x[0]) - r_circle, r_circle)[0]
                circle_center = find_x_intercept(x_init)

        # Calculate a function to create the circle at the correct position
        def create_circle(x):
            return abs(r_circle**2 - (x - circle_center) ** 2) ** 0.5

        # Define a function for the final shape of the curve with a circle at the tip
        def final_shape(x):
            return self.y_nosecone(x) if x >= x_init else create_circle(x)

        # Vectorize the final_shape function
        final_shape_vec = np.vectorize(final_shape)

        # Create the vectors X and Y with the points of the curve
        nosecone_x = (self.length - (circle_center - r_circle)) * (
            np.linspace(0, 1, number_of_points) ** density_modifier
        )
        nosecone_y = final_shape_vec(nosecone_x + (circle_center - r_circle))

        # Evaluate final geometry parameters
        self.shape_vec = [nosecone_x, nosecone_y]
        if abs(nosecone_x[-1] - self.length) >= 0.001:  # 1 millimeter
            self._length = nosecone_x[-1]
            print(
                "Due to the chosen bluffness ratio, the nose "
                f"cone length was reduced to {self.length} m."
            )
        self.fineness_ratio = self.length / (2 * self.base_radius)

    def evaluate_lift_coefficient(self):
        """Calculates and returns nose cone's lift coefficient.
        The lift coefficient is saved and returned. This function
        also calculates and saves its lift coefficient derivative.

        Returns
        -------
        None
        """
        # Calculate clalpha
        # clalpha is currently a constant, meaning it is independent of Mach
        # number. This is only valid for subsonic speeds.
        # It must be set as a Function because it will be called and treated
        # as a function of mach in the simulation.
        self.clalpha = Function(
            lambda mach: 2 / self._beta(mach) * self.radius_ratio**2,
            "Mach",
            f"Lift coefficient derivative for {self.name}",
        )
        self.cl = Function(
            lambda alpha, mach: self.clalpha(mach) * alpha,
            ["Alpha (rad)", "Mach"],
            "Cl",
        )

    def evaluate_k(self):
        """Updates the self.k attribute used to compute the center of
        pressure when using "powerseries" nose cones.

        Returns
        -------
        None
        """
        if self.kind == "powerseries":
            self.k = (2 * self.power) / ((2 * self.power) + 1)

    def evaluate_center_of_pressure(self):
        """Calculates and returns the center of pressure of the nose cone in
        local coordinates. The center of pressure position is saved and stored
        as a tuple. Local coordinate origin is found at the tip of the nose
        cone.

        Returns
        -------
        self.cp : tuple
            Tuple containing cpx, cpy, cpz.
        """

        self.cpz = self.k * self.length
        self.cpy = 0
        self.cpx = 0
        self.cp = (self.cpx, self.cpy, self.cpz)
        return self.cp

    def draw(self):
        """Draw the fin shape along with some important information, including
        the center line, the quarter line and the center of pressure position.

        Returns
        -------
        None
        """
        self.plots.draw()

    def info(self):
        """Prints and plots summarized information of the nose cone.

        Return
        ------
        None
        """
        self.prints.geometry()
        self.prints.lift()

    def all_info(self):
        """Prints and plots all the available information of the nose cone.

        Returns
        -------
        None
        """
        self.prints.all()
        self.plots.all()


class Fins(AeroSurface):
    """Abstract class that holds common methods for the fin classes.
    Cannot be instantiated.

    Note
    ----
    Local coordinate system: Z axis along the longitudinal axis of symmetry,
    positive downwards (top -> bottom). Origin located at the top of the root
    chord.

    Attributes
    ----------
    Fins.n : int
        Number of fins in fin set.
    Fins.rocket_radius : float
        The reference rocket radius used for lift coefficient normalization,
        in meters.
    Fins.airfoil : tuple
        Tuple of two items. First is the airfoil lift curve.
        Second is the unit of the curve (radians or degrees).
    Fins.cant_angle : float
        Fins cant angle with respect to the rocket centerline, in degrees.
    Fins.changing_attribute_dict : dict
        Dictionary that stores the name and the values of the attributes that
        may be changed during a simulation. Useful for control systems.
    Fins.cant_angle_rad : float
        Fins cant angle with respect to the rocket centerline, in radians.
    Fins.root_chord : float
        Fin root chord in meters.
    Fins.tip_chord : float
        Fin tip chord in meters.
    Fins.span : float
        Fin span in meters.
    Fins.name : string
        Name of fin set.
    Fins.sweep_length : float
        Fins sweep length in meters. By sweep length, understand the axial
        distance between the fin root leading edge and the fin tip leading edge
        measured parallel to the rocket centerline.
    Fins.sweep_angle : float
        Fins sweep angle with respect to the rocket centerline. Must
        be given in degrees.
    Fins.d : float
        Reference diameter of the rocket. Has units of length and is given
        in meters.
    Fins.ref_area : float
        Reference area of the rocket.
    Fins.Af : float
        Area of the longitudinal section of each fin in the set.
    Fins.AR : float
        Aspect ratio of each fin in the set.
    Fins.gamma_c : float
        Fin mid-chord sweep angle.
    Fins.Yma : float
        Span wise position of the mean aerodynamic chord.
    Fins.roll_geometrical_constant : float
        Geometrical constant used in roll calculations.
    Fins.tau : float
        Geometrical relation used to simplify lift and roll calculations.
    Fins.lift_interference_factor : float
        Factor of Fin-Body interference in the lift coefficient.
    Fins.cp : tuple
        Tuple with the x, y and z local coordinates of the fin set center of
        pressure. Has units of length and is given in meters.
    Fins.cpx : float
        Fin set local center of pressure x coordinate. Has units of length and
        is given in meters.
    Fins.cpy : float
        Fin set local center of pressure y coordinate. Has units of length and
        is given in meters.
    Fins.cpz : float
        Fin set local center of pressure z coordinate. Has units of length and
        is given in meters.
    Fins.cl : Function
        Function which defines the lift coefficient as a function of the angle
        of attack and the Mach number. Takes as input the angle of attack in
        radians and the Mach number. Returns the lift coefficient.
    Fins.clalpha : float
        Lift coefficient slope. Has units of 1/rad.
    Fins.roll_parameters : list
        List containing the roll moment lift coefficient, the roll moment
        damping coefficient and the cant angle in radians.
    """

    def __init__(
        self,
        n,
        root_chord,
        span,
        rocket_radius,
        cant_angle=0,
        airfoil=None,
        name="Fins",
    ):
        """Initialize Fins class.

        Parameters
        ----------
        n : int
            Number of fins, from 2 to infinity.
        root_chord : int, float
            Fin root chord in meters.
        span : int, float
            Fin span in meters.
        rocket_radius : int, float
            Reference rocket radius used for lift coefficient normalization.
        cant_angle : int, float, optional
            Fins cant angle with respect to the rocket centerline. Must
            be given in degrees.
        airfoil : tuple, optional
            Default is null, in which case fins will be treated as flat plates.
            Otherwise, if tuple, fins will be considered as airfoils. The
            tuple's first item specifies the airfoil's lift coefficient
            by angle of attack and must be either a .csv, .txt, ndarray
            or callable. The .csv and .txt files can contain a single line
            header and the first column must specify the angle of attack, while
            the second column must specify the lift coefficient. The
            ndarray should be as [(x0, y0), (x1, y1), (x2, y2), ...]
            where x0 is the angle of attack and y0 is the lift coefficient.
            If callable, it should take an angle of attack as input and
            return the lift coefficient at that angle of attack.
            The tuple's second item is the unit of the angle of attack,
            accepting either "radians" or "degrees".
        name : str
            Name of fin set.

        Returns
        -------
        None
        """

        super().__init__(name)

        # Compute auxiliary geometrical parameters
        d = 2 * rocket_radius
        ref_area = np.pi * rocket_radius**2  # Reference area

        # Store values
        self._n = n
        self._rocket_radius = rocket_radius
        self._airfoil = airfoil
        self._cant_angle = cant_angle
        self._root_chord = root_chord
        self._span = span
        self.name = name
        self.d = d
        self.ref_area = ref_area  # Reference area

    @property
    def n(self):
        return self._n

    @n.setter
    def n(self, value):
        self._n = value
        self.evaluate_geometrical_parameters()
        self.evaluate_center_of_pressure()
        self.evaluate_lift_coefficient()
        self.evaluate_roll_parameters()

    @property
    def root_chord(self):
        return self._root_chord

    @root_chord.setter
    def root_chord(self, value):
        self._root_chord = value
        self.evaluate_geometrical_parameters()
        self.evaluate_center_of_pressure()
        self.evaluate_lift_coefficient()
        self.evaluate_roll_parameters()

    @property
    def span(self):
        return self._span

    @span.setter
    def span(self, value):
        self._span = value
        self.evaluate_geometrical_parameters()
        self.evaluate_center_of_pressure()
        self.evaluate_lift_coefficient()
        self.evaluate_roll_parameters()

    @property
    def rocket_radius(self):
        return self._rocket_radius

    @rocket_radius.setter
    def rocket_radius(self, value):
        self._rocket_radius = value
        self.evaluate_geometrical_parameters()
        self.evaluate_center_of_pressure()
        self.evaluate_lift_coefficient()
        self.evaluate_roll_parameters()

    @property
    def cant_angle(self):
        return self._cant_angle

    @cant_angle.setter
    def cant_angle(self, value):
        self._cant_angle = value
        self.evaluate_geometrical_parameters()
        self.evaluate_center_of_pressure()
        self.evaluate_lift_coefficient()
        self.evaluate_roll_parameters()

    @property
    def airfoil(self):
        return self._airfoil

    @airfoil.setter
    def airfoil(self, value):
        self._airfoil = value
        self.evaluate_geometrical_parameters()
        self.evaluate_center_of_pressure()
        self.evaluate_lift_coefficient()
        self.evaluate_roll_parameters()

    def evaluate_lift_coefficient(self):
        """Calculates and returns the fin set's lift coefficient.
        The lift coefficient is saved and returned. This function
        also calculates and saves the lift coefficient derivative
        for a single fin and the lift coefficient derivative for
        a number of n fins corrected for Fin-Body interference.

        Returns
        -------
        None
        """
        if not self.airfoil:
            # Defines clalpha2D as 2*pi for planar fins
            clalpha2D_incompressible = 2 * np.pi  # pylint: disable=invalid-name
        else:
            # Defines clalpha2D as the derivative of the lift coefficient curve
            # for the specific airfoil
            self.airfoil_cl = Function(
                self.airfoil[0],
                interpolation="linear",
            )

            # Differentiating at alpha = 0 to get cl_alpha
<<<<<<< HEAD
            clalpha2D_incompressible = self.airfoil_cl.differentiate_complex_step(
=======
            clalpha2D_incompressible = self.airfoil_cl.differentiate_complex_step(  # pylint: disable=invalid-name
>>>>>>> e953e0dc
                x=1e-3, dx=1e-3
            )

            # Convert to radians if needed
            if self.airfoil[1] == "degrees":
                clalpha2D_incompressible *= 180 / np.pi  # pylint: disable=invalid-name

        # Correcting for compressible flow (apply Prandtl-Glauert correction)
        clalpha2D = Function(lambda mach: clalpha2D_incompressible / self._beta(mach))

        # Diederich's Planform Correlation Parameter
        planform_correlation_parameter = (
            2 * np.pi * self.AR / (clalpha2D * np.cos(self.gamma_c))
        )  # pylint: disable=invalid-name

        # Lift coefficient derivative for a single fin
        def lift_source(mach):
            return (
                clalpha2D(mach)
                * planform_correlation_parameter(mach)
                * (self.Af / self.ref_area)
                * np.cos(self.gamma_c)
            ) / (
                2
                + planform_correlation_parameter(mach)
                * np.sqrt(1 + (2 / planform_correlation_parameter(mach)) ** 2)
            )

        self.clalpha_single_fin = Function(
            lift_source,
            "Mach",
            "Lift coefficient derivative for a single fin",
        )

        # Lift coefficient derivative for n fins corrected with Fin-Body interference
        self.clalpha_multiple_fins = (
            self.lift_interference_factor
            * self.fin_num_correction(self.n)
            * self.clalpha_single_fin
        )  # Function of mach number
        self.clalpha_multiple_fins.set_inputs("Mach")
        self.clalpha_multiple_fins.set_outputs(
            f"Lift coefficient derivative for {self.n:.0f} fins"
        )
        self.clalpha = self.clalpha_multiple_fins

        # Cl = clalpha * alpha
        self.cl = Function(
            lambda alpha, mach: alpha * self.clalpha_multiple_fins(mach),
            ["Alpha (rad)", "Mach"],
            "Lift coefficient",
        )

        return self.cl

    def evaluate_roll_parameters(self):
        """Calculates and returns the fin set's roll coefficients.
        The roll coefficients are saved in a list.

        Returns
        -------
        self.roll_parameters : list
            List containing the roll moment lift coefficient, the
            roll moment damping coefficient and the cant angle in
            radians
        """

        self.cant_angle_rad = np.radians(self.cant_angle)

        clf_delta = (
            self.roll_forcing_interference_factor
            * self.n
            * (self.Yma + self.rocket_radius)
            * self.clalpha_single_fin
            / self.d
        )  # Function of mach number
        clf_delta.set_inputs("Mach")
        clf_delta.set_outputs("Roll moment forcing coefficient derivative")
        cld_omega = (
            2
            * self.roll_damping_interference_factor
            * self.n
            * self.clalpha_single_fin
            * np.cos(self.cant_angle_rad)
            * self.roll_geometrical_constant
            / (self.ref_area * self.d**2)
        )  # Function of mach number
        cld_omega.set_inputs("Mach")
        cld_omega.set_outputs("Roll moment damping coefficient derivative")
        self.roll_parameters = [clf_delta, cld_omega, self.cant_angle_rad]
        return self.roll_parameters

<<<<<<< HEAD
    # Defines number of fins  factor
    def __fin_num_correction(_, n):
=======
    @staticmethod
    def fin_num_correction(n):
>>>>>>> e953e0dc
        """Calculates a correction factor for the lift coefficient of multiple
        fins.
        The specifics  values are documented at:
        Niskanen, S. (2013). “OpenRocket technical documentation”.
        In: Development of an Open Source model rocket simulation software.

        Parameters
        ----------
        n : int
            Number of fins.

        Returns
        -------
        Corrector factor : int
            Factor that accounts for the number of fins.
        """
        corrector_factor = [2.37, 2.74, 2.99, 3.24]
        if 5 <= n <= 8:
            return corrector_factor[n - 5]
        else:
            return n / 2

    def draw(self):
        """Draw the fin shape along with some important information, including
        the center line, the quarter line and the center of pressure position.

        Returns
        -------
        None
        """
        self.plots.draw()


class TrapezoidalFins(Fins):
    """Class that defines and holds information for a trapezoidal fin set.

    This class inherits from the Fins class.

    Note
    ----
    Local coordinate system: Z axis along the longitudinal axis of symmetry,
    positive downwards (top -> bottom). Origin located at the top of the root
    chord.

    See Also
    --------
    Fins

    Attributes
    ----------
    TrapezoidalFins.n : int
        Number of fins in fin set.
    TrapezoidalFins.rocket_radius : float
        The reference rocket radius used for lift coefficient normalization, in
        meters.
    TrapezoidalFins.airfoil : tuple
        Tuple of two items. First is the airfoil lift curve.
        Second is the unit of the curve (radians or degrees).
    TrapezoidalFins.cant_angle : float
        Fins cant angle with respect to the rocket centerline, in degrees.
    TrapezoidalFins.changing_attribute_dict : dict
        Dictionary that stores the name and the values of the attributes that
        may be changed during a simulation. Useful for control systems.
    TrapezoidalFins.cant_angle_rad : float
        Fins cant angle with respect to the rocket centerline, in radians.
    TrapezoidalFins.root_chord : float
        Fin root chord in meters.
    TrapezoidalFins.tip_chord : float
        Fin tip chord in meters.
    TrapezoidalFins.span : float
        Fin span in meters.
    TrapezoidalFins.name : string
        Name of fin set.
    TrapezoidalFins.sweep_length : float
        Fins sweep length in meters. By sweep length, understand the axial
        distance between the fin root leading edge and the fin tip leading edge
        measured parallel to the rocket centerline.
    TrapezoidalFins.sweep_angle : float
        Fins sweep angle with respect to the rocket centerline. Must
        be given in degrees.
    TrapezoidalFins.d : float
        Reference diameter of the rocket, in meters.
    TrapezoidalFins.ref_area : float
        Reference area of the rocket, in m².
    TrapezoidalFins.Af : float
        Area of the longitudinal section of each fin in the set.
    TrapezoidalFins.AR : float
        Aspect ratio of each fin in the set
    TrapezoidalFins.gamma_c : float
        Fin mid-chord sweep angle.
    TrapezoidalFins.Yma : float
        Span wise position of the mean aerodynamic chord.
    TrapezoidalFins.roll_geometrical_constant : float
        Geometrical constant used in roll calculations.
    TrapezoidalFins.tau : float
        Geometrical relation used to simplify lift and roll calculations.
    TrapezoidalFins.lift_interference_factor : float
        Factor of Fin-Body interference in the lift coefficient.
    TrapezoidalFins.cp : tuple
        Tuple with the x, y and z local coordinates of the fin set center of
        pressure. Has units of length and is given in meters.
    TrapezoidalFins.cpx : float
        Fin set local center of pressure x coordinate. Has units of length and
        is given in meters.
    TrapezoidalFins.cpy : float
        Fin set local center of pressure y coordinate. Has units of length and
        is given in meters.
    TrapezoidalFins.cpz : float
        Fin set local center of pressure z coordinate. Has units of length and
        is given in meters.
    TrapezoidalFins.cl : Function
        Function which defines the lift coefficient as a function of the angle
        of attack and the Mach number. Takes as input the angle of attack in
        radians and the Mach number. Returns the lift coefficient.
    TrapezoidalFins.clalpha : float
        Lift coefficient slope. Has units of 1/rad.
    """

    def __init__(
        self,
        n,
        root_chord,
        tip_chord,
        span,
        rocket_radius,
        cant_angle=0,
        sweep_length=None,
        sweep_angle=None,
        airfoil=None,
        name="Fins",
    ):
        """Initialize TrapezoidalFins class.

        Parameters
        ----------
        n : int
            Number of fins, from 2 to infinity.
        root_chord : int, float
            Fin root chord in meters.
        tip_chord : int, float
            Fin tip chord in meters.
        span : int, float
            Fin span in meters.
        rocket_radius : int, float
            Reference radius to calculate lift coefficient, in meters.
        cant_angle : int, float, optional
            Fins cant angle with respect to the rocket centerline. Must
            be given in degrees.
        sweep_length : int, float, optional
            Fins sweep length in meters. By sweep length, understand the axial
            distance between the fin root leading edge and the fin tip leading
            edge measured parallel to the rocket centerline. If not given, the
            sweep length is assumed to be equal the root chord minus the tip
            chord, in which case the fin is a right trapezoid with its base
            perpendicular to the rocket's axis. Cannot be used in conjunction
            with sweep_angle.
        sweep_angle : int, float, optional
            Fins sweep angle with respect to the rocket centerline. Must
            be given in degrees. If not given, the sweep angle is automatically
            calculated, in which case the fin is assumed to be a right trapezoid
            with its base perpendicular to the rocket's axis.
            Cannot be used in conjunction with sweep_length.
        airfoil : tuple, optional
            Default is null, in which case fins will be treated as flat plates.
            Otherwise, if tuple, fins will be considered as airfoils. The
            tuple's first item specifies the airfoil's lift coefficient
            by angle of attack and must be either a .csv, .txt, ndarray
            or callable. The .csv and .txt files can contain a single line
            header and the first column must specify the angle of attack, while
            the second column must specify the lift coefficient. The
            ndarray should be as [(x0, y0), (x1, y1), (x2, y2), ...]
            where x0 is the angle of attack and y0 is the lift coefficient.
            If callable, it should take an angle of attack as input and
            return the lift coefficient at that angle of attack.
            The tuple's second item is the unit of the angle of attack,
            accepting either "radians" or "degrees".
        name : str
            Name of fin set.

        Returns
        -------
        None
        """

        super().__init__(
            n,
            root_chord,
            span,
            rocket_radius,
            cant_angle,
            airfoil,
            name,
        )

        # Check if sweep angle or sweep length is given
        if sweep_length is not None and sweep_angle is not None:
            raise ValueError("Cannot use sweep_length and sweep_angle together")
        elif sweep_angle is not None:
            sweep_length = np.tan(sweep_angle * np.pi / 180) * span
        elif sweep_length is None:
            sweep_length = root_chord - tip_chord
        else:
            # Sweep length is given
            pass

        self._tip_chord = tip_chord
        self._sweep_length = sweep_length
        self._sweep_angle = sweep_angle

        self.evaluate_geometrical_parameters()
        self.evaluate_center_of_pressure()
        self.evaluate_lift_coefficient()
        self.evaluate_roll_parameters()

        self.prints = _TrapezoidalFinsPrints(self)
        self.plots = _TrapezoidalFinsPlots(self)

    @property
    def tip_chord(self):
        return self._tip_chord

    @tip_chord.setter
    def tip_chord(self, value):
        self._tip_chord = value
        self.evaluate_geometrical_parameters()
        self.evaluate_center_of_pressure()
        self.evaluate_lift_coefficient()
        self.evaluate_roll_parameters()

    @property
    def sweep_angle(self):
        return self._sweep_angle

    @sweep_angle.setter
    def sweep_angle(self, value):
        self._sweep_angle = value
        self._sweep_length = np.tan(value * np.pi / 180) * self.span
        self.evaluate_geometrical_parameters()
        self.evaluate_center_of_pressure()
        self.evaluate_lift_coefficient()
        self.evaluate_roll_parameters()

    @property
    def sweep_length(self):
        return self._sweep_length

    @sweep_length.setter
    def sweep_length(self, value):
        self._sweep_length = value
        self.evaluate_geometrical_parameters()
        self.evaluate_center_of_pressure()
        self.evaluate_lift_coefficient()
        self.evaluate_roll_parameters()

    def evaluate_center_of_pressure(self):
        """Calculates and returns the center of pressure of the fin set in local
        coordinates. The center of pressure position is saved and stored as a
        tuple.

        Returns
        -------
        None
        """
        # Center of pressure position in local coordinates
        cpz = (self.sweep_length / 3) * (
            (self.root_chord + 2 * self.tip_chord) / (self.root_chord + self.tip_chord)
        ) + (1 / 6) * (
            self.root_chord
            + self.tip_chord
            - self.root_chord * self.tip_chord / (self.root_chord + self.tip_chord)
        )
        self.cpx = 0
        self.cpy = 0
        self.cpz = cpz
        self.cp = (self.cpx, self.cpy, self.cpz)

    def evaluate_geometrical_parameters(self):  # pylint: disable=too-many-statements
        """Calculates and saves fin set's geometrical parameters such as the
        fins' area, aspect ratio and parameters for roll movement.

        Returns
        -------
        None
        """
        # pylint: disable=invalid-name
        Yr = self.root_chord + self.tip_chord
        Af = Yr * self.span / 2  # Fin area
        AR = 2 * self.span**2 / Af  # Fin aspect ratio
        gamma_c = np.arctan(
            (self.sweep_length + 0.5 * self.tip_chord - 0.5 * self.root_chord)
            / (self.span)
        )
        Yma = (
            (self.span / 3) * (self.root_chord + 2 * self.tip_chord) / Yr
        )  # Span wise coord of mean aero chord

        # Fin–body interference correction parameters
        tau = (self.span + self.rocket_radius) / self.rocket_radius
        lift_interference_factor = 1 + 1 / tau
        lambda_ = self.tip_chord / self.root_chord

        # Parameters for Roll Moment.
        # Documented at: https://docs.rocketpy.org/en/latest/technical/
        roll_geometrical_constant = (
            (self.root_chord + 3 * self.tip_chord) * self.span**3
            + 4
            * (self.root_chord + 2 * self.tip_chord)
            * self.rocket_radius
            * self.span**2
            + 6 * (self.root_chord + self.tip_chord) * self.span * self.rocket_radius**2
        ) / 12
        roll_damping_interference_factor = 1 + (
            ((tau - lambda_) / (tau)) - ((1 - lambda_) / (tau - 1)) * np.log(tau)
        ) / (
            ((tau + 1) * (tau - lambda_)) / (2)
            - ((1 - lambda_) * (tau**3 - 1)) / (3 * (tau - 1))
        )
        roll_forcing_interference_factor = (1 / np.pi**2) * (
            (np.pi**2 / 4) * ((tau + 1) ** 2 / tau**2)
            + ((np.pi * (tau**2 + 1) ** 2) / (tau**2 * (tau - 1) ** 2))
            * np.arcsin((tau**2 - 1) / (tau**2 + 1))
            - (2 * np.pi * (tau + 1)) / (tau * (tau - 1))
            + ((tau**2 + 1) ** 2)
            / (tau**2 * (tau - 1) ** 2)
            * (np.arcsin((tau**2 - 1) / (tau**2 + 1))) ** 2
            - (4 * (tau + 1))
            / (tau * (tau - 1))
            * np.arcsin((tau**2 - 1) / (tau**2 + 1))
            + (8 / (tau - 1) ** 2) * np.log((tau**2 + 1) / (2 * tau))
        )

        # Store values
        self.Yr = Yr
        self.Af = Af  # Fin area
        self.AR = AR  # Aspect Ratio
        self.gamma_c = gamma_c  # Mid chord angle
        self.Yma = Yma  # Span wise coord of mean aero chord
        self.roll_geometrical_constant = roll_geometrical_constant
        self.tau = tau
        self.lift_interference_factor = lift_interference_factor
        self.λ = lambda_  # pylint: disable=non-ascii-name
        self.roll_damping_interference_factor = roll_damping_interference_factor
        self.roll_forcing_interference_factor = roll_forcing_interference_factor

        self.evaluate_shape()

    def evaluate_shape(self):
        if self.sweep_length:
            points = [
                (0, 0),
                (self.sweep_length, self.span),
                (self.sweep_length + self.tip_chord, self.span),
                (self.root_chord, 0),
            ]
        else:
            points = [
                (0, 0),
                (self.root_chord - self.tip_chord, self.span),
                (self.root_chord, self.span),
                (self.root_chord, 0),
            ]

        x_array, y_array = zip(*points)
        self.shape_vec = [np.array(x_array), np.array(y_array)]

    def info(self):
        self.prints.geometry()
        self.prints.lift()

    def all_info(self):
        self.prints.all()
        self.plots.all()


class EllipticalFins(Fins):
    """Class that defines and holds information for an elliptical fin set.

    This class inherits from the Fins class.

    Note
    ----
    Local coordinate system: Z axis along the longitudinal axis of symmetry,
    positive downwards (top -> bottom). Origin located at the top of the root
    chord.

    See Also
    --------
    Fins

    Attributes
    ----------
    EllipticalFins.n : int
        Number of fins in fin set.
    EllipticalFins.rocket_radius : float
        The reference rocket radius used for lift coefficient normalization, in
        meters.
    EllipticalFins.airfoil : tuple
        Tuple of two items. First is the airfoil lift curve.
        Second is the unit of the curve (radians or degrees)
    EllipticalFins.cant_angle : float
        Fins cant angle with respect to the rocket centerline, in degrees.
    EllipticalFins.changing_attribute_dict : dict
        Dictionary that stores the name and the values of the attributes that
        may be changed during a simulation. Useful for control systems.
    EllipticalFins.cant_angle_rad : float
        Fins cant angle with respect to the rocket centerline, in radians.
    EllipticalFins.root_chord : float
        Fin root chord in meters.
    EllipticalFins.span : float
        Fin span in meters.
    EllipticalFins.name : string
        Name of fin set.
    EllipticalFins.sweep_length : float
        Fins sweep length in meters. By sweep length, understand the axial
        distance between the fin root leading edge and the fin tip leading edge
        measured parallel to the rocket centerline.
    EllipticalFins.sweep_angle : float
        Fins sweep angle with respect to the rocket centerline. Must
        be given in degrees.
    EllipticalFins.d : float
        Reference diameter of the rocket, in meters.
    EllipticalFins.ref_area : float
        Reference area of the rocket.
    EllipticalFins.Af : float
        Area of the longitudinal section of each fin in the set.
    EllipticalFins.AR : float
        Aspect ratio of each fin in the set.
    EllipticalFins.gamma_c : float
        Fin mid-chord sweep angle.
    EllipticalFins.Yma : float
        Span wise position of the mean aerodynamic chord.
    EllipticalFins.roll_geometrical_constant : float
        Geometrical constant used in roll calculations.
    EllipticalFins.tau : float
        Geometrical relation used to simplify lift and roll calculations.
    EllipticalFins.lift_interference_factor : float
        Factor of Fin-Body interference in the lift coefficient.
    EllipticalFins.cp : tuple
        Tuple with the x, y and z local coordinates of the fin set center of
        pressure. Has units of length and is given in meters.
    EllipticalFins.cpx : float
        Fin set local center of pressure x coordinate. Has units of length and
        is given in meters.
    EllipticalFins.cpy : float
        Fin set local center of pressure y coordinate. Has units of length and
        is given in meters.
    EllipticalFins.cpz : float
        Fin set local center of pressure z coordinate. Has units of length and
        is given in meters.
    EllipticalFins.cl : Function
        Function which defines the lift coefficient as a function of the angle
        of attack and the Mach number. Takes as input the angle of attack in
        radians and the Mach number. Returns the lift coefficient.
    EllipticalFins.clalpha : float
        Lift coefficient slope. Has units of 1/rad.
    """

    def __init__(
        self,
        n,
        root_chord,
        span,
        rocket_radius,
        cant_angle=0,
        airfoil=None,
        name="Fins",
    ):
        """Initialize EllipticalFins class.

        Parameters
        ----------
        n : int
            Number of fins, from 2 to infinity.
        root_chord : int, float
            Fin root chord in meters.
        span : int, float
            Fin span in meters.
        rocket_radius : int, float
            Reference radius to calculate lift coefficient, in meters.
        cant_angle : int, float, optional
            Fins cant angle with respect to the rocket centerline. Must
            be given in degrees.
        sweep_length : int, float, optional
            Fins sweep length in meters. By sweep length, understand the axial
            distance between the fin root leading edge and the fin tip leading
            edge measured parallel to the rocket centerline. If not given, the
            sweep length is assumed to be equal the root chord minus the tip
            chord, in which case the fin is a right trapezoid with its base
            perpendicular to the rocket's axis. Cannot be used in conjunction
            with sweep_angle.
        sweep_angle : int, float, optional
            Fins sweep angle with respect to the rocket centerline. Must
            be given in degrees. If not given, the sweep angle is automatically
            calculated, in which case the fin is assumed to be a right trapezoid
            with its base perpendicular to the rocket's axis.
            Cannot be used in conjunction with sweep_length.
        airfoil : tuple, optional
            Default is null, in which case fins will be treated as flat plates.
            Otherwise, if tuple, fins will be considered as airfoils. The
            tuple's first item specifies the airfoil's lift coefficient
            by angle of attack and must be either a .csv, .txt, ndarray
            or callable. The .csv and .txt files can contain a single line
            header and the first column must specify the angle of attack, while
            the second column must specify the lift coefficient. The
            ndarray should be as [(x0, y0), (x1, y1), (x2, y2), ...]
            where x0 is the angle of attack and y0 is the lift coefficient.
            If callable, it should take an angle of attack as input and
            return the lift coefficient at that angle of attack.
            The tuple's second item is the unit of the angle of attack,
            accepting either "radians" or "degrees".
        name : str
            Name of fin set.

        Returns
        -------
        None
        """

        super().__init__(
            n,
            root_chord,
            span,
            rocket_radius,
            cant_angle,
            airfoil,
            name,
        )

        self.evaluate_geometrical_parameters()
        self.evaluate_center_of_pressure()
        self.evaluate_lift_coefficient()
        self.evaluate_roll_parameters()

        self.prints = _EllipticalFinsPrints(self)
        self.plots = _EllipticalFinsPlots(self)

    def evaluate_center_of_pressure(self):
        """Calculates and returns the center of pressure of the fin set in local
        coordinates. The center of pressure position is saved and stored as a
        tuple.

        Returns
        -------
        None
        """
        # Center of pressure position in local coordinates
        cpz = 0.288 * self.root_chord
        self.cpx = 0
        self.cpy = 0
        self.cpz = cpz
        self.cp = (self.cpx, self.cpy, self.cpz)

    def evaluate_geometrical_parameters(self):  # pylint: disable=too-many-statements
        """Calculates and saves fin set's geometrical parameters such as the
        fins' area, aspect ratio and parameters for roll movement.

        Returns
        -------
        None
        """

        # Compute auxiliary geometrical parameters
        Af = (  # Fin area  # pylint: disable=invalid-name
            np.pi * self.root_chord / 2 * self.span
        ) / 2
        gamma_c = 0  # Zero for elliptical fins
        AR = 2 * self.span**2 / Af  # Fin aspect ratio  # pylint: disable=invalid-name
        Yma = (  # pylint: disable=invalid-name
            self.span / (3 * np.pi) * np.sqrt(9 * np.pi**2 - 64)
        )  # Span wise coord of mean aero chord
        roll_geometrical_constant = (
            self.root_chord
            * self.span
            * (
                3 * np.pi * self.span**2
                + 32 * self.rocket_radius * self.span
                + 12 * np.pi * self.rocket_radius**2
            )
            / 48
        )

        # Fin–body interference correction parameters
        tau = (self.span + self.rocket_radius) / self.rocket_radius
        lift_interference_factor = 1 + 1 / tau
        if self.span > self.rocket_radius:
            roll_damping_interference_factor = 1 + (
                (self.rocket_radius**2)
                * (
                    2
                    * (self.rocket_radius**2)
                    * np.sqrt(self.span**2 - self.rocket_radius**2)
                    * np.log(
                        (
                            2
                            * self.span
                            * np.sqrt(self.span**2 - self.rocket_radius**2)
                            + 2 * self.span**2
                        )
                        / self.rocket_radius
                    )
                    - 2
                    * (self.rocket_radius**2)
                    * np.sqrt(self.span**2 - self.rocket_radius**2)
                    * np.log(2 * self.span)
                    + 2 * self.span**3
                    - np.pi * self.rocket_radius * self.span**2
                    - 2 * (self.rocket_radius**2) * self.span
                    + np.pi * self.rocket_radius**3
                )
            ) / (
                2
                * (self.span**2)
                * (self.span / 3 + np.pi * self.rocket_radius / 4)
                * (self.span**2 - self.rocket_radius**2)
            )
        elif self.span < self.rocket_radius:
            roll_damping_interference_factor = 1 - (
                self.rocket_radius**2
                * (
                    2 * self.span**3
                    - np.pi * self.span**2 * self.rocket_radius
                    - 2 * self.span * self.rocket_radius**2
                    + np.pi * self.rocket_radius**3
                    + 2
                    * self.rocket_radius**2
                    * np.sqrt(-self.span**2 + self.rocket_radius**2)
                    * np.arctan(
                        (self.span) / (np.sqrt(-self.span**2 + self.rocket_radius**2))
                    )
                    - np.pi
                    * self.rocket_radius**2
                    * np.sqrt(-self.span**2 + self.rocket_radius**2)
                )
            ) / (
                2
                * self.span
                * (-self.span**2 + self.rocket_radius**2)
                * (self.span**2 / 3 + np.pi * self.span * self.rocket_radius / 4)
            )
        else:
            roll_damping_interference_factor = (28 - 3 * np.pi) / (4 + 3 * np.pi)

        roll_forcing_interference_factor = (1 / np.pi**2) * (
            (np.pi**2 / 4) * ((tau + 1) ** 2 / tau**2)
            + ((np.pi * (tau**2 + 1) ** 2) / (tau**2 * (tau - 1) ** 2))
            * np.arcsin((tau**2 - 1) / (tau**2 + 1))
            - (2 * np.pi * (tau + 1)) / (tau * (tau - 1))
            + ((tau**2 + 1) ** 2)
            / (tau**2 * (tau - 1) ** 2)
            * (np.arcsin((tau**2 - 1) / (tau**2 + 1))) ** 2
            - (4 * (tau + 1))
            / (tau * (tau - 1))
            * np.arcsin((tau**2 - 1) / (tau**2 + 1))
            + (8 / (tau - 1) ** 2) * np.log((tau**2 + 1) / (2 * tau))
        )

        # Store values
        self.Af = Af  # Fin area  # pylint: disable=invalid-name
        self.AR = AR  # Fin aspect ratio  # pylint: disable=invalid-name
        self.gamma_c = gamma_c  # Mid chord angle
        self.Yma = (  # pylint: disable=invalid-name
            Yma  # Span wise coord of mean aero chord  # pylint: disable=invalid-name
        )
        self.roll_geometrical_constant = roll_geometrical_constant
        self.tau = tau
        self.lift_interference_factor = lift_interference_factor
        self.roll_damping_interference_factor = roll_damping_interference_factor
        self.roll_forcing_interference_factor = roll_forcing_interference_factor

        self.evaluate_shape()

    def evaluate_shape(self):
        angles = np.arange(0, 180, 5)
        x_array = self.root_chord / 2 + self.root_chord / 2 * np.cos(np.radians(angles))
        y_array = self.span * np.sin(np.radians(angles))
        self.shape_vec = [x_array, y_array]

    def info(self):
        self.prints.geometry()
        self.prints.lift()

    def all_info(self):
        self.prints.all()
        self.plots.all()


class Tail(AeroSurface):
    """Class that defines a tail. Currently only accepts conical tails.

    Note
    ----
    Local coordinate system: Z axis along the longitudinal axis of symmetry,
    positive downwards (top -> bottom). Origin located at top of the tail
    (generally the portion closest to the rocket's nose).

    Attributes
    ----------
    Tail.top_radius : int, float
        Radius of the top of the tail. The top radius is defined as the radius
        of the transversal section that is closest to the rocket's nose.
    Tail.bottom_radius : int, float
        Radius of the bottom of the tail.
    Tail.length : int, float
        Length of the tail. The length is defined as the distance between the
        top and bottom of the tail. The length is measured along the rocket's
        longitudinal axis. Has the unit of meters.
    Tail.rocket_radius: int, float
        The reference rocket radius used for lift coefficient normalization in
        meters.
    Tail.name : str
        Name of the tail. Default is 'Tail'.
    Tail.cpx : int, float
        x local coordinate of the center of pressure of the tail.
    Tail.cpy : int, float
        y local coordinate of the center of pressure of the tail.
    Tail.cpz : int, float
        z local coordinate of the center of pressure of the tail.
    Tail.cp : tuple
        Tuple containing the coordinates of the center of pressure of the tail.
    Tail.cl : Function
        Function that returns the lift coefficient of the tail. The function
        is defined as a function of the angle of attack and the mach number.
    Tail.clalpha : float
        Lift coefficient slope. Has the unit of 1/rad.
    Tail.slant_length : float
        Slant length of the tail. The slant length is defined as the distance
        between the top and bottom of the tail. The slant length is measured
        along the tail's slant axis. Has the unit of meters.
    Tail.surface_area : float
        Surface area of the tail. Has the unit of meters squared.
    """

    def __init__(self, top_radius, bottom_radius, length, rocket_radius, name="Tail"):
        """Initializes the tail object by computing and storing the most
        important values.

        Parameters
        ----------
        top_radius : int, float
            Radius of the top of the tail. The top radius is defined as the
            radius of the transversal section that is closest to the rocket's
            nose.
        bottom_radius : int, float
            Radius of the bottom of the tail.
        length : int, float
            Length of the tail.
        rocket_radius : int, float
            The reference rocket radius used for lift coefficient normalization.
        name : str
            Name of the tail. Default is 'Tail'.

        Returns
        -------
        None
        """
        super().__init__(name)

        self._top_radius = top_radius
        self._bottom_radius = bottom_radius
        self._length = length
        self._rocket_radius = rocket_radius

        self.evaluate_geometrical_parameters()
        self.evaluate_lift_coefficient()
        self.evaluate_center_of_pressure()

        self.plots = _TailPlots(self)
        self.prints = _TailPrints(self)

    @property
    def top_radius(self):
        return self._top_radius

    @top_radius.setter
    def top_radius(self, value):
        self._top_radius = value
        self.evaluate_geometrical_parameters()
        self.evaluate_lift_coefficient()
        self.evaluate_center_of_pressure()

    @property
    def bottom_radius(self):
        return self._bottom_radius

    @bottom_radius.setter
    def bottom_radius(self, value):
        self._bottom_radius = value
        self.evaluate_geometrical_parameters()
        self.evaluate_lift_coefficient()
        self.evaluate_center_of_pressure()

    @property
    def length(self):
        return self._length

    @length.setter
    def length(self, value):
        self._length = value
        self.evaluate_geometrical_parameters()
        self.evaluate_center_of_pressure()

    @property
    def rocket_radius(self):
        return self._rocket_radius

    @rocket_radius.setter
    def rocket_radius(self, value):
        self._rocket_radius = value
        self.evaluate_lift_coefficient()

    def evaluate_geometrical_parameters(self):
        """Calculates and saves tail's slant length and surface area.

        Returns
        -------
        None
        """
        self.slant_length = np.sqrt(
            (self.length) ** 2 + (self.top_radius - self.bottom_radius) ** 2
        )
        self.surface_area = (
            np.pi * self.slant_length * (self.top_radius + self.bottom_radius)
        )
        self.evaluate_shape()

    def evaluate_shape(self):
        # Assuming the tail is a cone, calculate the shape vector
        self.shape_vec = [
            np.array([0, self.length]),
            np.array([self.top_radius, self.bottom_radius]),
        ]

    def evaluate_lift_coefficient(self):
        """Calculates and returns tail's lift coefficient.
        The lift coefficient is saved and returned. This function
        also calculates and saves its lift coefficient derivative.

        Returns
        -------
        None
        """
        # Calculate clalpha
        # clalpha is currently a constant, meaning it is independent of Mach
        # number. This is only valid for subsonic speeds.
        # It must be set as a Function because it will be called and treated
        # as a function of mach in the simulation.
        self.clalpha = Function(
            lambda mach: 2
            / self._beta(mach)
            * (
                (self.bottom_radius / self.rocket_radius) ** 2
                - (self.top_radius / self.rocket_radius) ** 2
            ),
            "Mach",
            f"Lift coefficient derivative for {self.name}",
        )
        self.cl = Function(
            lambda alpha, mach: self.clalpha(mach) * alpha,
            ["Alpha (rad)", "Mach"],
            "Cl",
        )

    def evaluate_center_of_pressure(self):
        """Calculates and returns the center of pressure of the tail in local
        coordinates. The center of pressure position is saved and stored as a
        tuple.

        Returns
        -------
        None
        """
        # Calculate cp position in local coordinates
        r = self.top_radius / self.bottom_radius
        cpz = (self.length / 3) * (1 + (1 - r) / (1 - r**2))

        # Store values as class attributes
        self.cpx = 0
        self.cpy = 0
        self.cpz = cpz
        self.cp = (self.cpx, self.cpy, self.cpz)

    def info(self):
        self.prints.geometry()
        self.prints.lift()

    def all_info(self):
        self.prints.all()
        self.plots.all()


class RailButtons(AeroSurface):
    """Class that defines a rail button pair or group.

    Attributes
    ----------
    RailButtons.buttons_distance : int, float
        Distance between the two rail buttons closest to the nozzle.
    RailButtons.angular_position : int, float
        Angular position of the rail buttons in degrees measured
        as the rotation around the symmetry axis of the rocket
        relative to one of the other principal axis.
    """

    def __init__(self, buttons_distance, angular_position=45, name="Rail Buttons"):
        """Initializes RailButtons Class.

        Parameters
        ----------
        buttons_distance : int, float
            Distance between the first and the last rail button in meters.
        angular_position : int, float, optional
            Angular position of the rail buttons in degrees measured
            as the rotation around the symmetry axis of the rocket
            relative to one of the other principal axis.
        name : string, optional
            Name of the rail buttons. Default is "Rail Buttons".

        Returns
        -------
        None

        """
        super().__init__(name)
        self.buttons_distance = buttons_distance
        self.angular_position = angular_position
        self.name = name

        self.evaluate_lift_coefficient()
        self.evaluate_center_of_pressure()

        self.prints = _RailButtonsPrints(self)

    def evaluate_center_of_pressure(self):
        """Evaluates the center of pressure of the rail buttons. Rail buttons
        do not contribute to the center of pressure of the rocket.

        Returns
        -------
        None
        """
        self.cpx = 0
        self.cpy = 0
        self.cpz = 0
        self.cp = (self.cpx, self.cpy, self.cpz)

    def evaluate_lift_coefficient(self):
        """Evaluates the lift coefficient curve of the rail buttons. Rail
        buttons do not contribute to the lift coefficient of the rocket.

        Returns
        -------
        None
        """
        self.clalpha = Function(
            lambda mach: 0,
            "Mach",
            f"Lift coefficient derivative for {self.name}",
        )
        self.cl = Function(
            lambda alpha, mach: 0,
            ["Alpha (rad)", "Mach"],
            "Cl",
        )

    def evaluate_geometrical_parameters(self):
        """Evaluates the geometrical parameters of the rail buttons. Rail
        buttons do not contribute to the geometrical parameters of the rocket.

        Returns
        -------
        None
        """

    def info(self):
        """Prints out all the information about the Rail Buttons.

        Returns
        -------
        None
        """
        self.prints.geometry()

    def all_info(self):
        """Returns all info of the Rail Buttons.

        Returns
        -------
        None
        """
        self.prints.all()


class AirBrakes(AeroSurface):
    """AirBrakes class. Inherits from AeroSurface.

    Attributes
    ----------
    AirBrakes.drag_coefficient : Function
        Drag coefficient as a function of deployment level and Mach number.
    AirBrakes.drag_coefficient_curve : int, float, callable, array, string, Function
        Curve that defines the drag coefficient as a function of deployment level
        and Mach number.  Used as the source of `AirBrakes.drag_coefficient`.
    AirBrakes.deployment_level : float
        Current deployment level, ranging from 0 to 1. Deployment level is the
        fraction of the total airbrake area that is deployed.
    AirBrakes.reference_area : int, float
        Reference area used to calculate the drag force of the air brakes
        from the drag coefficient curve. Units of m^2.
    AirBrakes.clamp : bool, optional
        If True, the simulation will clamp the deployment level to 0 or 1 if
        the deployment level is out of bounds. If False, the simulation will
        not clamp the deployment level and will instead raise a warning if
        the deployment level is out of bounds. Default is True.
    AirBrakes.name : str
        Name of the air brakes.
    """

    def __init__(
        self,
        drag_coefficient_curve,
        reference_area,
        clamp=True,
        override_rocket_drag=False,
        deployment_level=0,
        name="AirBrakes",
    ):
        """Initializes the AirBrakes class.

        Parameters
        ----------
        drag_coefficient_curve : int, float, callable, array, string, Function
            This parameter represents the drag coefficient associated with the
            air brakes and/or the entire rocket, depending on the value of
            ``override_rocket_drag``.

            - If a constant, it should be an integer or a float representing a
              fixed drag coefficient value.
            - If a function, it must take two parameters: deployment level and
              Mach number, and return the drag coefficient. This function allows
              for dynamic computation based on deployment and Mach number.
            - If an array, it should be a 2D array with three columns: the first
              column for deployment level, the second for Mach number, and the
              third for the corresponding drag coefficient.
            - If a string, it should be the path to a .csv or .txt file. The
              file must contain three columns: the first for deployment level,
              the second for Mach number, and the third for the drag
              coefficient.
            - If a Function, it must take two parameters: deployment level and
              Mach number, and return the drag coefficient.

            .. note:: For ``override_rocket_drag = False``, at
                deployment level 0, the drag coefficient is assumed to be 0,
                independent of the input drag coefficient curve. This means that
                the simulation always considers that at a deployment level of 0,
                the air brakes are completely retracted and do not contribute to
                the drag of the rocket.

        reference_area : int, float
            Reference area used to calculate the drag force of the air brakes
            from the drag coefficient curve. Units of m^2.
        clamp : bool, optional
            If True, the simulation will clamp the deployment level to 0 or 1 if
            the deployment level is out of bounds. If False, the simulation will
            not clamp the deployment level and will instead raise a warning if
            the deployment level is out of bounds. Default is True.
        override_rocket_drag : bool, optional
            If False, the air brakes drag coefficient will be added to the
            rocket's power off drag coefficient curve. If True, during the
            simulation, the rocket's power off drag will be ignored and the air
            brakes drag coefficient will be used for the entire rocket instead.
            Default is False.
        deployment_level : float, optional
            Initial deployment level, ranging from 0 to 1. Deployment level is
            the fraction of the total airbrake area that is Deployment. Default
            is 0.
        name : str, optional
            Name of the air brakes. Default is "AirBrakes".

        Returns
        -------
        None
        """
        super().__init__(name)
        self.drag_coefficient_curve = drag_coefficient_curve
        self.drag_coefficient = Function(
            drag_coefficient_curve,
            inputs=["Deployment Level", "Mach"],
            outputs="Drag Coefficient",
        )
        self.reference_area = reference_area
        self.clamp = clamp
        self.override_rocket_drag = override_rocket_drag
        self.initial_deployment_level = deployment_level
        self.deployment_level = deployment_level
        self.prints = _AirBrakesPrints(self)
        self.plots = _AirBrakesPlots(self)

    @property
    def deployment_level(self):
        """Returns the deployment level of the air brakes."""
        return self._deployment_level

    @deployment_level.setter
    def deployment_level(self, value):
        # Check if deployment level is within bounds and warn user if not
        if value < 0 or value > 1:
            # Clamp deployment level if clamp is True
            if self.clamp:
                # Make sure deployment level is between 0 and 1
                value = np.clip(value, 0, 1)
            else:
                # Raise warning if clamp is False
                warnings.warn(
                    f"Deployment level of {self.name} is smaller than 0 or "
                    + "larger than 1. Extrapolation for the drag coefficient "
                    + "curve will be used."
                )
        self._deployment_level = value

    def _reset(self):
        """Resets the air brakes to their initial state. This is ran at the
        beginning of each simulation to ensure the air brakes are in the correct
        state."""
        self.deployment_level = self.initial_deployment_level

    def evaluate_center_of_pressure(self):
        """Evaluates the center of pressure of the aerodynamic surface in local
        coordinates.

        For air brakes, all components of the center of pressure position are
        0.

        Returns
        -------
        None
        """
        self.cpx = 0
        self.cpy = 0
        self.cpz = 0
        self.cp = (self.cpx, self.cpy, self.cpz)

    def evaluate_lift_coefficient(self):
        """Evaluates the lift coefficient curve of the aerodynamic surface.

        For air brakes, the current model assumes no lift is generated.
        Therefore, the lift coefficient (C_L) and its derivative relative to the
        angle of attack (C_L_alpha), is 0.

        Returns
        -------
        None
        """
        self.clalpha = Function(
            lambda mach: 0,
            "Mach",
            f"Lift coefficient derivative for {self.name}",
        )
        self.cl = Function(
            lambda alpha, mach: 0,
            ["Alpha (rad)", "Mach"],
            "Lift Coefficient",
        )

    def evaluate_geometrical_parameters(self):
        """Evaluates the geometrical parameters of the aerodynamic surface.

        Returns
        -------
        None
        """

    def info(self):
        """Prints and plots summarized information of the aerodynamic surface.

        Returns
        -------
        None
        """
        self.prints.geometry()

    def all_info(self):
        """Prints and plots all information of the aerodynamic surface.

        Returns
        -------
        None
        """
        self.info()
        self.plots.drag_coefficient_curve()<|MERGE_RESOLUTION|>--- conflicted
+++ resolved
@@ -33,37 +33,6 @@
         self.cpz = 0
         self.name = name
 
-    @staticmethod
-    def _beta(mach):
-        """Defines a parameter that is often used in aerodynamic
-        equations. It is commonly used in the Prandtl factor which
-        corrects subsonic force coefficients for compressible flow.
-        This is applied to the lift coefficient of the nose cone,
-        fins and tails/transitions as in [1].
-
-        Parameters
-        ----------
-        mach : int, float
-            Number of mach.
-
-        Returns
-        -------
-        beta : int, float
-            Value that characterizes flow speed based on the mach number.
-
-        References
-        ----------
-        [1] Barrowman, James S. https://arc.aiaa.org/doi/10.2514/6.1979-504
-        """
-
-        if mach < 0.8:
-            return np.sqrt(1 - mach**2)
-        elif mach < 1.1:
-            return np.sqrt(1 - 0.8**2)
-        else:
-            return np.sqrt(mach**2 - 1)
-
-    # Defines beta parameter
     @staticmethod
     def _beta(mach):
         """Defines a parameter that is often used in aerodynamic
@@ -485,11 +454,7 @@
 
         self.fineness_ratio = self.length / (2 * self.base_radius)
 
-<<<<<<< HEAD
-    def evaluate_nose_shape(self):
-=======
     def evaluate_nose_shape(self):  # pylint: disable=too-many-statements
->>>>>>> e953e0dc
         """Calculates and saves nose cone's shape as lists and re-evaluates the
         nose cone's length for a given bluffness ratio. The shape is saved as
         two vectors, one for the x coordinates and one for the y coordinates.
@@ -502,10 +467,7 @@
         density_modifier = 3  # increase density of points to improve accuracy
 
         def find_x_intercept(x):
-<<<<<<< HEAD
-=======
             # find the tangential intersection point between the circle and nosec curve
->>>>>>> e953e0dc
             return x + self.y_nosecone(x) * self.y_nosecone.differentiate_complex_step(
                 x
             )
@@ -901,11 +863,7 @@
             )
 
             # Differentiating at alpha = 0 to get cl_alpha
-<<<<<<< HEAD
-            clalpha2D_incompressible = self.airfoil_cl.differentiate_complex_step(
-=======
             clalpha2D_incompressible = self.airfoil_cl.differentiate_complex_step(  # pylint: disable=invalid-name
->>>>>>> e953e0dc
                 x=1e-3, dx=1e-3
             )
 
@@ -998,13 +956,8 @@
         self.roll_parameters = [clf_delta, cld_omega, self.cant_angle_rad]
         return self.roll_parameters
 
-<<<<<<< HEAD
-    # Defines number of fins  factor
-    def __fin_num_correction(_, n):
-=======
     @staticmethod
     def fin_num_correction(n):
->>>>>>> e953e0dc
         """Calculates a correction factor for the lift coefficient of multiple
         fins.
         The specifics  values are documented at:
