--- conflicted
+++ resolved
@@ -32,12 +32,7 @@
 
 ### Added
 
-<<<<<<< HEAD
-- DOC: Added this changelog file [#472](https://github.com/RocketPy-Team/RocketPy/pull/472)
-- ENH: Prevent out of bounds Tanks from Instantiation #484 [#484](https://github.com/RocketPy-Team/RocketPy/pull/484)
-=======
 -
->>>>>>> 3434ae9e
 
 ### Changed
 
@@ -56,6 +51,7 @@
 ### Added
 
 - DOC: Added this changelog file [#472](https://github.com/RocketPy-Team/RocketPy/pull/472)
+- ENH: Prevent out of bounds Tanks from Instantiation #484 [#484](https://github.com/RocketPy-Team/RocketPy/pull/484)
 
 ### Fixed
 
