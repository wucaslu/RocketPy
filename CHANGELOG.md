--- conflicted
+++ resolved
@@ -43,11 +43,8 @@
 
 ### Fixed
 
-<<<<<<< HEAD
 - BUG: Zero Mass Flow Rate in Liquid Motors breaks Exhaust Velocity [#677](https://github.com/RocketPy-Team/RocketPy/pull/677)
-=======
 - BUG: Rotational EOMs Not Relative To CDM [#674](https://github.com/RocketPy-Team/RocketPy/pull/674)
->>>>>>> 6d65fa90
 - BUG: Pressure ISA Extrapolation as "linear" [#675](https://github.com/RocketPy-Team/RocketPy/pull/675)
 - BUG: fix the Frequency Response plot of Flight class [#653](https://github.com/RocketPy-Team/RocketPy/pull/653)
 
