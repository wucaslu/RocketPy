--- conflicted
+++ resolved
@@ -36,11 +36,8 @@
 
 ### Changed
 
-<<<<<<< HEAD
 - MNT: Add repr method to Parachute class [#490](https://github.com/RocketPy-Team/RocketPy/pull/490)
-=======
 - ENH: Function Reverse Arithmetic Priority [#488](https://github.com/RocketPy-Team/RocketPy/pull/488)
->>>>>>> ae45abeb
 
 ### Fixed
 
