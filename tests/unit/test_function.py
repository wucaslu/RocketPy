"""Unit tests for the Function class. Each method in tis module tests an 
individual method of the Function class. The tests are made on both the
expected behaviour and the return instances."""

import os

import numpy as np
import pytest

from rocketpy import Function


@pytest.mark.parametrize("a", [-1, 0, 0.5, 1, 2, 2.5, 3.5, 4, 5])
@pytest.mark.parametrize("b", [-1, 0, 0.5, 1, 2, 2.5, 3.5, 4, 5])
def test_integral_linear_interpolation(linearly_interpolated_func, a, b):
    """Test the integral method of the Function class.

    Parameters
    ----------
    linear_func : rocketpy.Function
        A Function object created from a list of values.
    """
    # Test integral
    assert isinstance(linearly_interpolated_func.integral(a, b, numerical=True), float)
    assert np.isclose(
        linearly_interpolated_func.integral(a, b, numerical=False),
        linearly_interpolated_func.integral(a, b, numerical=True),
        atol=1e-3,
    )


@pytest.mark.parametrize("func", ["linear_func", "spline_interpolated_func"])
@pytest.mark.parametrize("a", [-1, -0.5, 0, 0.5, 1, 2, 2.5, 3.5, 4, 5])
@pytest.mark.parametrize("b", [-1, -0.5, 0, 0.5, 1, 2, 2.5, 3.5, 4, 5])
def test_integral_spline_interpolation(request, func, a, b):
    """Test the integral method of the Function class.

    Parameters
    ----------
    spline_func : rocketpy.Function
        A Function object created from a list of values.
    a : float
        Lower limit of the integral.
    b : float
        Upper limit of the integral.
    """
    # Test integral
    # Get the function from the fixture
    func = request.getfixturevalue(func)
    assert np.isclose(
        func.integral(a, b, numerical=False),
        func.integral(a, b, numerical=True),
        atol=1e-3,
    )


@pytest.mark.parametrize(
    "func_input, derivative_input, expected_derivative",
    [
        (1, 0, 0),  # Test case 1: Function(1)
        (lambda x: x, 0, 1),  # Test case 2: Function(lambda x: x)
        (lambda x: x**2, 1, 2),  # Test case 3: Function(lambda x: x**2)
    ],
)
def test_differentiate(func_input, derivative_input, expected_derivative):
    """Test the differentiate method of the Function class.

    Parameters
    ----------
    func_input : function
        A function object created from a list of values.
    derivative_input : int
        Point at which to differentiate.
    expected_derivative : float
        Expected value of the derivative.
    """
    func = Function(func_input)
    assert isinstance(func.differentiate(derivative_input), float)
    assert np.isclose(func.differentiate(derivative_input), expected_derivative)


@pytest.mark.parametrize(
    "func_input, derivative_input, expected_first_derivative",
    [
<<<<<<< HEAD
        (1, 0, 0),  # Test case 1: Function(1)
        (lambda x: x, 0, 1),  # Test case 2: Function(lambda x: x)
        (lambda x: x**2, 1, 2),  # Test case 3: Function(lambda x: x**2)
        (lambda x: -x**3, 2, -12),  # Test case 4: Function(lambda x: -x**3)
=======
        (1, 0, 0, 0),  # Test case 1: Function(1)
        (lambda x: x, 0, 1, 0),  # Test case 2: Function(lambda x: x)
        (lambda x: x**2, 1, 2, 2),  # Test case 3: Function(lambda x: x**2)
        (lambda x: (x**3 - 3 * x**2 + 2 * x + 10), 2, 22, 6),  # Test case 4
>>>>>>> 037fc69b
    ],
)
def test_differentiate_complex_step(
    func_input, derivative_input, expected_first_derivative
):
    """Test the differentiate_complex_step method of the Function class.

    Parameters
    ----------
    func_input : function
        A function object created from a list of values.
    derivative_input : int
        Point at which to differentiate.
    expected_derivative : float
        Expected value of the derivative.
    """
    func = Function(func_input)
    assert isinstance(func.differentiate_complex_step(x=derivative_input), float)
    assert np.isclose(
        func.differentiate_complex_step(x=derivative_input, order=1),
        expected_first_derivative,
    )

def test_get_value():
    """Tests the get_value method of the Function class.
    Both with respect to return instances and expected behaviour.
    """
    func = Function(lambda x: 2 * x)
    assert isinstance(func.get_value(1), int or float)


def test_identity_function():
    """Tests the identity_function method of the Function class.
    Both with respect to return instances and expected behaviour.
    """

    func = Function(lambda x: x**2)
    assert isinstance(func.identity_function(), Function)


def test_derivative_function():
    """Tests the derivative_function method of the Function class.
    Both with respect to return instances and expected behaviour.
    """
    square = Function(lambda x: x**2)
    assert isinstance(square.derivative_function(), Function)


def test_integral():
    """Tests the integral method of the Function class.
    Both with respect to return instances and expected behaviour.
    """

    zero_func = Function(0)
    assert isinstance(zero_func.integral(2, 4, numerical=True), float)
    assert zero_func.integral(2, 4, numerical=True) == 0

    square = Function(lambda x: x**2)
    assert isinstance
    assert square.integral(2, 4, numerical=True) == -square.integral(
        4, 2, numerical=True
    )
    assert square.integral(2, 4, numerical=False) == -square.integral(
        4, 2, numerical=False
    )


def test_integral_function():
    """Tests the integral_function method of the Function class.
    Both with respect to return instances and expected behaviour.
    """
    zero_func = Function(0)
    assert isinstance(zero_func, Function)


@pytest.mark.parametrize(
    "x, y, z",
    [
        (0, 0, 11.22540929),
        (1, 2, 10),
        (2, 3, 15.272727273),
        (3, 4, 20),
        (4, 5, 24.727272727),
        (5, 6, 30),
        (10, 10, 25.7201184),
    ],
)
def test_get_value_opt(x, y, z):
    """Test the get_value_opt method of the Function class. Currently only tests
    a 2D function with shepard interpolation method. The tests are made on
    points that are present or not in the source array.

    Parameters
    ----------
    x : scalar
        The x-coordinate.
    y : scalar
        The y-coordinate.
    z : float
        The expected interpolated value at (x, y).
    """
    x_data = np.array([1.0, 3.0, 5.0])
    y_data = np.array([2.0, 4.0, 6.0])
    z_data = np.array([10.0, 20.0, 30.0])
    source = np.column_stack((x_data, y_data, z_data))
    func = Function(source, interpolation="shepard", extrapolation="natural")
    assert isinstance(func.get_value_opt(x, y), float)
    assert np.isclose(func.get_value_opt(x, y), z, atol=1e-6)


@pytest.mark.parametrize(
    "func",
    [
        "linearly_interpolated_func",
        "spline_interpolated_func",
        "func_2d_from_csv",
        "lambda_quad_func",
    ],
)
def test_savetxt(request, func):
    """Test the savetxt method of various Function objects.

    This test function verifies that the `savetxt` method correctly writes the
    function's data to a CSV file and that a new function object created from
    this file has the same data as the original function object.

    Notes
    -----
    The test performs the following steps:
    1. It invokes the `savetxt` method of the given function object.
    2. It then reads this file to create a new function object.
    3. The test asserts that the data of the new function matches the original.
    4. Finally, the test cleans up by removing the created CSV file.

    Raises
    ------
    AssertionError
        If the `savetxt` method fails to save the file, or if the data of the
        newly read function does not match the data of the original function.
    """
    func = request.getfixturevalue(func)
    assert (
        func.savetxt(
            filename="test_func.csv",
            lower=0,
            upper=9,
            samples=10,
            fmt="%.6f",
            delimiter=",",
            newline="\n",
            encoding=None,
        )
        is None
    ), "Couldn't save the file using the Function.savetxt method."

    read_func = Function(
        "test_func.csv", interpolation="linear", extrapolation="natural"
    )
    if callable(func.source):
        source = np.column_stack(
            (np.linspace(0, 9, 10), func.source(np.linspace(0, 9, 10)))
        )
        assert np.allclose(source, read_func.source)
    else:
        assert np.allclose(func.source, read_func.source)

    # clean up the file
    os.remove("test_func.csv")


@pytest.mark.parametrize("samples", [2, 50, 1000])
def test_set_discrete_mutator(samples):
    """Tests the set_discrete method of the Function class."""
    func = Function(lambda x: x**3)
    discretized_func = func.set_discrete(-10, 10, samples, mutate_self=True)

    assert isinstance(discretized_func, Function)
    assert isinstance(func, Function)
    assert discretized_func.source.shape == (samples, 2)
    assert func.source.shape == (samples, 2)


@pytest.mark.parametrize("samples", [2, 50, 1000])
def test_set_discrete_non_mutator(samples):
    """Tests the set_discrete method of the Function class.
    The mutator argument is set to False.
    """
    func = Function(lambda x: x**3)
    discretized_func = func.set_discrete(-10, 10, samples, mutate_self=False)

    assert isinstance(discretized_func, Function)
    assert isinstance(func, Function)
    assert discretized_func.source.shape == (samples, 2)
    assert callable(func.source)


def test_set_discrete_based_on_model_mutator(linear_func):
    """Tests the set_discrete_based_on_model method of the Function class.
    The mutator argument is set to True.
    """
    func = Function(lambda x: x**3)
    discretized_func = func.set_discrete_based_on_model(linear_func, mutate_self=True)

    assert isinstance(discretized_func, Function)
    assert isinstance(func, Function)
    assert discretized_func.source.shape == (4, 2)
    assert func.source.shape == (4, 2)


def test_set_discrete_based_on_model_non_mutator(linear_func):
    """Tests the set_discrete_based_on_model method of the Function class.
    The mutator argument is set to False.
    """
    func = Function(lambda x: x**3)
    discretized_func = func.set_discrete_based_on_model(linear_func, mutate_self=False)

    assert isinstance(discretized_func, Function)
    assert isinstance(func, Function)
    assert discretized_func.source.shape == (4, 2)
    assert callable(func.source)


@pytest.mark.parametrize(
    "x, y, expected_x, expected_y",
    [
        (
            np.array([1, 2, 3, 4, 5, 6]),
            np.array([10, 20, 30, 40, 50000, 60]),
            np.array([1, 2, 3, 4, 6]),
            np.array([10, 20, 30, 40, 60]),
        ),
    ],
)
def test_remove_outliers_iqr(x, y, expected_x, expected_y):
    """Test the function remove_outliers_iqr which is expected to remove
    outliers from the data based on the Interquartile Range (IQR) method.
    """
    func = Function(source=np.column_stack((x, y)))
    filtered_func = func.remove_outliers_iqr(threshold=1.5)

    # Check if the outliers are removed
    assert np.array_equal(filtered_func.x_array, expected_x)
    assert np.array_equal(filtered_func.y_array, expected_y)

    # Check if the other attributes are preserved
    assert filtered_func.__inputs__ == func.__inputs__
    assert filtered_func.__outputs__ == func.__outputs__
    assert filtered_func.__interpolation__ == func.__interpolation__
    assert filtered_func.__extrapolation__ == func.__extrapolation__
    assert filtered_func.title == func.title


def test_set_get_value_opt():
    """Test the set_value_opt and get_value_opt methods of the Function class."""
    func = Function(lambda x: x**2)
    func.source = np.array([[1, 1], [2, 4], [3, 9], [4, 16], [5, 25]])
    func.x_array = np.array([1, 2, 3, 4, 5])
    func.y_array = np.array([1, 4, 9, 16, 25])
    func.x_initial = 1
    func.x_final = 5
    func.set_interpolation("linear")
    func.set_get_value_opt()
    assert func.get_value_opt(2.5) == 6.5


def test_get_image_dim(linear_func):
    """Test the get_img_dim method of the Function class."""
    assert linear_func.get_image_dim() == 1


def test_get_domain_dim(linear_func):
    """Test the get_domain_dim method of the Function class."""
    assert linear_func.get_domain_dim() == 1


def test_bool(linear_func):
    """Test the __bool__ method of the Function class."""
    assert bool(linear_func) == True<|MERGE_RESOLUTION|>--- conflicted
+++ resolved
@@ -82,17 +82,10 @@
 @pytest.mark.parametrize(
     "func_input, derivative_input, expected_first_derivative",
     [
-<<<<<<< HEAD
         (1, 0, 0),  # Test case 1: Function(1)
         (lambda x: x, 0, 1),  # Test case 2: Function(lambda x: x)
         (lambda x: x**2, 1, 2),  # Test case 3: Function(lambda x: x**2)
-        (lambda x: -x**3, 2, -12),  # Test case 4: Function(lambda x: -x**3)
-=======
-        (1, 0, 0, 0),  # Test case 1: Function(1)
-        (lambda x: x, 0, 1, 0),  # Test case 2: Function(lambda x: x)
-        (lambda x: x**2, 1, 2, 2),  # Test case 3: Function(lambda x: x**2)
-        (lambda x: (x**3 - 3 * x**2 + 2 * x + 10), 2, 22, 6),  # Test case 4
->>>>>>> 037fc69b
+        (lambda x: -(x**3), 2, -12),  # Test case 4: Function(lambda x: -x**3)
     ],
 )
 def test_differentiate_complex_step(
@@ -115,6 +108,7 @@
         func.differentiate_complex_step(x=derivative_input, order=1),
         expected_first_derivative,
     )
+
 
 def test_get_value():
     """Tests the get_value method of the Function class.
