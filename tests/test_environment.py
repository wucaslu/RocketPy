--- conflicted
+++ resolved
@@ -125,10 +125,6 @@
 @patch("matplotlib.pyplot.show")
 def test_era5_atmosphere(mock_show):
     Env = Environment(
-<<<<<<< HEAD
-        rail_length=5,
-=======
->>>>>>> 939f2bab
         latitude=32.990254,
         longitude=-106.974998,
         elevation=1400,
