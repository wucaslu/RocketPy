import datetime

import numericalunits
import numpy as np
import pytest

from rocketpy import (
    CylindricalTank,
    Environment,
    EnvironmentAnalysis,
    Flight,
    Fluid,
    Function,
    GenericMotor,
    HybridMotor,
    LevelBasedTank,
    LiquidMotor,
    MassBasedTank,
    NoseCone,
    Parachute,
    RailButtons,
    Rocket,
    SolidMotor,
    SphericalTank,
    Tail,
    TrapezoidalFins,
    UllageBasedTank,
)
from rocketpy.Dispersion import Dispersion
from rocketpy.monte_carlo import (
    McEnvironment,
    McFlight,
    McNoseCone,
    McParachute,
    McRailButtons,
    McRocket,
    McSolidMotor,
    McTail,
    McTrapezoidalFins,
)

# Pytest configuration


def pytest_addoption(parser):
    """Add option to run slow tests. This is used to skip slow tests by default.

    Parameters
    ----------
    parser : _pytest.config.argparsing.Parser
        Parser object to which the option is added.
    """
    parser.addoption(
        "--runslow", action="store_true", default=False, help="run slow tests"
    )


def pytest_configure(config):
    """Add marker to run slow tests. This is used to skip slow tests by default.

    Parameters
    ----------
    config : _pytest.config.Config
        Config object to which the marker is added.
    """
    config.addinivalue_line("markers", "slow: mark test as slow to run")


def pytest_collection_modifyitems(config, items):
    """Skip slow tests by default. This is used to skip slow tests by default.

    Parameters
    ----------
    config : _pytest.config.Config
        Config object to which the marker is added.
    items : list
        List of tests to be modified.
    """
    if config.getoption("--runslow"):
        # --runslow given in cli: do not skip slow tests
        return
    skip_slow = pytest.mark.skip(reason="need --runslow option to run")
    for item in items:
        if "slow" in item.keywords:
            item.add_marker(skip_slow)


# Fixtures
## Motors and rockets


@pytest.fixture
def cesaroni_m1670():  # old name: solid_motor
    """Create a simple object of the SolidMotor class to be used in the tests.
    This is the same motor that has been used in the getting started guide for
    years.

    Returns
    -------
    rocketpy.SolidMotor
        A simple object of the SolidMotor class
    """
    example_motor = SolidMotor(
        thrust_source="data/motors/Cesaroni_M1670.eng",
        burn_time=3.9,
        dry_mass=1.815,
        dry_inertia=(0.125, 0.125, 0.002),
        center_of_dry_mass_position=0.317,
        nozzle_position=0,
        grain_number=5,
        grain_density=1815,
        nozzle_radius=33 / 1000,
        throat_radius=11 / 1000,
        grain_separation=5 / 1000,
        grain_outer_radius=33 / 1000,
        grain_initial_height=120 / 1000,
        grains_center_of_mass_position=0.397,
        grain_initial_inner_radius=15 / 1000,
        interpolation_method="linear",
        coordinate_system_orientation="nozzle_to_combustion_chamber",
    )
    return example_motor


@pytest.fixture
def cesaroni_m1670_shifted():  # old name: solid_motor
    """Create a simple object of the SolidMotor class to be used in the tests.
    This is the same motor that has been used in the getting started guide for
    years. The difference relies in the thrust_source, which was shifted for
    testing purposes.

    Returns
    -------
    rocketpy.SolidMotor
        A simple object of the SolidMotor class
    """
    example_motor = SolidMotor(
        thrust_source="tests/fixtures/motor/Cesaroni_M1670_shifted.eng",
        burn_time=3.9,
        dry_mass=1.815,
        dry_inertia=(0.125, 0.125, 0.002),
        center_of_dry_mass_position=0.317,
        nozzle_position=0,
        grain_number=5,
        grain_density=1815,
        nozzle_radius=33 / 1000,
        throat_radius=11 / 1000,
        grain_separation=5 / 1000,
        grain_outer_radius=33 / 1000,
        grain_initial_height=120 / 1000,
        grains_center_of_mass_position=0.397,
        grain_initial_inner_radius=15 / 1000,
        interpolation_method="linear",
        coordinate_system_orientation="nozzle_to_combustion_chamber",
        reshape_thrust_curve=(5, 3000),
    )
    return example_motor


@pytest.fixture
def calisto_motorless():
    """Create a simple object of the Rocket class to be used in the tests. This
    is the same rocket that has been used in the getting started guide for years
    but without a motor.

    Returns
    -------
    rocketpy.Rocket
        A simple object of the Rocket class
    """
    calisto = Rocket(
        radius=0.0635,
        mass=14.426,
        inertia=(6.321, 6.321, 0.034),
        power_off_drag="data/calisto/powerOffDragCurve.csv",
        power_on_drag="data/calisto/powerOnDragCurve.csv",
        center_of_mass_without_motor=0,
        coordinate_system_orientation="tail_to_nose",
    )
    return calisto


@pytest.fixture
def calisto(calisto_motorless, cesaroni_m1670):  # old name: rocket
    """Create a simple object of the Rocket class to be used in the tests. This
    is the same rocket that has been used in the getting started guide for
    years. The Calisto rocket is the Projeto Jupiter's project launched at the
    2019 Spaceport America Cup.

    Parameters
    ----------
    calisto_motorless : rocketpy.Rocket
        An object of the Rocket class. This is a pytest fixture too.
    cesaroni_m1670 : rocketpy.SolidMotor
        An object of the SolidMotor class. This is a pytest fixture too.

    Returns
    -------
    rocketpy.Rocket
        A simple object of the Rocket class
    """
    calisto = calisto_motorless
    calisto.add_motor(cesaroni_m1670, position=-1.373)
    return calisto


@pytest.fixture
def calisto_nose_to_tail(cesaroni_m1670):
    """Create a simple object of the Rocket class to be used in the tests. This
    is the same as the calisto fixture, but with the coordinate system
    orientation set to "nose_to_tail" instead of "tail_to_nose". This allows to
    check if the coordinate system orientation is being handled correctly in
    the code.

    Parameters
    ----------
    cesaroni_m1670 : rocketpy.SolidMotor
        An object of the SolidMotor class. This is a pytest fixture too.

    Returns
    -------
    rocketpy.Rocket
        The Calisto rocket with the coordinate system orientation set to
        "nose_to_tail". Rail buttons are already set, as well as the motor.
    """
    calisto = Rocket(
        radius=0.0635,
        mass=14.426,
        inertia=(6.321, 6.321, 0.034),
        power_off_drag="data/calisto/powerOffDragCurve.csv",
        power_on_drag="data/calisto/powerOnDragCurve.csv",
        center_of_mass_without_motor=0,
        coordinate_system_orientation="nose_to_tail",
    )
    calisto.add_motor(cesaroni_m1670, position=1.373)
    calisto.set_rail_buttons(
        upper_button_position=-0.082,
        lower_button_position=0.618,
        angular_position=45,
    )
    return calisto


@pytest.fixture
def calisto_liquid_modded(calisto_motorless, liquid_motor):
    """Create a simple object of the Rocket class to be used in the tests. This
    is an example of the Calisto rocket with a liquid motor.

    Parameters
    ----------
    calisto_motorless : rocketpy.Rocket
        An object of the Rocket class. This is a pytest fixture too.
    liquid_motor : rocketpy.LiquidMotor

    Returns
    -------
    rocketpy.Rocket
        A simple object of the Rocket class
    """
    calisto = calisto_motorless
    calisto.add_motor(liquid_motor, position=-1.373)
    return calisto


@pytest.fixture
def calisto_hybrid_modded(calisto_motorless, hybrid_motor):
    """Create a simple object of the Rocket class to be used in the tests. This
    is an example of the Calisto rocket with a hybrid motor.

    Parameters
    ----------
    calisto_motorless : rocketpy.Rocket
        An object of the Rocket class. This is a pytest fixture too.
    hybrid_motor : rocketpy.HybridMotor

    Returns
    -------
    rocketpy.Rocket
        A simple object of the Rocket class
    """
    calisto = calisto_motorless
    calisto.add_motor(hybrid_motor, position=-1.373)
    return calisto


@pytest.fixture
def calisto_robust(
    calisto,
    calisto_nose_cone,
    calisto_tail,
    calisto_trapezoidal_fins,
    calisto_rail_buttons,
    calisto_main_chute,
    calisto_drogue_chute,
):
    """Create an object class of the Rocket class to be used in the tests. This
    is the same Calisto rocket that was defined in the calisto fixture, but with
    all the aerodynamic surfaces and parachutes added. This avoids repeating the
    same code in all tests.

    Parameters
    ----------
    calisto : rocketpy.Rocket
        An object of the Rocket class. This is a pytest fixture too.
    calisto_nose_cone : rocketpy.NoseCone
        The nose cone of the Calisto rocket. This is a pytest fixture too.
    calisto_tail : rocketpy.Tail
        The boat tail of the Calisto rocket. This is a pytest fixture too.
    calisto_trapezoidal_fins : rocketpy.TrapezoidalFins
        The trapezoidal fins of the Calisto rocket. This is a pytest fixture
    calisto_rail_buttons : rocketpy.RailButtons
        The rail buttons of the Calisto rocket. This is a pytest fixture too.
    calisto_main_chute : rocketpy.Parachute
        The main parachute of the Calisto rocket. This is a pytest fixture too.
    calisto_drogue_chute : rocketpy.Parachute
        The drogue parachute of the Calisto rocket. This is a pytest fixture

    Returns
    -------
    rocketpy.Rocket
        An object of the Rocket class
    """
    # we follow this format: calisto.add_surfaces(surface, position)
    calisto.add_surfaces(calisto_nose_cone, 1.160)
    calisto.add_surfaces(calisto_tail, -1.313)
    calisto.add_surfaces(calisto_trapezoidal_fins, -1.168)
    # calisto.add_surfaces(calisto_rail_buttons, -1.168)
    # TODO: if I use the line above, the calisto won't have rail buttons attribute
    #       we need to apply a check in the add_surfaces method to set the rail buttons
    calisto.set_rail_buttons(
        upper_button_position=0.082,
        lower_button_position=-0.618,
        angular_position=45,
    )
    calisto.parachutes.append(calisto_main_chute)
    calisto.parachutes.append(calisto_drogue_chute)
    return calisto


@pytest.fixture
def pressurant_fluid():
    """An example of a pressurant fluid as N2 gas at
    273.15K and 30MPa.

    Returns
    -------
    rocketpy.Fluid
        An object of the Fluid class.
    """
    return Fluid(name="N2", density=300)


@pytest.fixture
def fuel_pressurant():
    """An example of a pressurant fluid as N2 gas at
    273.15K and 2MPa.

    Returns
    -------
    rocketpy.Fluid
        An object of the Fluid class.
    """
    return Fluid(name="N2", density=25)


@pytest.fixture
def oxidizer_pressurant():
    """An example of a pressurant fluid as N2 gas at
    273.15K and 3MPa.

    Returns
    -------
    rocketpy.Fluid
        An object of the Fluid class.
    """
    return Fluid(name="N2", density=35)


@pytest.fixture
def fuel_fluid():
    """An example of propane as fuel fluid at
    273.15K and 2MPa.

    Returns
    -------
    rocketpy.Fluid
        An object of the Fluid class.
    """
    return Fluid(name="Propane", density=500)


@pytest.fixture
def oxidizer_fluid():
    """An example of liquid oxygen as oxidizer fluid at
    100K and 3MPa.

    Returns
    -------
    rocketpy.Fluid
        An object of the Fluid class.
    """
    return Fluid(name="O2", density=1000)


@pytest.fixture
def pressurant_tank(pressurant_fluid):
    """An example of a pressurant cylindrical tank with spherical
    caps.

    Parameters
    ----------
    pressurant_fluid : rocketpy.Fluid
        Pressurizing fluid. This is a pytest fixture.

    Returns
    -------
    rocketpy.MassBasedTank
        An object of the CylindricalTank class.
    """
    geometry = CylindricalTank(0.135 / 2, 0.981, spherical_caps=True)
    pressurant_tank = MassBasedTank(
        name="Pressure Tank",
        geometry=geometry,
        liquid_mass=0,
        flux_time=(8, 20),
        gas_mass="data/SEBLM/pressurantMassFiltered.csv",
        gas=pressurant_fluid,
        liquid=pressurant_fluid,
    )

    return pressurant_tank


@pytest.fixture
def fuel_tank(fuel_fluid, fuel_pressurant):
    """An example of a fuel cylindrical tank with spherical
    caps.

    Parameters
    ----------
    fuel_fluid : rocketpy.Fluid
        Fuel fluid of the tank. This is a pytest fixture.
    fuel_pressurant : rocketpy.Fluid
        Pressurizing fluid of the fuel tank. This is a pytest
        fixture.

    Returns
    -------
    rocketpy.UllageBasedTank
    """
    geometry = CylindricalTank(0.0744, 0.8068, spherical_caps=True)
    ullage = (
        -Function("data/SEBLM/test124_Propane_Volume.csv") * 1e-3
        + geometry.total_volume
    )
    fuel_tank = UllageBasedTank(
        name="Propane Tank",
        flux_time=(8, 20),
        geometry=geometry,
        liquid=fuel_fluid,
        gas=fuel_pressurant,
        ullage=ullage,
    )

    return fuel_tank


@pytest.fixture
def oxidizer_tank(oxidizer_fluid, oxidizer_pressurant):
    """An example of a oxidizer cylindrical tank with spherical
    caps.

    Parameters
    ----------
    oxidizer_fluid : rocketpy.Fluid
        Oxidizer fluid of the tank. This is a pytest fixture.
    oxidizer_pressurant : rocketpy.Fluid
        Pressurizing fluid of the oxidizer tank. This is a pytest
        fixture.

    Returns
    -------
    rocketpy.UllageBasedTank
    """
    geometry = CylindricalTank(0.0744, 0.8068, spherical_caps=True)
    ullage = (
        -Function("data/SEBLM/test124_Lox_Volume.csv") * 1e-3 + geometry.total_volume
    )
    oxidizer_tank = UllageBasedTank(
        name="Lox Tank",
        flux_time=(8, 20),
        geometry=geometry,
        liquid=oxidizer_fluid,
        gas=oxidizer_pressurant,
        ullage=ullage,
    )

    return oxidizer_tank


@pytest.fixture
def liquid_motor(pressurant_tank, fuel_tank, oxidizer_tank):
    """An example of a liquid motor with pressurant, fuel and oxidizer tanks.

    Parameters
    ----------
    pressurant_tank : rocketpy.MassBasedTank
        Tank that contains pressurizing fluid. This is a pytest fixture.
    fuel_tank : rocketpy.UllageBasedTank
        Tank that contains the motor fuel. This is a pytest fixture.
    oxidizer_tank : rocketpy.UllageBasedTank
        Tank that contains the motor oxidizer. This is a pytest fixture.

    Returns
    -------
    rocketpy.LiquidMotor
    """
    liquid_motor = LiquidMotor(
        thrust_source="data/SEBLM/test124_Thrust_Curve.csv",
        burn_time=(8, 20),
        dry_mass=10,
        dry_inertia=(5, 5, 0.2),
        center_of_dry_mass_position=0,
        nozzle_position=-1.364,
        nozzle_radius=0.069 / 2,
    )
    liquid_motor.add_tank(pressurant_tank, position=2.007)
    liquid_motor.add_tank(fuel_tank, position=-1.048)
    liquid_motor.add_tank(oxidizer_tank, position=0.711)

    return liquid_motor


@pytest.fixture
def spherical_oxidizer_tank(oxidizer_fluid, oxidizer_pressurant):
    """An example of a oxidizer spherical tank.

    Parameters
    ----------
    oxidizer_fluid : rocketpy.Fluid
        Oxidizer fluid of the tank. This is a pytest fixture.
    oxidizer_pressurant : rocketpy.Fluid
        Pressurizing fluid of the oxidizer tank. This is a pytest
        fixture.

    Returns
    -------
    rocketpy.UllageBasedTank
    """
    geometry = SphericalTank(0.05)
    liquid_level = Function(lambda t: 0.1 * np.exp(-t / 2) - 0.05)
    oxidizer_tank = LevelBasedTank(
        name="Lox Tank",
        flux_time=10,
        geometry=geometry,
        liquid=oxidizer_fluid,
        gas=oxidizer_pressurant,
        liquid_height=liquid_level,
    )

    return oxidizer_tank


@pytest.fixture
def hybrid_motor(spherical_oxidizer_tank):
    """An example of a hybrid motor with spherical oxidizer
    tank and fuel grains.

    Parameters
    ----------
    spherical_oxidizer_tank : rocketpy.LevelBasedTank
        Example Tank that contains the motor oxidizer. This is a
        pytest fixture.

    Returns
    -------
    rocketpy.HybridMotor
    """
    motor = HybridMotor(
        thrust_source=lambda t: 2000 - 100 * t,
        burn_time=10,
        center_of_dry_mass_position=0,
        dry_inertia=(4, 4, 0.1),
        dry_mass=8,
        grain_density=1700,
        grain_number=4,
        grain_initial_height=0.1,
        grain_separation=0,
        grain_initial_inner_radius=0.04,
        grain_outer_radius=0.1,
        nozzle_position=-0.4,
        nozzle_radius=0.07,
        grains_center_of_mass_position=-0.1,
    )

    motor.add_tank(spherical_oxidizer_tank, position=0.3)

    return motor


@pytest.fixture
def generic_motor():
    """An example of a generic motor for low accuracy simulations.

    Returns
    -------
    rocketpy.GenericMotor
    """
    motor = GenericMotor(
        burn_time=(2, 7),
        thrust_source=lambda t: 2000 - 100 * (t - 2),
        chamber_height=0.5,
        chamber_radius=0.075,
        chamber_position=-0.25,
        propellant_initial_mass=5.0,
        nozzle_position=-0.5,
        nozzle_radius=0.075,
        dry_mass=8.0,
        dry_inertia=(0.2, 0.2, 0.08),
    )

    return motor


## AeroSurfaces


@pytest.fixture
def calisto_nose_cone():
    """The nose cone of the Calisto rocket.

    Returns
    -------
    rocketpy.NoseCone
        The nose cone of the Calisto rocket.
    """
    return NoseCone(
        length=0.55829,
        kind="vonkarman",
        base_radius=0.0635,
        rocket_radius=0.0635,
        name="calisto_nose_cone",
    )


@pytest.fixture
def calisto_tail():
    """The boat tail of the Calisto rocket.

    Returns
    -------
    rocketpy.Tail
        The boat tail of the Calisto rocket.
    """
    return Tail(
        top_radius=0.0635,
        bottom_radius=0.0435,
        length=0.060,
        rocket_radius=0.0635,
        name="calisto_tail",
    )


@pytest.fixture
def calisto_trapezoidal_fins():
    """The trapezoidal fins of the Calisto rocket.

    Returns
    -------
    rocketpy.TrapezoidalFins
        The trapezoidal fins of the Calisto rocket.
    """
    return TrapezoidalFins(
        n=4,
        span=0.100,
        root_chord=0.120,
        tip_chord=0.040,
        rocket_radius=0.0635,
        name="calisto_trapezoidal_fins",
        cant_angle=0,
        sweep_length=None,
        sweep_angle=None,
        airfoil=None,
    )


@pytest.fixture
def calisto_rail_buttons():
    """The rail buttons of the Calisto rocket.

    Returns
    -------
    rocketpy.RailButtons
        The rail buttons of the Calisto rocket.
    """
    return RailButtons(
        buttons_distance=0.7,
        angular_position=45,
        name="Rail Buttons",
    )


## Parachutes


@pytest.fixture
def calisto_drogue_parachute_trigger():
    """The trigger for the drogue parachute of the Calisto rocket.

    Returns
    -------
    function
        The trigger for the drogue parachute of the Calisto rocket.
    """

    def drogue_trigger(p, h, y):
        # activate drogue when vertical velocity is negative
        return True if y[5] < 0 else False

    return drogue_trigger


@pytest.fixture
def calisto_main_parachute_trigger():
    """The trigger for the main parachute of the Calisto rocket.

    Returns
    -------
    function
        The trigger for the main parachute of the Calisto rocket.
    """

    def main_trigger(p, h, y):
        # activate main when vertical velocity is <0 and altitude is below 800m
        return True if y[5] < 0 and h < 800 else False

    return main_trigger


@pytest.fixture
def calisto_main_chute(calisto_main_parachute_trigger):
    """The main parachute of the Calisto rocket.

    Parameters
    ----------
    calisto_main_parachute_trigger : function
        The trigger for the main parachute of the Calisto rocket. This is a
        pytest fixture too.

    Returns
    -------
    rocketpy.Parachute
        The main parachute of the Calisto rocket.
    """
    return Parachute(
        name="calisto_main_chute",
        cd_s=10.0,
        trigger=calisto_main_parachute_trigger,
        sampling_rate=105,
        lag=1.5,
        noise=(0, 8.3, 0.5),
    )


@pytest.fixture
def calisto_drogue_chute(calisto_drogue_parachute_trigger):
    """The drogue parachute of the Calisto rocket.

    Parameters
    ----------
    calisto_drogue_parachute_trigger : function
        The trigger for the drogue parachute of the Calisto rocket. This is a
        pytest fixture too.

    Returns
    -------
    rocketpy.Parachute
        The drogue parachute of the Calisto rocket.
    """
    return Parachute(
        name="calisto_drogue_chute",
        cd_s=1.0,
        trigger=calisto_drogue_parachute_trigger,
        sampling_rate=105,
        lag=1.5,
        noise=(0, 8.3, 0.5),
    )


## Flights


@pytest.fixture
def flight_calisto(calisto, example_env):  # old name: flight
    """A rocketpy.Flight object of the Calisto rocket. This uses the calisto
    without the aerodynamic surfaces and parachutes. The environment is the
    simplest possible, with no parameters set.

    Parameters
    ----------
    calisto : rocketpy.Rocket
        An object of the Rocket class. This is a pytest fixture too.
    example_env : rocketpy.Environment
        An object of the Environment class. This is a pytest fixture too.

    Returns
    -------
    rocketpy.Flight
        A rocketpy.Flight object of the Calisto rocket in the simplest possible
        conditions.
    """
    return Flight(
        environment=example_env,
        rocket=calisto,
        rail_length=5.2,
        inclination=85,
        heading=0,
        terminate_on_apogee=False,
    )


@pytest.fixture
def flight_calisto_nose_to_tail(calisto_nose_to_tail, example_env):
    """A rocketpy.Flight object of the Calisto rocket. This uses the calisto
    with "nose_to_tail" coordinate system orientation, just as described in the
    calisto_nose_to_tail fixture.

    Parameters
    ----------
    calisto_nose_to_tail : rocketpy.Rocket
        An object of the Rocket class. This is a pytest fixture too.
    example_env : rocketpy.Environment
        An object of the Environment class. This is a pytest fixture too.

    Returns
    -------
    rocketpy.Flight
        The Calisto rocket with the coordinate system orientation set to
        "nose_to_tail".
    """
    return Flight(
        environment=example_env,
        rocket=calisto_nose_to_tail,
        rail_length=5.2,
        inclination=85,
        heading=0,
        terminate_on_apogee=False,
    )


@pytest.fixture
def flight_calisto_robust(calisto_robust, example_env_robust):
    """A rocketpy.Flight object of the Calisto rocket. This uses the calisto
    with the aerodynamic surfaces and parachutes. The environment is a bit more
    complex than the one in the flight_calisto fixture. This time the latitude,
    longitude and elevation are set, as well as the datum and the date. The
    location refers to the Spaceport America Cup launch site, while the date is
    set to tomorrow at noon.

    Parameters
    ----------
    calisto_robust : rocketpy.Rocket
        An object of the Rocket class. This is a pytest fixture too.
    example_env_robust : rocketpy.Environment
        An object of the Environment class. This is a pytest fixture too.

    Returns
    -------
    rocketpy.Flight
        A rocketpy.Flight object of the Calisto rocket in a more complex
        condition.
    """
    return Flight(
        environment=example_env_robust,
        rocket=calisto_robust,
        rail_length=5.2,
        inclination=85,
        heading=0,
        terminate_on_apogee=False,
    )


@pytest.fixture
def flight_calisto_custom_wind(calisto_robust, example_env_robust):
    """A rocketpy.Flight object of the Calisto rocket. This uses the calisto
    with the aerodynamic surfaces and parachutes. The environment is a bit more
    complex than the one in the flight_calisto_robust fixture. Now the wind is
    set to 5m/s (x direction) and 2m/s (y direction), constant with altitude.

    Parameters
    ----------
    calisto_robust : rocketpy.Rocket
        An object of the Rocket class. This is a pytest fixture too.
    example_env_robust : rocketpy.Environment
        An object of the Environment class. This is a pytest fixture too.

    Returns
    -------
    rocketpy.Flight

    """
    env = example_env_robust
    env.set_atmospheric_model(
        type="custom_atmosphere",
        temperature=300,
        wind_u=[(0, 5), (4000, 5)],
        wind_v=[(0, 2), (4000, 2)],
    )
    return Flight(
        environment=env,
        rocket=calisto_robust,
        rail_length=5.2,
        inclination=85,
        heading=0,
        terminate_on_apogee=False,
    )


## Dimensionless motors and rockets


@pytest.fixture
def m():
    """Create a simple object of the numericalunits.m class to be used in the
    tests. This allows to avoid repeating the same code in all tests.

    Returns
    -------
    numericalunits.m
        A simple object of the numericalunits.m class
    """
    return numericalunits.m


@pytest.fixture
def kg():
    """Create a simple object of the numericalunits.kg class to be used in the
    tests. This allows to avoid repeating the same code in all tests.

    Returns
    -------
    numericalunits.kg
        A simple object of the numericalunits.kg class
    """
    return numericalunits.kg


@pytest.fixture
def dimensionless_cesaroni_m1670(kg, m):  # old name: dimensionless_motor
    """The dimensionless version of the Cesaroni M1670 motor. This is the same
    motor as defined in the cesaroni_m1670 fixture, but with all the parameters
    converted to dimensionless values. This allows to check if the dimensions
    are being handled correctly in the code.

    Parameters
    ----------
    kg : numericalunits.kg
        An object of the numericalunits.kg class. This is a pytest
    m : numericalunits.m
        An object of the numericalunits.m class. This is a pytest

    Returns
    -------
    rocketpy.SolidMotor
        An object of the SolidMotor class
    """
    example_motor = SolidMotor(
        thrust_source="data/motors/Cesaroni_M1670.eng",
        burn_time=3.9,
        dry_mass=1.815 * kg,
        dry_inertia=(
            0.125 * (kg * m**2),
            0.125 * (kg * m**2),
            0.002 * (kg * m**2),
        ),
        center_of_dry_mass_position=0.317 * m,
        grain_number=5,
        grain_separation=5 / 1000 * m,
        grain_density=1815 * (kg / m**3),
        grain_outer_radius=33 / 1000 * m,
        grain_initial_inner_radius=15 / 1000 * m,
        grain_initial_height=120 / 1000 * m,
        nozzle_radius=33 / 1000 * m,
        throat_radius=11 / 1000 * m,
        interpolation_method="linear",
        grains_center_of_mass_position=0.397 * m,
        nozzle_position=0 * m,
        coordinate_system_orientation="nozzle_to_combustion_chamber",
    )
    return example_motor


@pytest.fixture  # old name: dimensionless_rocket
def dimensionless_calisto(kg, m, dimensionless_cesaroni_m1670):
    """The dimensionless version of the Calisto rocket. This is the same rocket
    as defined in the calisto fixture, but with all the parameters converted to
    dimensionless values. This allows to check if the dimensions are being
    handled correctly in the code.

    Parameters
    ----------
    kg : numericalunits.kg
        An object of the numericalunits.kg class. This is a pytest fixture too.
    m : numericalunits.m
        An object of the numericalunits.m class. This is a pytest fixture too.
    dimensionless_cesaroni_m1670 : rocketpy.SolidMotor
        The dimensionless version of the Cesaroni M1670 motor. This is a pytest
        fixture too.

    Returns
    -------
    rocketpy.Rocket
        An object of the Rocket class
    """
    example_rocket = Rocket(
        radius=0.0635 * m,
        mass=14.426 * kg,
        inertia=(6.321 * (kg * m**2), 6.321 * (kg * m**2), 0.034 * (kg * m**2)),
        power_off_drag="data/calisto/powerOffDragCurve.csv",
        power_on_drag="data/calisto/powerOnDragCurve.csv",
        center_of_mass_without_motor=0 * m,
        coordinate_system_orientation="tail_to_nose",
    )
    example_rocket.add_motor(dimensionless_cesaroni_m1670, position=(-1.373) * m)
    return example_rocket


## Environment


@pytest.fixture
def example_env():
    """Create a simple object of the Environment class to be used in the tests.
    This allows to avoid repeating the same code in all tests. The environment
    set here is the simplest possible, with no parameters set.

    Returns
    -------
    rocketpy.Environment
        The simplest object of the Environment class
    """
    return Environment()


@pytest.fixture
def example_env_robust():
    """Create an object of the Environment class to be used in the tests. This
    allows to avoid repeating the same code in all tests. The environment set
    here is a bit more complex than the one in the example_env fixture. This
    time the latitude, longitude and elevation are set, as well as the datum and
    the date. The location refers to the Spaceport America Cup launch site,
    while the date is set to tomorrow at noon.

    Returns
    -------
    rocketpy.Environment
        An object of the Environment class
    """
    env = Environment(
        latitude=32.990254,
        longitude=-106.974998,
        elevation=1400,
        datum="WGS84",
    )
    tomorrow = datetime.date.today() + datetime.timedelta(days=1)
    env.set_date((tomorrow.year, tomorrow.month, tomorrow.day, 12))
    return env


@pytest.fixture
def env_analysis():
    """Create a simple object of the Environment Analysis class to be used in
    the tests. This allows to avoid repeating the same code in all tests.

    Returns
    -------
    EnvironmentAnalysis
        A simple object of the Environment Analysis class
    """
    env_analysis = EnvironmentAnalysis(
        start_date=datetime.datetime(2019, 10, 23),
        end_date=datetime.datetime(2021, 10, 23),
        latitude=39.3897,
        longitude=-8.28896388889,
        start_hour=6,
        end_hour=18,
        surface_data_file="./data/weather/EuroC_single_level_reanalysis_2002_2021.nc",
        pressure_level_data_file="./data/weather/EuroC_pressure_levels_reanalysis_2001-2021.nc",
        timezone=None,
        unit_system="metric",
        forecast_date=None,
        forecast_args=None,
        max_expected_altitude=None,
    )

    return env_analysis


## Functions


@pytest.fixture
def linear_func():
    """Create a linear function based on a list of points. The function
    represents y = x and may be used on different tests.

    Returns
    -------
    Function
        A linear function representing y = x.
    """
    return Function(
        [[0, 0], [1, 1], [2, 2], [3, 3]],
    )


@pytest.fixture
def linearly_interpolated_func():
    """Create a linearly interpolated function based on a list of points.

    Returns
    -------
    Function
        Linearly interpolated Function, with constant extrapolation
    """
    return Function(
        [[0, 0], [1, 7], [2, -3], [3, -1], [4, 3]],
        interpolation="linear",
        extrapolation="constant",
    )


@pytest.fixture
def spline_interpolated_func():
    """Create a spline interpolated function based on a list of points.

    Returns
    -------
    Function
        Spline interpolated, with natural extrapolation
    """
    return Function(
        [[0, 0], [1, 7], [2, -3], [3, -1], [4, 3]],
        interpolation="spline",
        extrapolation="natural",
    )


@pytest.fixture
def func_from_csv():
    """Create a function based on a csv file. The csv file contains the
    coordinates of the E473 airfoil at 10e6 degrees, but anything else could be
    used here as long as it is a csv file.

    Returns
    -------
    rocketpy.Function
        A function based on a csv file.
    """
    func = Function(
        source="tests/fixtures/airfoils/e473-10e6-degrees.csv",
    )
    return func


@pytest.fixture
def func_2d_from_csv():
    """Create a 2d function based on a csv file.

    Returns
    -------
    rocketpy.Function
        A function based on a csv file.
    """
    # Do not define any of the optional parameters so that the tests can check
    # if the defaults are being used correctly.
    func = Function(
        source="tests/fixtures/function/2d.csv",
    )
    return func


@pytest.fixture
<<<<<<< HEAD
def mc_env(example_env):
    """Create an object to be used as the McEnvironment fixture in the tests.

    Parameters
    ----------
    example_env : Environment
        An object of the Environment class

    Returns
    -------
    McEnvironment
        An object of the McEnvironment class
    """

    # modify the environment to have a non-zero wind
    example_env.windX = 3
    example_env.windY = 4

    return McEnvironment(
        environment=example_env,
        railLength=0.0005,
        windXFactor=(1.0, 0.33, "normal"),
        windYFactor=(1.0, 0.33, "normal"),
    )


@pytest.fixture
def mc_solid_motor(solid_motor):
    """Create an object to be used as the McSolidMotor fixture in the tests.

    Parameters
    ----------
    solid_motor : SolidMotor
        An object of the SolidMotor class

    Returns
    -------
    McSolidMotor
        An object of the McSolidMotor class
    """
    return McSolidMotor(
        solidMotor=solid_motor,
        burnOutTime=(3.9, 0.5),
        grainsCenterOfMassPosition=0.001 / 10,
        grainDensity=50,
        grainSeparation=1 / 1000,
        grainInitialHeight=1 / 1000,
        grainInitialInnerRadius=0.1 / 1000,
        grainOuterRadius=0,
        totalImpulse=(3000, 30, "normal"),
        nozzlePosition=0.001,
    )


@pytest.fixture
def mc_rocket(rocket, mc_solid_motor):
    """Create an object to be used as the McRocket fixture in the tests.

    Parameters
    ----------
    example_rocket : Rocket
        An object of the Rocket class

    Returns
    -------
    McRocket
        An object of the McRocket class
    """

    mc_rocket = McRocket(
        rocket=rocket,
        radius=0.001,
        mass=0.001,
        inertiaI=0.0300,
        inertiaZ=0.0001,
        powerOffDragFactor=(1, 0.033),
        powerOnDragFactor=(1, 0.033),
    )

    rail_buttons = rocket.setRailButtons([0.2, -0.5])

    mc_rail_button = McRailButtons(rail_buttons=rail_buttons)

    nose_cone = rocket.addNose(
        length=0.55829, kind="vonKarman", position=0.71971 + 0.558291
    )

    mc_nose_cone = McNoseCone(
        nosecone=nose_cone,
        length=0.001,
    )

    fin_set = rocket.addTrapezoidalFins(
        4, span=0.100, rootChord=0.120, tipChord=0.040, position=-1.04956
    )

    mc_fin_set = McTrapezoidalFins(
        trapezoidalFins=fin_set,
        rootChord=0.0005,
        tipChord=0.0005,
        span=0.0005,
    )

    tail = rocket.addTail(
        topRadius=0.0635, bottomRadius=0.0435, length=0.060, position=-1.194656
    )

    mc_tail = McTail(tail=tail, bottomRadius=0.0005, length=0.001)

    def mainTrigger(p, y):
        # p = pressure
        # y = [x, y, z, vx, vy, vz, e0, e1, e2, e3, w1, w2, w3]
        # activate main when vz < 0 m/s and z < 800 m.
        return True if y[5] < 0 and y[2] < 800 else False

    main_chute = rocket.addParachute(
        "Main",
        CdS=10.0,
        trigger=mainTrigger,
        samplingRate=105,
        lag=1.5,
        noise=(0, 8.3, 0.5),
    )

    mc_main = McParachute(
        parachute=main_chute,
        CdS=0.07,
        lag=0.3,
    )

    def drogueTrigger(p, y):
        # p = pressure
        # y = [x, y, z, vx, vy, vz, e0, e1, e2, e3, w1, w2, w3]
        # activate drogue when vz < 0 m/s.
        return True if y[5] < 0 else False

    drogue_chute = rocket.addParachute(
        "Drogue",
        CdS=1.0,
        trigger=drogueTrigger,
        samplingRate=105,
        lag=1.5,
        noise=(0, 8.3, 0.5),
    )

    mc_drogue = McParachute(
        parachute=drogue_chute,
        CdS=0.07,
    )
    mc_rocket.addMotor(mc_solid_motor, position=0.001)
    mc_rocket.addNose(mc_nose_cone, position=(1.134, 0.001))
    mc_rocket.addTrapezoidalFins(mc_fin_set, position=(0.001, "normal"))
    mc_rocket.addTail(mc_tail, position=(-1.194656, 0.001, "normal"))
    mc_rocket.setRailButtons(mc_rail_button)
    mc_rocket.addParachute(mc_main)
    mc_rocket.addParachute(mc_drogue)

    return mc_rocket


@pytest.fixture
def mc_flight(rocket, example_env):
    """Create an object to be used as the McFlight fixture in the tests.

    Parameters
    ----------
    example_flight : Flight
        An object of the Flight class

    Returns
    -------
    McFlight
        An object of the McFlight class
    """
    # creates flight
    flight = Flight(
        environment=example_env,
        rocket=rocket,
        inclination=85,
        heading=90,
        terminateOnApogee=False,
    )

    return McFlight(
        flight=flight,
        inclination=(84.7, 1),
        heading=(53, 2),
    )


@pytest.fixture
def dispersion(mc_env, mc_rocket, mc_flight):
    return Dispersion(
        filename="test_dispersion_class",
        environment=mc_env,
        rocket=mc_rocket,
        flight=mc_flight,
    )


def pytest_collection_modifyitems(config, items):
    if config.getoption("--runslow"):
        # --runslow given in cli: do not skip slow tests
        return
    skip_slow = pytest.mark.skip(reason="need --runslow option to run")
    for item in items:
        if "slow" in item.keywords:
            item.add_marker(skip_slow)
=======
def lambda_quad_func():
    """Create a lambda function based on a string.

    Returns
    -------
    Function
        A lambda function based on a string.
    """
    func = lambda x: x**2
    return Function(
        source=func,
    )
>>>>>>> 2fee77e3
<|MERGE_RESOLUTION|>--- conflicted
+++ resolved
@@ -1181,216 +1181,6 @@
 
 
 @pytest.fixture
-<<<<<<< HEAD
-def mc_env(example_env):
-    """Create an object to be used as the McEnvironment fixture in the tests.
-
-    Parameters
-    ----------
-    example_env : Environment
-        An object of the Environment class
-
-    Returns
-    -------
-    McEnvironment
-        An object of the McEnvironment class
-    """
-
-    # modify the environment to have a non-zero wind
-    example_env.windX = 3
-    example_env.windY = 4
-
-    return McEnvironment(
-        environment=example_env,
-        railLength=0.0005,
-        windXFactor=(1.0, 0.33, "normal"),
-        windYFactor=(1.0, 0.33, "normal"),
-    )
-
-
-@pytest.fixture
-def mc_solid_motor(solid_motor):
-    """Create an object to be used as the McSolidMotor fixture in the tests.
-
-    Parameters
-    ----------
-    solid_motor : SolidMotor
-        An object of the SolidMotor class
-
-    Returns
-    -------
-    McSolidMotor
-        An object of the McSolidMotor class
-    """
-    return McSolidMotor(
-        solidMotor=solid_motor,
-        burnOutTime=(3.9, 0.5),
-        grainsCenterOfMassPosition=0.001 / 10,
-        grainDensity=50,
-        grainSeparation=1 / 1000,
-        grainInitialHeight=1 / 1000,
-        grainInitialInnerRadius=0.1 / 1000,
-        grainOuterRadius=0,
-        totalImpulse=(3000, 30, "normal"),
-        nozzlePosition=0.001,
-    )
-
-
-@pytest.fixture
-def mc_rocket(rocket, mc_solid_motor):
-    """Create an object to be used as the McRocket fixture in the tests.
-
-    Parameters
-    ----------
-    example_rocket : Rocket
-        An object of the Rocket class
-
-    Returns
-    -------
-    McRocket
-        An object of the McRocket class
-    """
-
-    mc_rocket = McRocket(
-        rocket=rocket,
-        radius=0.001,
-        mass=0.001,
-        inertiaI=0.0300,
-        inertiaZ=0.0001,
-        powerOffDragFactor=(1, 0.033),
-        powerOnDragFactor=(1, 0.033),
-    )
-
-    rail_buttons = rocket.setRailButtons([0.2, -0.5])
-
-    mc_rail_button = McRailButtons(rail_buttons=rail_buttons)
-
-    nose_cone = rocket.addNose(
-        length=0.55829, kind="vonKarman", position=0.71971 + 0.558291
-    )
-
-    mc_nose_cone = McNoseCone(
-        nosecone=nose_cone,
-        length=0.001,
-    )
-
-    fin_set = rocket.addTrapezoidalFins(
-        4, span=0.100, rootChord=0.120, tipChord=0.040, position=-1.04956
-    )
-
-    mc_fin_set = McTrapezoidalFins(
-        trapezoidalFins=fin_set,
-        rootChord=0.0005,
-        tipChord=0.0005,
-        span=0.0005,
-    )
-
-    tail = rocket.addTail(
-        topRadius=0.0635, bottomRadius=0.0435, length=0.060, position=-1.194656
-    )
-
-    mc_tail = McTail(tail=tail, bottomRadius=0.0005, length=0.001)
-
-    def mainTrigger(p, y):
-        # p = pressure
-        # y = [x, y, z, vx, vy, vz, e0, e1, e2, e3, w1, w2, w3]
-        # activate main when vz < 0 m/s and z < 800 m.
-        return True if y[5] < 0 and y[2] < 800 else False
-
-    main_chute = rocket.addParachute(
-        "Main",
-        CdS=10.0,
-        trigger=mainTrigger,
-        samplingRate=105,
-        lag=1.5,
-        noise=(0, 8.3, 0.5),
-    )
-
-    mc_main = McParachute(
-        parachute=main_chute,
-        CdS=0.07,
-        lag=0.3,
-    )
-
-    def drogueTrigger(p, y):
-        # p = pressure
-        # y = [x, y, z, vx, vy, vz, e0, e1, e2, e3, w1, w2, w3]
-        # activate drogue when vz < 0 m/s.
-        return True if y[5] < 0 else False
-
-    drogue_chute = rocket.addParachute(
-        "Drogue",
-        CdS=1.0,
-        trigger=drogueTrigger,
-        samplingRate=105,
-        lag=1.5,
-        noise=(0, 8.3, 0.5),
-    )
-
-    mc_drogue = McParachute(
-        parachute=drogue_chute,
-        CdS=0.07,
-    )
-    mc_rocket.addMotor(mc_solid_motor, position=0.001)
-    mc_rocket.addNose(mc_nose_cone, position=(1.134, 0.001))
-    mc_rocket.addTrapezoidalFins(mc_fin_set, position=(0.001, "normal"))
-    mc_rocket.addTail(mc_tail, position=(-1.194656, 0.001, "normal"))
-    mc_rocket.setRailButtons(mc_rail_button)
-    mc_rocket.addParachute(mc_main)
-    mc_rocket.addParachute(mc_drogue)
-
-    return mc_rocket
-
-
-@pytest.fixture
-def mc_flight(rocket, example_env):
-    """Create an object to be used as the McFlight fixture in the tests.
-
-    Parameters
-    ----------
-    example_flight : Flight
-        An object of the Flight class
-
-    Returns
-    -------
-    McFlight
-        An object of the McFlight class
-    """
-    # creates flight
-    flight = Flight(
-        environment=example_env,
-        rocket=rocket,
-        inclination=85,
-        heading=90,
-        terminateOnApogee=False,
-    )
-
-    return McFlight(
-        flight=flight,
-        inclination=(84.7, 1),
-        heading=(53, 2),
-    )
-
-
-@pytest.fixture
-def dispersion(mc_env, mc_rocket, mc_flight):
-    return Dispersion(
-        filename="test_dispersion_class",
-        environment=mc_env,
-        rocket=mc_rocket,
-        flight=mc_flight,
-    )
-
-
-def pytest_collection_modifyitems(config, items):
-    if config.getoption("--runslow"):
-        # --runslow given in cli: do not skip slow tests
-        return
-    skip_slow = pytest.mark.skip(reason="need --runslow option to run")
-    for item in items:
-        if "slow" in item.keywords:
-            item.add_marker(skip_slow)
-=======
 def lambda_quad_func():
     """Create a lambda function based on a string.
 
@@ -1402,5 +1192,4 @@
     func = lambda x: x**2
     return Function(
         source=func,
-    )
->>>>>>> 2fee77e3
+    )