from unittest.mock import patch
import os

import numpy as np
import pytest

from rocketpy import SolidMotor

<<<<<<< HEAD
burnOutTime = 3.9
grainNumber = 5
grainSeparation = 5 / 1000
grainDensity = 1815
grainOuterRadius = 33 / 1000
grainInitialInnerRadius = 15 / 1000
grainInitialHeight = 120 / 1000
nozzleRadius = 33 / 1000
throatRadius = 11 / 1000


@patch("matplotlib.pyplot.show")
def test_motor(mock_show):
    example_motor = SolidMotor(
        thrustSource="tests/fixtures/motor/Cesaroni_M1670.eng",
        burnOutTime=3.9,
        grainNumber=5,
        grainSeparation=5 / 1000,
        grainDensity=1815,
        grainOuterRadius=33 / 1000,
        grainInitialInnerRadius=15 / 1000,
        grainInitialHeight=120 / 1000,
        nozzleRadius=33 / 1000,
        throatRadius=11 / 1000,
        interpolationMethod="linear",
        grainsCenterOfMassPosition=0.39796,
        coordinateSystemOrientation="nozzleToCombustionChamber",
    )

    assert example_motor.allInfo() == None


def test_initialize_motor_asserts_dynamic_values(solid_motor):
    grain_vol = grainInitialHeight * (
        np.pi * (grainOuterRadius**2 - grainInitialInnerRadius**2)
    )
    grain_mass = grain_vol * grainDensity

    assert solid_motor.maxThrust == 2200.0
    assert solid_motor.maxThrustTime == 0.15
    assert solid_motor.burnOutTime == burnOutTime
    assert solid_motor.totalImpulse == solid_motor.thrust.integral(0, burnOutTime)
    assert (
        solid_motor.averageThrust
        == solid_motor.thrust.integral(0, burnOutTime) / burnOutTime
    )
    assert solid_motor.grainInitialVolume == grain_vol
    assert solid_motor.grainInitialMass == grain_mass
    assert solid_motor.propellantInitialMass == grainNumber * grain_mass
    assert solid_motor.exhaustVelocity == solid_motor.thrust.integral(
        0, burnOutTime
    ) / (grainNumber * grain_mass)
=======
burn_time = 3.9
grain_number = 5
grain_separation = 5 / 1000
grain_density = 1815
grain_outer_radius = 33 / 1000
grain_initial_inner_radius = 15 / 1000
grain_initial_height = 120 / 1000
nozzle_radius = 33 / 1000
throat_radius = 11 / 1000


@patch("matplotlib.pyplot.show")
def test_motor(mock_show, cesaroni_m1670):
    """Tests the SolidMotor.all_info() method.

    Parameters
    ----------
    mock_show : mock
        Mock of the matplotlib.pyplot.show function.
    cesaroni_m1670 : rocketpy.SolidMotor
        The SolidMotor object to be used in the tests.
    """
    assert cesaroni_m1670.all_info() == None


def test_initialize_motor_asserts_dynamic_values(cesaroni_m1670):
    grain_vol = grain_initial_height * (
        np.pi * (grain_outer_radius**2 - grain_initial_inner_radius**2)
    )
    grain_mass = grain_vol * grain_density

    assert abs(cesaroni_m1670.max_thrust - 2200.0) < 1e-9
    assert abs(cesaroni_m1670.max_thrust_time - 0.15) < 1e-9
    assert abs(cesaroni_m1670.burn_time[1] - burn_time) < 1e-9
    assert (
        abs(cesaroni_m1670.total_impulse - cesaroni_m1670.thrust.integral(0, burn_time))
        < 1e-9
    )
    assert (
        cesaroni_m1670.average_thrust
        - cesaroni_m1670.thrust.integral(0, burn_time) / burn_time
    ) < 1e-9
    assert abs(cesaroni_m1670.grain_initial_volume - grain_vol) < 1e-9
    assert abs(cesaroni_m1670.grain_initial_mass - grain_mass) < 1e-9
    assert (
        abs(cesaroni_m1670.propellant_initial_mass - grain_number * grain_mass) < 1e-9
    )
    assert (
        abs(
            cesaroni_m1670.exhaust_velocity(0)
            - cesaroni_m1670.thrust.integral(0, burn_time) / (grain_number * grain_mass)
        )
        < 1e-9
    )
>>>>>>> 46725b96


def test_grain_geometry_progression_asserts_extreme_values(cesaroni_m1670):
    assert np.allclose(
        cesaroni_m1670.grain_inner_radius.get_source()[-1][-1],
        cesaroni_m1670.grain_outer_radius,
    )
    assert (
        cesaroni_m1670.grain_inner_radius.get_source()[0][-1]
        < cesaroni_m1670.grain_inner_radius.get_source()[-1][-1]
    )
    assert (
        cesaroni_m1670.grain_height.get_source()[0][-1]
        > cesaroni_m1670.grain_height.get_source()[-1][-1]
    )


def test_mass_curve_asserts_extreme_values(cesaroni_m1670):
    grain_vol = grain_initial_height * (
        np.pi * (grain_outer_radius**2 - grain_initial_inner_radius**2)
    )
    grain_mass = grain_vol * grain_density

    assert np.allclose(cesaroni_m1670.propellant_mass.get_source()[-1][-1], 0)
    assert np.allclose(
        cesaroni_m1670.propellant_mass.get_source()[0][-1], grain_number * grain_mass
    )


def test_burn_area_asserts_extreme_values(cesaroni_m1670):
    initial_burn_area = (
        2
        * np.pi
        * (
            grain_outer_radius**2
            - grain_initial_inner_radius**2
            + grain_initial_inner_radius * grain_initial_height
        )
        * grain_number
    )
    final_burn_area = (
        2
        * np.pi
        * (
            cesaroni_m1670.grain_inner_radius.get_source()[-1][-1]
            * cesaroni_m1670.grain_height.get_source()[-1][-1]
        )
        * grain_number
    )

    assert np.allclose(cesaroni_m1670.burn_area.get_source()[0][-1], initial_burn_area)
    assert np.allclose(
        cesaroni_m1670.burn_area.get_source()[-1][-1], final_burn_area, atol=1e-6
    )


def test_evaluate_inertia_11_asserts_extreme_values(cesaroni_m1670):
    grain_vol = grain_initial_height * (
        np.pi * (grain_outer_radius**2 - grain_initial_inner_radius**2)
    )
    grain_mass = grain_vol * grain_density

    grainInertia_11_initial = grain_mass * (
        (1 / 4) * (grain_outer_radius**2 + grain_initial_inner_radius**2)
        + (1 / 12) * grain_initial_height**2
    )

    initial_value = (grain_number - 1) / 2
    d = np.linspace(-initial_value, initial_value, grain_number)
    d = d * (grain_initial_height + grain_separation)

    inertia_11_initial = grain_number * grainInertia_11_initial + grain_mass * np.sum(
        d**2
    )

    # not passing because I_33 is not discrete anymore
    assert np.allclose(
        cesaroni_m1670.propellant_I_11.get_source()[0][-1],
        inertia_11_initial,
        atol=0.01,
    )
    assert np.allclose(
        cesaroni_m1670.propellant_I_11.get_source()[-1][-1], 0, atol=1e-6
    )


def test_evaluate_inertia_33_asserts_extreme_values(cesaroni_m1670):
    grain_vol = grain_initial_height * (
        np.pi * (grain_outer_radius**2 - grain_initial_inner_radius**2)
    )
    grain_mass = grain_vol * grain_density

    grain_I_33_initial = (
        grain_mass
        * (1 / 2.0)
        * (grain_initial_inner_radius**2 + grain_outer_radius**2)
    )

    # not passing because I_33 is not discrete anymore
    assert np.allclose(
        cesaroni_m1670.propellant_I_33.get_source()[0][-1],
        grain_I_33_initial,
        atol=0.01,
    )
    assert np.allclose(
        cesaroni_m1670.propellant_I_33.get_source()[-1][-1], 0, atol=1e-6
    )


def tests_import_eng_asserts_read_values_correctly(cesaroni_m1670):
    comments, description, data_points = cesaroni_m1670.import_eng(
        "tests/fixtures/motor/Cesaroni_M1670.eng"
    )

    assert comments == [";this motor is COTS", ";3.9 burnTime", ";"]
    assert description == ["M1670-BS", "75", "757", "0", "3.101", "5.231", "CTI"]
    assert data_points == [
        [0, 0],
        [0.055, 100.0],
        [0.092, 1500.0],
        [0.1, 2000.0],
        [0.15, 2200.0],
        [0.2, 1800.0],
        [0.5, 1950.0],
        [1.0, 2034.0],
        [1.5, 2000.0],
        [2.0, 1900.0],
        [2.5, 1760.0],
        [2.9, 1700.0],
        [3.0, 1650.0],
        [3.3, 530.0],
        [3.4, 350.0],
        [3.9, 0.0],
    ]


def tests_export_eng_asserts_exported_values_correct(cesaroni_m1670):
    grain_vol = 0.12 * (np.pi * (0.033**2 - 0.015**2))
    grain_mass = grain_vol * 1815 * 5

    cesaroni_m1670.export_eng(
        file_name="tests/cesaroni_m1670.eng", motor_name="test_motor"
    )
    comments, description, data_points = cesaroni_m1670.import_eng(
        "tests/cesaroni_m1670.eng"
    )
    os.remove("tests/cesaroni_m1670.eng")

    assert comments == []
    assert description == [
        "test_motor",
        "{:3.1f}".format(2000 * grain_outer_radius),
        "{:3.1f}".format(1000 * 5 * (0.12 + 0.005)),
        "0",
        "{:2.3}".format(grain_mass),
        "{:2.3}".format(grain_mass),
        "RocketPy",
    ]

    assert data_points == [
        [0, 0],
        [0.055, 100.0],
        [0.092, 1500.0],
        [0.1, 2000.0],
        [0.15, 2200.0],
        [0.2, 1800.0],
        [0.5, 1950.0],
        [1.0, 2034.0],
        [1.5, 2000.0],
        [2.0, 1900.0],
        [2.5, 1760.0],
        [2.9, 1700.0],
        [3.0, 1650.0],
        [3.3, 530.0],
        [3.4, 350.0],
        [3.9, 0.0],
    ]


def test_reshape_thrust_curve_asserts_resultant_thrust_curve_correct():
    example_motor = SolidMotor(
<<<<<<< HEAD
        thrustSource="tests/fixtures/motor/Cesaroni_M1670_shifted.eng",
        burnOutTime=3.9,
        grainNumber=5,
        grainSeparation=5 / 1000,
        grainDensity=1815,
        grainOuterRadius=33 / 1000,
        grainInitialInnerRadius=15 / 1000,
        grainInitialHeight=120 / 1000,
        nozzleRadius=33 / 1000,
        throatRadius=11 / 1000,
        reshapeThrustCurve=(5, 3000),
        interpolationMethod="linear",
        grainsCenterOfMassPosition=0.39796,
        coordinateSystemOrientation="nozzleToCombustionChamber",
    )

    thrust_reshaped = example_motor.thrust.getSource()
=======
        thrust_source="tests/fixtures/motor/Cesaroni_M1670_shifted.eng",
        burn_time=burn_time,
        dry_mass=1.815,
        dry_inertia=(0.125, 0.125, 0.002),
        center_of_dry_mass_position=0.317,
        nozzle_position=0,
        grain_number=grain_number,
        grain_density=grain_density,
        nozzle_radius=nozzle_radius,
        throat_radius=throat_radius,
        grain_separation=grain_separation,
        grain_outer_radius=grain_outer_radius,
        grain_initial_height=grain_initial_height,
        grains_center_of_mass_position=0.397,
        grain_initial_inner_radius=grain_initial_inner_radius,
        interpolation_method="linear",
        coordinate_system_orientation="nozzle_to_combustion_chamber",
        reshape_thrust_curve=(5, 3000),
    )

    thrust_reshaped = example_motor.thrust.get_source()
>>>>>>> 46725b96
    assert thrust_reshaped[1][0] == 0.155 * (5 / 4)
    assert thrust_reshaped[-1][0] == 5

    assert thrust_reshaped[1][1] == 100 * (3000 / 7539.1875)
    assert thrust_reshaped[7][1] == 2034 * (3000 / 7539.1875)<|MERGE_RESOLUTION|>--- conflicted
+++ resolved
@@ -1,65 +1,11 @@
+import os
 from unittest.mock import patch
-import os
 
 import numpy as np
 import pytest
 
 from rocketpy import SolidMotor
 
-<<<<<<< HEAD
-burnOutTime = 3.9
-grainNumber = 5
-grainSeparation = 5 / 1000
-grainDensity = 1815
-grainOuterRadius = 33 / 1000
-grainInitialInnerRadius = 15 / 1000
-grainInitialHeight = 120 / 1000
-nozzleRadius = 33 / 1000
-throatRadius = 11 / 1000
-
-
-@patch("matplotlib.pyplot.show")
-def test_motor(mock_show):
-    example_motor = SolidMotor(
-        thrustSource="tests/fixtures/motor/Cesaroni_M1670.eng",
-        burnOutTime=3.9,
-        grainNumber=5,
-        grainSeparation=5 / 1000,
-        grainDensity=1815,
-        grainOuterRadius=33 / 1000,
-        grainInitialInnerRadius=15 / 1000,
-        grainInitialHeight=120 / 1000,
-        nozzleRadius=33 / 1000,
-        throatRadius=11 / 1000,
-        interpolationMethod="linear",
-        grainsCenterOfMassPosition=0.39796,
-        coordinateSystemOrientation="nozzleToCombustionChamber",
-    )
-
-    assert example_motor.allInfo() == None
-
-
-def test_initialize_motor_asserts_dynamic_values(solid_motor):
-    grain_vol = grainInitialHeight * (
-        np.pi * (grainOuterRadius**2 - grainInitialInnerRadius**2)
-    )
-    grain_mass = grain_vol * grainDensity
-
-    assert solid_motor.maxThrust == 2200.0
-    assert solid_motor.maxThrustTime == 0.15
-    assert solid_motor.burnOutTime == burnOutTime
-    assert solid_motor.totalImpulse == solid_motor.thrust.integral(0, burnOutTime)
-    assert (
-        solid_motor.averageThrust
-        == solid_motor.thrust.integral(0, burnOutTime) / burnOutTime
-    )
-    assert solid_motor.grainInitialVolume == grain_vol
-    assert solid_motor.grainInitialMass == grain_mass
-    assert solid_motor.propellantInitialMass == grainNumber * grain_mass
-    assert solid_motor.exhaustVelocity == solid_motor.thrust.integral(
-        0, burnOutTime
-    ) / (grainNumber * grain_mass)
-=======
 burn_time = 3.9
 grain_number = 5
 grain_separation = 5 / 1000
@@ -114,7 +60,6 @@
         )
         < 1e-9
     )
->>>>>>> 46725b96
 
 
 def test_grain_geometry_progression_asserts_extreme_values(cesaroni_m1670):
@@ -296,25 +241,6 @@
 
 def test_reshape_thrust_curve_asserts_resultant_thrust_curve_correct():
     example_motor = SolidMotor(
-<<<<<<< HEAD
-        thrustSource="tests/fixtures/motor/Cesaroni_M1670_shifted.eng",
-        burnOutTime=3.9,
-        grainNumber=5,
-        grainSeparation=5 / 1000,
-        grainDensity=1815,
-        grainOuterRadius=33 / 1000,
-        grainInitialInnerRadius=15 / 1000,
-        grainInitialHeight=120 / 1000,
-        nozzleRadius=33 / 1000,
-        throatRadius=11 / 1000,
-        reshapeThrustCurve=(5, 3000),
-        interpolationMethod="linear",
-        grainsCenterOfMassPosition=0.39796,
-        coordinateSystemOrientation="nozzleToCombustionChamber",
-    )
-
-    thrust_reshaped = example_motor.thrust.getSource()
-=======
         thrust_source="tests/fixtures/motor/Cesaroni_M1670_shifted.eng",
         burn_time=burn_time,
         dry_mass=1.815,
@@ -336,7 +262,6 @@
     )
 
     thrust_reshaped = example_motor.thrust.get_source()
->>>>>>> 46725b96
     assert thrust_reshaped[1][0] == 0.155 * (5 / 4)
     assert thrust_reshaped[-1][0] == 5
 
